/*
 * Copyright 2002-2017 the original author or authors.
 *
 * Licensed under the Apache License, Version 2.0 (the "License");
 * you may not use this file except in compliance with the License.
 * You may obtain a copy of the License at
 *
 *      http://www.apache.org/licenses/LICENSE-2.0
 *
 * Unless required by applicable law or agreed to in writing, software
 * distributed under the License is distributed on an "AS IS" BASIS,
 * WITHOUT WARRANTIES OR CONDITIONS OF ANY KIND, either express or implied.
 * See the License for the specific language governing permissions and
 * limitations under the License.
 */

package org.springframework.jdbc.datasource;

import java.sql.SQLException;
import java.sql.Savepoint;

import org.apache.commons.logging.Log;
import org.apache.commons.logging.LogFactory;

import org.springframework.lang.Nullable;
import org.springframework.transaction.CannotCreateTransactionException;
import org.springframework.transaction.NestedTransactionNotSupportedException;
import org.springframework.transaction.SavepointManager;
import org.springframework.transaction.TransactionException;
import org.springframework.transaction.TransactionSystemException;
import org.springframework.transaction.TransactionUsageException;
import org.springframework.transaction.support.SmartTransactionObject;
import org.springframework.util.Assert;

/**
 * Convenient base class for JDBC-aware transaction objects. Can contain a {@link ConnectionHolder}
 * with a JDBC {@code Connection}, and implements the {@link SavepointManager} interface based on
 * that {@code ConnectionHolder}.
 *
 * <p>Allows for programmatic management of JDBC {@link java.sql.Savepoint Savepoints}.
 * Spring's {@link org.springframework.transaction.support.DefaultTransactionStatus} automatically
 * delegates to this, as it autodetects transaction objects which implement the {@link
 * SavepointManager} interface.
 *
 * @author Juergen Hoeller
 * @see DataSourceTransactionManager
 * @since 1.1
 */
<<<<<<< HEAD
public abstract class JdbcTransactionObjectSupport implements SavepointManager,
    SmartTransactionObject {

  private static final Log logger = LogFactory.getLog(JdbcTransactionObjectSupport.class);


  private ConnectionHolder connectionHolder;

  private Integer previousIsolationLevel;

  private boolean savepointAllowed = false;


  public void setConnectionHolder(ConnectionHolder connectionHolder) {
    this.connectionHolder = connectionHolder;
  }

  public ConnectionHolder getConnectionHolder() {
    return this.connectionHolder;
  }

  public boolean hasConnectionHolder() {
    return (this.connectionHolder != null);
  }

  public void setPreviousIsolationLevel(Integer previousIsolationLevel) {
    this.previousIsolationLevel = previousIsolationLevel;
  }

  public Integer getPreviousIsolationLevel() {
    return this.previousIsolationLevel;
  }

  public void setSavepointAllowed(boolean savepointAllowed) {
    this.savepointAllowed = savepointAllowed;
  }

  public boolean isSavepointAllowed() {
    return this.savepointAllowed;
  }

  @Override
  public void flush() {
    // no-op
  }

  //---------------------------------------------------------------------
  // Implementation of SavepointManager
  //---------------------------------------------------------------------

  /**
   * This implementation creates a JDBC 3.0 Savepoint and returns it.
   *
   * @see java.sql.Connection#setSavepoint
   */
  @Override
  public Object createSavepoint() throws TransactionException {
    ConnectionHolder conHolder = getConnectionHolderForSavepoint();
    try {
      if (!conHolder.supportsSavepoints()) {
        throw new NestedTransactionNotSupportedException(
            "Cannot create a nested transaction because savepoints are not supported by your JDBC driver");
      }
      if (conHolder.isRollbackOnly()) {
        throw new CannotCreateTransactionException(
            "Cannot create savepoint for transaction which is already marked as rollback-only");
      }
      return conHolder.createSavepoint();
    } catch (SQLException ex) {
      throw new CannotCreateTransactionException("Could not create JDBC savepoint", ex);
    }
  }

  /**
   * This implementation rolls back to the given JDBC 3.0 Savepoint.
   *
   * @see java.sql.Connection#rollback(java.sql.Savepoint)
   */
  @Override
  public void rollbackToSavepoint(Object savepoint) throws TransactionException {
    ConnectionHolder conHolder = getConnectionHolderForSavepoint();
    try {
      conHolder.getConnection().rollback((Savepoint) savepoint);
      conHolder.resetRollbackOnly();
    } catch (Throwable ex) {
      throw new TransactionSystemException("Could not roll back to JDBC savepoint", ex);
    }
  }

  /**
   * This implementation releases the given JDBC 3.0 Savepoint.
   *
   * @see java.sql.Connection#releaseSavepoint
   */
  @Override
  public void releaseSavepoint(Object savepoint) throws TransactionException {
    ConnectionHolder conHolder = getConnectionHolderForSavepoint();
    try {
      conHolder.getConnection().releaseSavepoint((Savepoint) savepoint);
    } catch (Throwable ex) {
      logger.debug("Could not explicitly release JDBC savepoint", ex);
    }
  }

  protected ConnectionHolder getConnectionHolderForSavepoint() throws TransactionException {
    if (!isSavepointAllowed()) {
      throw new NestedTransactionNotSupportedException(
          "Transaction manager does not allow nested transactions");
    }
    if (!hasConnectionHolder()) {
      throw new TransactionUsageException(
          "Cannot create nested transaction when not exposing a JDBC transaction");
    }
    return getConnectionHolder();
  }
=======
public abstract class JdbcTransactionObjectSupport implements SavepointManager, SmartTransactionObject {

	private static final Log logger = LogFactory.getLog(JdbcTransactionObjectSupport.class);


	@Nullable
	private ConnectionHolder connectionHolder;

	@Nullable
	private Integer previousIsolationLevel;

	private boolean savepointAllowed = false;


	public void setConnectionHolder(@Nullable ConnectionHolder connectionHolder) {
		this.connectionHolder = connectionHolder;
	}

	public ConnectionHolder getConnectionHolder() {
		Assert.state(this.connectionHolder != null, "No ConnectionHolder available");
		return this.connectionHolder;
	}

	public boolean hasConnectionHolder() {
		return (this.connectionHolder != null);
	}

	public void setPreviousIsolationLevel(@Nullable Integer previousIsolationLevel) {
		this.previousIsolationLevel = previousIsolationLevel;
	}

	@Nullable
	public Integer getPreviousIsolationLevel() {
		return this.previousIsolationLevel;
	}

	public void setSavepointAllowed(boolean savepointAllowed) {
		this.savepointAllowed = savepointAllowed;
	}

	public boolean isSavepointAllowed() {
		return this.savepointAllowed;
	}

	@Override
	public void flush() {
		// no-op
	}


	//---------------------------------------------------------------------
	// Implementation of SavepointManager
	//---------------------------------------------------------------------

	/**
	 * This implementation creates a JDBC 3.0 Savepoint and returns it.
	 * @see java.sql.Connection#setSavepoint
	 */
	@Override
	public Object createSavepoint() throws TransactionException {
		ConnectionHolder conHolder = getConnectionHolderForSavepoint();
		try {
			if (!conHolder.supportsSavepoints()) {
				throw new NestedTransactionNotSupportedException(
						"Cannot create a nested transaction because savepoints are not supported by your JDBC driver");
			}
			if (conHolder.isRollbackOnly()) {
				throw new CannotCreateTransactionException(
						"Cannot create savepoint for transaction which is already marked as rollback-only");
			}
			return conHolder.createSavepoint();
		}
		catch (SQLException ex) {
			throw new CannotCreateTransactionException("Could not create JDBC savepoint", ex);
		}
	}

	/**
	 * This implementation rolls back to the given JDBC 3.0 Savepoint.
	 * @see java.sql.Connection#rollback(java.sql.Savepoint)
	 */
	@Override
	public void rollbackToSavepoint(Object savepoint) throws TransactionException {
		ConnectionHolder conHolder = getConnectionHolderForSavepoint();
		try {
			conHolder.getConnection().rollback((Savepoint) savepoint);
			conHolder.resetRollbackOnly();
		}
		catch (Throwable ex) {
			throw new TransactionSystemException("Could not roll back to JDBC savepoint", ex);
		}
	}

	/**
	 * This implementation releases the given JDBC 3.0 Savepoint.
	 * @see java.sql.Connection#releaseSavepoint
	 */
	@Override
	public void releaseSavepoint(Object savepoint) throws TransactionException {
		ConnectionHolder conHolder = getConnectionHolderForSavepoint();
		try {
			conHolder.getConnection().releaseSavepoint((Savepoint) savepoint);
		}
		catch (Throwable ex) {
			logger.debug("Could not explicitly release JDBC savepoint", ex);
		}
	}

	protected ConnectionHolder getConnectionHolderForSavepoint() throws TransactionException {
		if (!isSavepointAllowed()) {
			throw new NestedTransactionNotSupportedException(
					"Transaction manager does not allow nested transactions");
		}
		if (!hasConnectionHolder()) {
			throw new TransactionUsageException(
					"Cannot create nested transaction when not exposing a JDBC transaction");
		}
		return getConnectionHolder();
	}
>>>>>>> 406f6ec7

}<|MERGE_RESOLUTION|>--- conflicted
+++ resolved
@@ -33,136 +33,19 @@
 import org.springframework.util.Assert;
 
 /**
- * Convenient base class for JDBC-aware transaction objects. Can contain a {@link ConnectionHolder}
- * with a JDBC {@code Connection}, and implements the {@link SavepointManager} interface based on
- * that {@code ConnectionHolder}.
+ * Convenient base class for JDBC-aware transaction objects. Can contain a
+ * {@link ConnectionHolder} with a JDBC {@code Connection}, and implements the
+ * {@link SavepointManager} interface based on that {@code ConnectionHolder}.
  *
  * <p>Allows for programmatic management of JDBC {@link java.sql.Savepoint Savepoints}.
- * Spring's {@link org.springframework.transaction.support.DefaultTransactionStatus} automatically
- * delegates to this, as it autodetects transaction objects which implement the {@link
- * SavepointManager} interface.
+ * Spring's {@link org.springframework.transaction.support.DefaultTransactionStatus}
+ * automatically delegates to this, as it autodetects transaction objects which
+ * implement the {@link SavepointManager} interface.
  *
  * @author Juergen Hoeller
+ * @since 1.1
  * @see DataSourceTransactionManager
- * @since 1.1
  */
-<<<<<<< HEAD
-public abstract class JdbcTransactionObjectSupport implements SavepointManager,
-    SmartTransactionObject {
-
-  private static final Log logger = LogFactory.getLog(JdbcTransactionObjectSupport.class);
-
-
-  private ConnectionHolder connectionHolder;
-
-  private Integer previousIsolationLevel;
-
-  private boolean savepointAllowed = false;
-
-
-  public void setConnectionHolder(ConnectionHolder connectionHolder) {
-    this.connectionHolder = connectionHolder;
-  }
-
-  public ConnectionHolder getConnectionHolder() {
-    return this.connectionHolder;
-  }
-
-  public boolean hasConnectionHolder() {
-    return (this.connectionHolder != null);
-  }
-
-  public void setPreviousIsolationLevel(Integer previousIsolationLevel) {
-    this.previousIsolationLevel = previousIsolationLevel;
-  }
-
-  public Integer getPreviousIsolationLevel() {
-    return this.previousIsolationLevel;
-  }
-
-  public void setSavepointAllowed(boolean savepointAllowed) {
-    this.savepointAllowed = savepointAllowed;
-  }
-
-  public boolean isSavepointAllowed() {
-    return this.savepointAllowed;
-  }
-
-  @Override
-  public void flush() {
-    // no-op
-  }
-
-  //---------------------------------------------------------------------
-  // Implementation of SavepointManager
-  //---------------------------------------------------------------------
-
-  /**
-   * This implementation creates a JDBC 3.0 Savepoint and returns it.
-   *
-   * @see java.sql.Connection#setSavepoint
-   */
-  @Override
-  public Object createSavepoint() throws TransactionException {
-    ConnectionHolder conHolder = getConnectionHolderForSavepoint();
-    try {
-      if (!conHolder.supportsSavepoints()) {
-        throw new NestedTransactionNotSupportedException(
-            "Cannot create a nested transaction because savepoints are not supported by your JDBC driver");
-      }
-      if (conHolder.isRollbackOnly()) {
-        throw new CannotCreateTransactionException(
-            "Cannot create savepoint for transaction which is already marked as rollback-only");
-      }
-      return conHolder.createSavepoint();
-    } catch (SQLException ex) {
-      throw new CannotCreateTransactionException("Could not create JDBC savepoint", ex);
-    }
-  }
-
-  /**
-   * This implementation rolls back to the given JDBC 3.0 Savepoint.
-   *
-   * @see java.sql.Connection#rollback(java.sql.Savepoint)
-   */
-  @Override
-  public void rollbackToSavepoint(Object savepoint) throws TransactionException {
-    ConnectionHolder conHolder = getConnectionHolderForSavepoint();
-    try {
-      conHolder.getConnection().rollback((Savepoint) savepoint);
-      conHolder.resetRollbackOnly();
-    } catch (Throwable ex) {
-      throw new TransactionSystemException("Could not roll back to JDBC savepoint", ex);
-    }
-  }
-
-  /**
-   * This implementation releases the given JDBC 3.0 Savepoint.
-   *
-   * @see java.sql.Connection#releaseSavepoint
-   */
-  @Override
-  public void releaseSavepoint(Object savepoint) throws TransactionException {
-    ConnectionHolder conHolder = getConnectionHolderForSavepoint();
-    try {
-      conHolder.getConnection().releaseSavepoint((Savepoint) savepoint);
-    } catch (Throwable ex) {
-      logger.debug("Could not explicitly release JDBC savepoint", ex);
-    }
-  }
-
-  protected ConnectionHolder getConnectionHolderForSavepoint() throws TransactionException {
-    if (!isSavepointAllowed()) {
-      throw new NestedTransactionNotSupportedException(
-          "Transaction manager does not allow nested transactions");
-    }
-    if (!hasConnectionHolder()) {
-      throw new TransactionUsageException(
-          "Cannot create nested transaction when not exposing a JDBC transaction");
-    }
-    return getConnectionHolder();
-  }
-=======
 public abstract class JdbcTransactionObjectSupport implements SavepointManager, SmartTransactionObject {
 
 	private static final Log logger = LogFactory.getLog(JdbcTransactionObjectSupport.class);
@@ -282,6 +165,5 @@
 		}
 		return getConnectionHolder();
 	}
->>>>>>> 406f6ec7
 
 }