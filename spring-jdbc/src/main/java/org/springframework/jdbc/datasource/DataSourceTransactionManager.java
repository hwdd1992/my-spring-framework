/*
 * Copyright 2002-2017 the original author or authors.
 *
 * Licensed under the Apache License, Version 2.0 (the "License");
 * you may not use this file except in compliance with the License.
 * You may obtain a copy of the License at
 *
 *      http://www.apache.org/licenses/LICENSE-2.0
 *
 * Unless required by applicable law or agreed to in writing, software
 * distributed under the License is distributed on an "AS IS" BASIS,
 * WITHOUT WARRANTIES OR CONDITIONS OF ANY KIND, either express or implied.
 * See the License for the specific language governing permissions and
 * limitations under the License.
 */

package org.springframework.jdbc.datasource;

import java.sql.Connection;
import java.sql.SQLException;
import java.sql.Statement;
import javax.sql.DataSource;

import org.springframework.beans.factory.InitializingBean;
import org.springframework.lang.Nullable;
import org.springframework.transaction.CannotCreateTransactionException;
import org.springframework.transaction.TransactionDefinition;
import org.springframework.transaction.TransactionSystemException;
import org.springframework.transaction.support.AbstractPlatformTransactionManager;
import org.springframework.transaction.support.DefaultTransactionStatus;
import org.springframework.transaction.support.ResourceTransactionManager;
import org.springframework.transaction.support.TransactionSynchronizationManager;
import org.springframework.transaction.support.TransactionSynchronizationUtils;
import org.springframework.util.Assert;

/**
 * {@link org.springframework.transaction.PlatformTransactionManager} implementation for a single
 * JDBC {@link javax.sql.DataSource}. This class is capable of working in any environment with any
 * JDBC driver, as long as the setup uses a {@code javax.sql.DataSource} as its {@code Connection}
 * factory mechanism. Binds a JDBC Connection from the specified DataSource to the current thread,
 * potentially allowing for one thread-bound Connection per DataSource.
 *
 * <p><b>Note: The DataSource that this transaction manager operates on needs
 * to return independent Connections.</b> The Connections may come from a pool (the typical case),
 * but the DataSource must not return thread-scoped / request-scoped Connections or the like. This
 * transaction manager will associate Connections with thread-bound transactions itself, according
 * to the specified propagation behavior. It assumes that a separate, independent Connection can be
 * obtained even during an ongoing transaction.
 *
 * <p>Application code is required to retrieve the JDBC Connection via
 * {@link DataSourceUtils#getConnection(DataSource)} instead of a standard Java EE-style {@link
 * DataSource#getConnection()} call. Spring classes such as {@link org.springframework.jdbc.core.JdbcTemplate}
 * use this strategy implicitly. If not used in combination with this transaction manager, the
 * {@link DataSourceUtils} lookup strategy behaves exactly like the native DataSource lookup; it can
 * thus be used in a portable fashion.
 *
 * <p>Alternatively, you can allow application code to work with the standard
 * Java EE-style lookup pattern {@link DataSource#getConnection()}, for example for legacy code that
 * is not aware of Spring at all. In that case, define a {@link TransactionAwareDataSourceProxy} for
 * your target DataSource, and pass that proxy DataSource to your DAOs, which will automatically
 * participate in Spring-managed transactions when accessing it.
 *
 * <p>Supports custom isolation levels, and timeouts which get applied as
 * appropriate JDBC statement timeouts. To support the latter, application code must either use
 * {@link org.springframework.jdbc.core.JdbcTemplate}, call {@link DataSourceUtils#applyTransactionTimeout}
 * for each created JDBC Statement, or go through a {@link TransactionAwareDataSourceProxy} which
 * will create timeout-aware JDBC Connections and Statements automatically.
 *
 * <p>Consider defining a {@link LazyConnectionDataSourceProxy} for your target
 * DataSource, pointing both this transaction manager and your DAOs to it. This will lead to
 * optimized handling of "empty" transactions, i.e. of transactions without any JDBC statements
 * executed. A LazyConnectionDataSourceProxy will not fetch an actual JDBC Connection from the
 * target DataSource until a Statement gets executed, lazily applying the specified transaction
 * settings to the target Connection.
 *
 * <p>This transaction manager supports nested transactions via the JDBC 3.0
 * {@link java.sql.Savepoint} mechanism. The {@link #setNestedTransactionAllowed
 * "nestedTransactionAllowed"} flag defaults to "true", since nested transactions will work without
 * restrictions on JDBC drivers that support savepoints (such as the Oracle JDBC driver).
 *
 * <p>This transaction manager can be used as a replacement for the
 * {@link org.springframework.transaction.jta.JtaTransactionManager} in the single resource case, as
 * it does not require a container that supports JTA, typically in combination with a locally
 * defined JDBC DataSource (e.g. an Apache Commons DBCP connection pool). Switching between this
 * local strategy and a JTA environment is just a matter of configuration!
 *
 * <p>As of 4.3.4, this transaction manager triggers flush callbacks on registered
 * transaction synchronizations (if synchronization is generally active), assuming resources
 * operating on the underlying JDBC {@code Connection}. This allows for setup analogous to {@code
 * JtaTransactionManager}, in particular with respect to lazily registered ORM resources (e.g. a
 * Hibernate {@code Session}).
 *
 * @author Juergen Hoeller
 * @see #setNestedTransactionAllowed
 * @see java.sql.Savepoint
 * @see DataSourceUtils#getConnection(javax.sql.DataSource)
 * @see DataSourceUtils#applyTransactionTimeout
 * @see DataSourceUtils#releaseConnection
 * @see TransactionAwareDataSourceProxy
 * @see LazyConnectionDataSourceProxy
 * @see org.springframework.jdbc.core.JdbcTemplate
 * @since 02.05.2003
 */
@SuppressWarnings("serial")
public class DataSourceTransactionManager extends AbstractPlatformTransactionManager
<<<<<<< HEAD
    implements ResourceTransactionManager, InitializingBean {

  private DataSource dataSource;

  private boolean enforceReadOnly = false;


  /**
   * Create a new DataSourceTransactionManager instance. A DataSource has to be set to be able to
   * use it.
   *
   * @see #setDataSource
   */
  public DataSourceTransactionManager() {
    setNestedTransactionAllowed(true);
  }

  /**
   * Create a new DataSourceTransactionManager instance.
   *
   * @param dataSource JDBC DataSource to manage transactions for
   */
  public DataSourceTransactionManager(DataSource dataSource) {
    this();
    setDataSource(dataSource);
    afterPropertiesSet();
  }

  /**
   * Set the JDBC DataSource that this instance should manage transactions for.
   * <p>This will typically be a locally defined DataSource, for example an
   * Apache Commons DBCP connection pool. Alternatively, you can also drive transactions for a
   * non-XA J2EE DataSource fetched from JNDI. For an XA DataSource, use JtaTransactionManager.
   * <p>The DataSource specified here should be the target DataSource to manage
   * transactions for, not a TransactionAwareDataSourceProxy. Only data access code may work with
   * TransactionAwareDataSourceProxy, while the transaction manager needs to work on the underlying
   * target DataSource. If there's nevertheless a TransactionAwareDataSourceProxy passed in, it will
   * be unwrapped to extract its target DataSource.
   * <p><b>The DataSource passed in here needs to return independent Connections.</b>
   * The Connections may come from a pool (the typical case), but the DataSource must not return
   * thread-scoped / request-scoped Connections or the like.
   *
   * @see TransactionAwareDataSourceProxy
   * @see org.springframework.transaction.jta.JtaTransactionManager
   */
  public void setDataSource(DataSource dataSource) {
    if (dataSource instanceof TransactionAwareDataSourceProxy) {
      // If we got a TransactionAwareDataSourceProxy, we need to perform transactions
      // for its underlying target DataSource, else data access code won't see
      // properly exposed transactions (i.e. transactions for the target DataSource).
      this.dataSource = ((TransactionAwareDataSourceProxy) dataSource).getTargetDataSource();
    } else {
      this.dataSource = dataSource;
    }
  }

  /**
   * Return the JDBC DataSource that this instance manages transactions for.
   */
  public DataSource getDataSource() {
    return this.dataSource;
  }

  /**
   * Specify whether to enforce the read-only nature of a transaction (as indicated by {@link
   * TransactionDefinition#isReadOnly()} through an explicit statement on the transactional
   * connection: "SET TRANSACTION READ ONLY" as understood by Oracle, MySQL and Postgres.
   * <p>The exact treatment, including any SQL statement executed on the connection,
   * can be customized through through {@link #prepareTransactionalConnection}.
   * <p>This mode of read-only handling goes beyond the {@link Connection#setReadOnly}
   * hint that Spring applies by default. In contrast to that standard JDBC hint, "SET TRANSACTION
   * READ ONLY" enforces an isolation-level-like connection mode where data manipulation statements
   * are strictly disallowed. Also, on Oracle, this read-only mode provides read consistency for the
   * entire transaction.
   * <p>Note that older Oracle JDBC drivers (9i, 10g) used to enforce this read-only
   * mode even for {@code Connection.setReadOnly(true}. However, with recent drivers, this strong
   * enforcement needs to be applied explicitly, e.g. through this flag.
   *
   * @see #prepareTransactionalConnection
   * @since 4.3.7
   */
  public void setEnforceReadOnly(boolean enforceReadOnly) {
    this.enforceReadOnly = enforceReadOnly;
  }

  /**
   * Return whether to enforce the read-only nature of a transaction through an explicit statement
   * on the transactional connection.
   *
   * @see #setEnforceReadOnly
   * @since 4.3.7
   */
  public boolean isEnforceReadOnly() {
    return this.enforceReadOnly;
  }

  @Override
  public void afterPropertiesSet() {
    if (getDataSource() == null) {
      throw new IllegalArgumentException("Property 'dataSource' is required");
    }
  }


  @Override
  public Object getResourceFactory() {
    return getDataSource();
  }

  @Override
  protected Object doGetTransaction() {
    DataSourceTransactionObject txObject = new DataSourceTransactionObject();
    txObject.setSavepointAllowed(isNestedTransactionAllowed());
    ConnectionHolder conHolder =
        (ConnectionHolder) TransactionSynchronizationManager.getResource(this.dataSource);
    txObject.setConnectionHolder(conHolder, false);
    return txObject;
  }

  @Override
  protected boolean isExistingTransaction(Object transaction) {
    DataSourceTransactionObject txObject = (DataSourceTransactionObject) transaction;
    return (txObject.getConnectionHolder() != null && txObject.getConnectionHolder()
        .isTransactionActive());
  }

  /**
   * This implementation sets the isolation level but ignores the timeout.
   */
  @Override
  protected void doBegin(Object transaction, TransactionDefinition definition) {
    DataSourceTransactionObject txObject = (DataSourceTransactionObject) transaction;
    Connection con = null;

    try {
      if (txObject.getConnectionHolder() == null ||
          txObject.getConnectionHolder().isSynchronizedWithTransaction()) {
        Connection newCon = this.dataSource.getConnection();
        if (logger.isDebugEnabled()) {
          logger.debug("Acquired Connection [" + newCon + "] for JDBC transaction");
        }
        txObject.setConnectionHolder(new ConnectionHolder(newCon), true);
      }

      txObject.getConnectionHolder().setSynchronizedWithTransaction(true);
      con = txObject.getConnectionHolder().getConnection();

      Integer previousIsolationLevel = DataSourceUtils
          .prepareConnectionForTransaction(con, definition);
      txObject.setPreviousIsolationLevel(previousIsolationLevel);

      // Switch to manual commit if necessary. This is very expensive in some JDBC drivers,
      // so we don't want to do it unnecessarily (for example if we've explicitly
      // configured the connection pool to set it already).
      if (con.getAutoCommit()) {
        txObject.setMustRestoreAutoCommit(true);
        if (logger.isDebugEnabled()) {
          logger.debug("Switching JDBC Connection [" + con + "] to manual commit");
        }
        con.setAutoCommit(false);
      }

      prepareTransactionalConnection(con, definition);
      txObject.getConnectionHolder().setTransactionActive(true);

      int timeout = determineTimeout(definition);
      if (timeout != TransactionDefinition.TIMEOUT_DEFAULT) {
        txObject.getConnectionHolder().setTimeoutInSeconds(timeout);
      }

      // Bind the connection holder to the thread.
      if (txObject.isNewConnectionHolder()) {
        TransactionSynchronizationManager
            .bindResource(getDataSource(), txObject.getConnectionHolder());
      }
    } catch (Throwable ex) {
      if (txObject.isNewConnectionHolder()) {
        DataSourceUtils.releaseConnection(con, this.dataSource);
        txObject.setConnectionHolder(null, false);
      }
      throw new CannotCreateTransactionException("Could not open JDBC Connection for transaction",
          ex);
    }
  }

  @Override
  protected Object doSuspend(Object transaction) {
    DataSourceTransactionObject txObject = (DataSourceTransactionObject) transaction;
    txObject.setConnectionHolder(null);
    return TransactionSynchronizationManager.unbindResource(this.dataSource);
  }

  @Override
  protected void doResume(Object transaction, Object suspendedResources) {
    TransactionSynchronizationManager.bindResource(this.dataSource, suspendedResources);
  }

  @Override
  protected void doCommit(DefaultTransactionStatus status) {
    DataSourceTransactionObject txObject = (DataSourceTransactionObject) status.getTransaction();
    Connection con = txObject.getConnectionHolder().getConnection();
    if (status.isDebug()) {
      logger.debug("Committing JDBC transaction on Connection [" + con + "]");
    }
    try {
      con.commit();
    } catch (SQLException ex) {
      throw new TransactionSystemException("Could not commit JDBC transaction", ex);
    }
  }

  @Override
  protected void doRollback(DefaultTransactionStatus status) {
    DataSourceTransactionObject txObject = (DataSourceTransactionObject) status.getTransaction();
    Connection con = txObject.getConnectionHolder().getConnection();
    if (status.isDebug()) {
      logger.debug("Rolling back JDBC transaction on Connection [" + con + "]");
    }
    try {
      con.rollback();
    } catch (SQLException ex) {
      throw new TransactionSystemException("Could not roll back JDBC transaction", ex);
    }
  }

  @Override
  protected void doSetRollbackOnly(DefaultTransactionStatus status) {
    DataSourceTransactionObject txObject = (DataSourceTransactionObject) status.getTransaction();
    if (status.isDebug()) {
      logger.debug("Setting JDBC transaction [" + txObject.getConnectionHolder().getConnection() +
          "] rollback-only");
    }
    txObject.setRollbackOnly();
  }

  @Override
  protected void doCleanupAfterCompletion(Object transaction) {
    DataSourceTransactionObject txObject = (DataSourceTransactionObject) transaction;

    // Remove the connection holder from the thread, if exposed.
    if (txObject.isNewConnectionHolder()) {
      TransactionSynchronizationManager.unbindResource(this.dataSource);
    }

    // Reset connection.
    Connection con = txObject.getConnectionHolder().getConnection();
    try {
      if (txObject.isMustRestoreAutoCommit()) {
        con.setAutoCommit(true);
      }
      DataSourceUtils.resetConnectionAfterTransaction(con, txObject.getPreviousIsolationLevel());
    } catch (Throwable ex) {
      logger.debug("Could not reset JDBC Connection after transaction", ex);
    }

    if (txObject.isNewConnectionHolder()) {
      if (logger.isDebugEnabled()) {
        logger.debug("Releasing JDBC Connection [" + con + "] after transaction");
      }
      DataSourceUtils.releaseConnection(con, this.dataSource);
    }

    txObject.getConnectionHolder().clear();
  }


  /**
   * Prepare the transactional {@code Connection} right after transaction begin.
   * <p>The default implementation executes a "SET TRANSACTION READ ONLY" statement
   * if the {@link #setEnforceReadOnly "enforceReadOnly"} flag is set to {@code true} and the
   * transaction definition indicates a read-only transaction.
   * <p>The "SET TRANSACTION READ ONLY" is understood by Oracle, MySQL and Postgres
   * and may work with other databases as well. If you'd like to adapt this treatment, override this
   * method accordingly.
   *
   * @param con the transactional JDBC Connection
   * @param definition the current transaction definition
   * @throws SQLException if thrown by JDBC API
   * @see #setEnforceReadOnly
   * @since 4.3.7
   */
  protected void prepareTransactionalConnection(Connection con, TransactionDefinition definition)
      throws SQLException {

    if (isEnforceReadOnly() && definition.isReadOnly()) {
      Statement stmt = con.createStatement();
      try {
        stmt.executeUpdate("SET TRANSACTION READ ONLY");
      } finally {
        stmt.close();
      }
    }
  }


  /**
   * DataSource transaction object, representing a ConnectionHolder. Used as transaction object by
   * DataSourceTransactionManager.
   */
  private static class DataSourceTransactionObject extends JdbcTransactionObjectSupport {

    private boolean newConnectionHolder;

    private boolean mustRestoreAutoCommit;

    public void setConnectionHolder(ConnectionHolder connectionHolder,
        boolean newConnectionHolder) {
      super.setConnectionHolder(connectionHolder);
      this.newConnectionHolder = newConnectionHolder;
    }

    public boolean isNewConnectionHolder() {
      return this.newConnectionHolder;
    }

    public void setMustRestoreAutoCommit(boolean mustRestoreAutoCommit) {
      this.mustRestoreAutoCommit = mustRestoreAutoCommit;
    }

    public boolean isMustRestoreAutoCommit() {
      return this.mustRestoreAutoCommit;
    }

    public void setRollbackOnly() {
      getConnectionHolder().setRollbackOnly();
    }

    @Override
    public boolean isRollbackOnly() {
      return getConnectionHolder().isRollbackOnly();
    }

    @Override
    public void flush() {
      if (TransactionSynchronizationManager.isSynchronizationActive()) {
        TransactionSynchronizationUtils.triggerFlush();
      }
    }
  }
=======
		implements ResourceTransactionManager, InitializingBean {

	@Nullable
	private DataSource dataSource;

	private boolean enforceReadOnly = false;


	/**
	 * Create a new DataSourceTransactionManager instance.
	 * A DataSource has to be set to be able to use it.
	 * @see #setDataSource
	 */
	public DataSourceTransactionManager() {
		setNestedTransactionAllowed(true);
	}

	/**
	 * Create a new DataSourceTransactionManager instance.
	 * @param dataSource JDBC DataSource to manage transactions for
	 */
	public DataSourceTransactionManager(DataSource dataSource) {
		this();
		setDataSource(dataSource);
		afterPropertiesSet();
	}

	/**
	 * Set the JDBC DataSource that this instance should manage transactions for.
	 * <p>This will typically be a locally defined DataSource, for example an
	 * Apache Commons DBCP connection pool. Alternatively, you can also drive
	 * transactions for a non-XA J2EE DataSource fetched from JNDI. For an XA
	 * DataSource, use JtaTransactionManager.
	 * <p>The DataSource specified here should be the target DataSource to manage
	 * transactions for, not a TransactionAwareDataSourceProxy. Only data access
	 * code may work with TransactionAwareDataSourceProxy, while the transaction
	 * manager needs to work on the underlying target DataSource. If there's
	 * nevertheless a TransactionAwareDataSourceProxy passed in, it will be
	 * unwrapped to extract its target DataSource.
	 * <p><b>The DataSource passed in here needs to return independent Connections.</b>
	 * The Connections may come from a pool (the typical case), but the DataSource
	 * must not return thread-scoped / request-scoped Connections or the like.
	 * @see TransactionAwareDataSourceProxy
	 * @see org.springframework.transaction.jta.JtaTransactionManager
	 */
	public void setDataSource(@Nullable DataSource dataSource) {
		if (dataSource instanceof TransactionAwareDataSourceProxy) {
			// If we got a TransactionAwareDataSourceProxy, we need to perform transactions
			// for its underlying target DataSource, else data access code won't see
			// properly exposed transactions (i.e. transactions for the target DataSource).
			this.dataSource = ((TransactionAwareDataSourceProxy) dataSource).getTargetDataSource();
		}
		else {
			this.dataSource = dataSource;
		}
	}

	/**
	 * Return the JDBC DataSource that this instance manages transactions for.
	 */
	@Nullable
	public DataSource getDataSource() {
		return this.dataSource;
	}

	/**
	 * Obtain the DataSource for actual use.
	 * @return the DataSource (never {@code null})
	 * @throws IllegalStateException in case of no DataSource set
	 * @since 5.0
	 */
	protected DataSource obtainDataSource() {
		DataSource dataSource = getDataSource();
		Assert.state(dataSource != null, "No DataSource set");
		return dataSource;
	}

	/**
	 * Specify whether to enforce the read-only nature of a transaction
	 * (as indicated by {@link TransactionDefinition#isReadOnly()}
	 * through an explicit statement on the transactional connection:
	 * "SET TRANSACTION READ ONLY" as understood by Oracle, MySQL and Postgres.
	 * <p>The exact treatment, including any SQL statement executed on the connection,
	 * can be customized through through {@link #prepareTransactionalConnection}.
	 * <p>This mode of read-only handling goes beyond the {@link Connection#setReadOnly}
	 * hint that Spring applies by default. In contrast to that standard JDBC hint,
	 * "SET TRANSACTION READ ONLY" enforces an isolation-level-like connection mode
	 * where data manipulation statements are strictly disallowed. Also, on Oracle,
	 * this read-only mode provides read consistency for the entire transaction.
	 * <p>Note that older Oracle JDBC drivers (9i, 10g) used to enforce this read-only
	 * mode even for {@code Connection.setReadOnly(true}. However, with recent drivers,
	 * this strong enforcement needs to be applied explicitly, e.g. through this flag.
	 * @since 4.3.7
	 * @see #prepareTransactionalConnection
	 */
	public void setEnforceReadOnly(boolean enforceReadOnly) {
		this.enforceReadOnly = enforceReadOnly;
	}

	/**
	 * Return whether to enforce the read-only nature of a transaction
	 * through an explicit statement on the transactional connection.
	 * @since 4.3.7
	 * @see #setEnforceReadOnly
	 */
	public boolean isEnforceReadOnly() {
		return this.enforceReadOnly;
	}

	@Override
	public void afterPropertiesSet() {
		if (getDataSource() == null) {
			throw new IllegalArgumentException("Property 'dataSource' is required");
		}
	}


	@Override
	public Object getResourceFactory() {
		return obtainDataSource();
	}

	@Override
	protected Object doGetTransaction() {
		DataSourceTransactionObject txObject = new DataSourceTransactionObject();
		txObject.setSavepointAllowed(isNestedTransactionAllowed());
		ConnectionHolder conHolder =
				(ConnectionHolder) TransactionSynchronizationManager.getResource(obtainDataSource());
		txObject.setConnectionHolder(conHolder, false);
		return txObject;
	}

	@Override
	protected boolean isExistingTransaction(Object transaction) {
		DataSourceTransactionObject txObject = (DataSourceTransactionObject) transaction;
		return (txObject.hasConnectionHolder() && txObject.getConnectionHolder().isTransactionActive());
	}

	/**
	 * This implementation sets the isolation level but ignores the timeout.
	 */
	@Override
	protected void doBegin(Object transaction, TransactionDefinition definition) {
		DataSourceTransactionObject txObject = (DataSourceTransactionObject) transaction;
		Connection con = null;

		try {
			if (!txObject.hasConnectionHolder() ||
					txObject.getConnectionHolder().isSynchronizedWithTransaction()) {
				Connection newCon = obtainDataSource().getConnection();
				if (logger.isDebugEnabled()) {
					logger.debug("Acquired Connection [" + newCon + "] for JDBC transaction");
				}
				txObject.setConnectionHolder(new ConnectionHolder(newCon), true);
			}

			txObject.getConnectionHolder().setSynchronizedWithTransaction(true);
			con = txObject.getConnectionHolder().getConnection();

			Integer previousIsolationLevel = DataSourceUtils.prepareConnectionForTransaction(con, definition);
			txObject.setPreviousIsolationLevel(previousIsolationLevel);

			// Switch to manual commit if necessary. This is very expensive in some JDBC drivers,
			// so we don't want to do it unnecessarily (for example if we've explicitly
			// configured the connection pool to set it already).
			if (con.getAutoCommit()) {
				txObject.setMustRestoreAutoCommit(true);
				if (logger.isDebugEnabled()) {
					logger.debug("Switching JDBC Connection [" + con + "] to manual commit");
				}
				con.setAutoCommit(false);
			}

			prepareTransactionalConnection(con, definition);
			txObject.getConnectionHolder().setTransactionActive(true);

			int timeout = determineTimeout(definition);
			if (timeout != TransactionDefinition.TIMEOUT_DEFAULT) {
				txObject.getConnectionHolder().setTimeoutInSeconds(timeout);
			}

			// Bind the connection holder to the thread.
			if (txObject.isNewConnectionHolder()) {
				TransactionSynchronizationManager.bindResource(obtainDataSource(), txObject.getConnectionHolder());
			}
		}

		catch (Throwable ex) {
			if (txObject.isNewConnectionHolder()) {
				DataSourceUtils.releaseConnection(con, obtainDataSource());
				txObject.setConnectionHolder(null, false);
			}
			throw new CannotCreateTransactionException("Could not open JDBC Connection for transaction", ex);
		}
	}

	@Override
	protected Object doSuspend(Object transaction) {
		DataSourceTransactionObject txObject = (DataSourceTransactionObject) transaction;
		txObject.setConnectionHolder(null);
		return TransactionSynchronizationManager.unbindResource(obtainDataSource());
	}

	@Override
	protected void doResume(@Nullable Object transaction, Object suspendedResources) {
		TransactionSynchronizationManager.bindResource(obtainDataSource(), suspendedResources);
	}

	@Override
	protected void doCommit(DefaultTransactionStatus status) {
		DataSourceTransactionObject txObject = (DataSourceTransactionObject) status.getTransaction();
		Connection con = txObject.getConnectionHolder().getConnection();
		if (status.isDebug()) {
			logger.debug("Committing JDBC transaction on Connection [" + con + "]");
		}
		try {
			con.commit();
		}
		catch (SQLException ex) {
			throw new TransactionSystemException("Could not commit JDBC transaction", ex);
		}
	}

	@Override
	protected void doRollback(DefaultTransactionStatus status) {
		DataSourceTransactionObject txObject = (DataSourceTransactionObject) status.getTransaction();
		Connection con = txObject.getConnectionHolder().getConnection();
		if (status.isDebug()) {
			logger.debug("Rolling back JDBC transaction on Connection [" + con + "]");
		}
		try {
			con.rollback();
		}
		catch (SQLException ex) {
			throw new TransactionSystemException("Could not roll back JDBC transaction", ex);
		}
	}

	@Override
	protected void doSetRollbackOnly(DefaultTransactionStatus status) {
		DataSourceTransactionObject txObject = (DataSourceTransactionObject) status.getTransaction();
		if (status.isDebug()) {
			logger.debug("Setting JDBC transaction [" + txObject.getConnectionHolder().getConnection() +
					"] rollback-only");
		}
		txObject.setRollbackOnly();
	}

	@Override
	protected void doCleanupAfterCompletion(Object transaction) {
		DataSourceTransactionObject txObject = (DataSourceTransactionObject) transaction;

		// Remove the connection holder from the thread, if exposed.
		if (txObject.isNewConnectionHolder()) {
			TransactionSynchronizationManager.unbindResource(obtainDataSource());
		}

		// Reset connection.
		Connection con = txObject.getConnectionHolder().getConnection();
		try {
			if (txObject.isMustRestoreAutoCommit()) {
				con.setAutoCommit(true);
			}
			DataSourceUtils.resetConnectionAfterTransaction(con, txObject.getPreviousIsolationLevel());
		}
		catch (Throwable ex) {
			logger.debug("Could not reset JDBC Connection after transaction", ex);
		}

		if (txObject.isNewConnectionHolder()) {
			if (logger.isDebugEnabled()) {
				logger.debug("Releasing JDBC Connection [" + con + "] after transaction");
			}
			DataSourceUtils.releaseConnection(con, this.dataSource);
		}

		txObject.getConnectionHolder().clear();
	}


	/**
	 * Prepare the transactional {@code Connection} right after transaction begin.
	 * <p>The default implementation executes a "SET TRANSACTION READ ONLY" statement
	 * if the {@link #setEnforceReadOnly "enforceReadOnly"} flag is set to {@code true}
	 * and the transaction definition indicates a read-only transaction.
	 * <p>The "SET TRANSACTION READ ONLY" is understood by Oracle, MySQL and Postgres
	 * and may work with other databases as well. If you'd like to adapt this treatment,
	 * override this method accordingly.
	 * @param con the transactional JDBC Connection
	 * @param definition the current transaction definition
	 * @throws SQLException if thrown by JDBC API
	 * @since 4.3.7
	 * @see #setEnforceReadOnly
	 */
	protected void prepareTransactionalConnection(Connection con, TransactionDefinition definition)
			throws SQLException {

		if (isEnforceReadOnly() && definition.isReadOnly()) {
			Statement stmt = con.createStatement();
			try {
				stmt.executeUpdate("SET TRANSACTION READ ONLY");
			}
			finally {
				stmt.close();
			}
		}
	}


	/**
	 * DataSource transaction object, representing a ConnectionHolder.
	 * Used as transaction object by DataSourceTransactionManager.
	 */
	private static class DataSourceTransactionObject extends JdbcTransactionObjectSupport {

		private boolean newConnectionHolder;

		private boolean mustRestoreAutoCommit;

		public void setConnectionHolder(@Nullable ConnectionHolder connectionHolder, boolean newConnectionHolder) {
			super.setConnectionHolder(connectionHolder);
			this.newConnectionHolder = newConnectionHolder;
		}

		public boolean isNewConnectionHolder() {
			return this.newConnectionHolder;
		}

		public void setMustRestoreAutoCommit(boolean mustRestoreAutoCommit) {
			this.mustRestoreAutoCommit = mustRestoreAutoCommit;
		}

		public boolean isMustRestoreAutoCommit() {
			return this.mustRestoreAutoCommit;
		}

		public void setRollbackOnly() {
			getConnectionHolder().setRollbackOnly();
		}

		@Override
		public boolean isRollbackOnly() {
			return getConnectionHolder().isRollbackOnly();
		}

		@Override
		public void flush() {
			if (TransactionSynchronizationManager.isSynchronizationActive()) {
				TransactionSynchronizationUtils.triggerFlush();
			}
		}
	}
>>>>>>> 406f6ec7

}<|MERGE_RESOLUTION|>--- conflicted
+++ resolved
@@ -34,63 +34,71 @@
 import org.springframework.util.Assert;
 
 /**
- * {@link org.springframework.transaction.PlatformTransactionManager} implementation for a single
- * JDBC {@link javax.sql.DataSource}. This class is capable of working in any environment with any
- * JDBC driver, as long as the setup uses a {@code javax.sql.DataSource} as its {@code Connection}
- * factory mechanism. Binds a JDBC Connection from the specified DataSource to the current thread,
+ * {@link org.springframework.transaction.PlatformTransactionManager}
+ * implementation for a single JDBC {@link javax.sql.DataSource}. This class is
+ * capable of working in any environment with any JDBC driver, as long as the setup
+ * uses a {@code javax.sql.DataSource} as its {@code Connection} factory mechanism.
+ * Binds a JDBC Connection from the specified DataSource to the current thread,
  * potentially allowing for one thread-bound Connection per DataSource.
  *
  * <p><b>Note: The DataSource that this transaction manager operates on needs
- * to return independent Connections.</b> The Connections may come from a pool (the typical case),
- * but the DataSource must not return thread-scoped / request-scoped Connections or the like. This
- * transaction manager will associate Connections with thread-bound transactions itself, according
- * to the specified propagation behavior. It assumes that a separate, independent Connection can be
- * obtained even during an ongoing transaction.
+ * to return independent Connections.</b> The Connections may come from a pool
+ * (the typical case), but the DataSource must not return thread-scoped /
+ * request-scoped Connections or the like. This transaction manager will
+ * associate Connections with thread-bound transactions itself, according
+ * to the specified propagation behavior. It assumes that a separate,
+ * independent Connection can be obtained even during an ongoing transaction.
  *
  * <p>Application code is required to retrieve the JDBC Connection via
- * {@link DataSourceUtils#getConnection(DataSource)} instead of a standard Java EE-style {@link
- * DataSource#getConnection()} call. Spring classes such as {@link org.springframework.jdbc.core.JdbcTemplate}
- * use this strategy implicitly. If not used in combination with this transaction manager, the
- * {@link DataSourceUtils} lookup strategy behaves exactly like the native DataSource lookup; it can
- * thus be used in a portable fashion.
+ * {@link DataSourceUtils#getConnection(DataSource)} instead of a standard
+ * Java EE-style {@link DataSource#getConnection()} call. Spring classes such as
+ * {@link org.springframework.jdbc.core.JdbcTemplate} use this strategy implicitly.
+ * If not used in combination with this transaction manager, the
+ * {@link DataSourceUtils} lookup strategy behaves exactly like the native
+ * DataSource lookup; it can thus be used in a portable fashion.
  *
  * <p>Alternatively, you can allow application code to work with the standard
- * Java EE-style lookup pattern {@link DataSource#getConnection()}, for example for legacy code that
- * is not aware of Spring at all. In that case, define a {@link TransactionAwareDataSourceProxy} for
- * your target DataSource, and pass that proxy DataSource to your DAOs, which will automatically
- * participate in Spring-managed transactions when accessing it.
+ * Java EE-style lookup pattern {@link DataSource#getConnection()}, for example for
+ * legacy code that is not aware of Spring at all. In that case, define a
+ * {@link TransactionAwareDataSourceProxy} for your target DataSource, and pass
+ * that proxy DataSource to your DAOs, which will automatically participate in
+ * Spring-managed transactions when accessing it.
  *
  * <p>Supports custom isolation levels, and timeouts which get applied as
- * appropriate JDBC statement timeouts. To support the latter, application code must either use
- * {@link org.springframework.jdbc.core.JdbcTemplate}, call {@link DataSourceUtils#applyTransactionTimeout}
- * for each created JDBC Statement, or go through a {@link TransactionAwareDataSourceProxy} which
- * will create timeout-aware JDBC Connections and Statements automatically.
+ * appropriate JDBC statement timeouts. To support the latter, application code
+ * must either use {@link org.springframework.jdbc.core.JdbcTemplate}, call
+ * {@link DataSourceUtils#applyTransactionTimeout} for each created JDBC Statement,
+ * or go through a {@link TransactionAwareDataSourceProxy} which will create
+ * timeout-aware JDBC Connections and Statements automatically.
  *
  * <p>Consider defining a {@link LazyConnectionDataSourceProxy} for your target
- * DataSource, pointing both this transaction manager and your DAOs to it. This will lead to
- * optimized handling of "empty" transactions, i.e. of transactions without any JDBC statements
- * executed. A LazyConnectionDataSourceProxy will not fetch an actual JDBC Connection from the
- * target DataSource until a Statement gets executed, lazily applying the specified transaction
- * settings to the target Connection.
+ * DataSource, pointing both this transaction manager and your DAOs to it.
+ * This will lead to optimized handling of "empty" transactions, i.e. of transactions
+ * without any JDBC statements executed. A LazyConnectionDataSourceProxy will not fetch
+ * an actual JDBC Connection from the target DataSource until a Statement gets executed,
+ * lazily applying the specified transaction settings to the target Connection.
  *
  * <p>This transaction manager supports nested transactions via the JDBC 3.0
- * {@link java.sql.Savepoint} mechanism. The {@link #setNestedTransactionAllowed
- * "nestedTransactionAllowed"} flag defaults to "true", since nested transactions will work without
- * restrictions on JDBC drivers that support savepoints (such as the Oracle JDBC driver).
+ * {@link java.sql.Savepoint} mechanism. The
+ * {@link #setNestedTransactionAllowed "nestedTransactionAllowed"} flag defaults
+ * to "true", since nested transactions will work without restrictions on JDBC
+ * drivers that support savepoints (such as the Oracle JDBC driver).
  *
  * <p>This transaction manager can be used as a replacement for the
- * {@link org.springframework.transaction.jta.JtaTransactionManager} in the single resource case, as
- * it does not require a container that supports JTA, typically in combination with a locally
- * defined JDBC DataSource (e.g. an Apache Commons DBCP connection pool). Switching between this
- * local strategy and a JTA environment is just a matter of configuration!
+ * {@link org.springframework.transaction.jta.JtaTransactionManager} in the single
+ * resource case, as it does not require a container that supports JTA, typically
+ * in combination with a locally defined JDBC DataSource (e.g. an Apache Commons
+ * DBCP connection pool). Switching between this local strategy and a JTA
+ * environment is just a matter of configuration!
  *
  * <p>As of 4.3.4, this transaction manager triggers flush callbacks on registered
- * transaction synchronizations (if synchronization is generally active), assuming resources
- * operating on the underlying JDBC {@code Connection}. This allows for setup analogous to {@code
- * JtaTransactionManager}, in particular with respect to lazily registered ORM resources (e.g. a
- * Hibernate {@code Session}).
+ * transaction synchronizations (if synchronization is generally active), assuming
+ * resources operating on the underlying JDBC {@code Connection}. This allows for
+ * setup analogous to {@code JtaTransactionManager}, in particular with respect to
+ * lazily registered ORM resources (e.g. a Hibernate {@code Session}).
  *
  * @author Juergen Hoeller
+ * @since 02.05.2003
  * @see #setNestedTransactionAllowed
  * @see java.sql.Savepoint
  * @see DataSourceUtils#getConnection(javax.sql.DataSource)
@@ -99,351 +107,9 @@
  * @see TransactionAwareDataSourceProxy
  * @see LazyConnectionDataSourceProxy
  * @see org.springframework.jdbc.core.JdbcTemplate
- * @since 02.05.2003
  */
 @SuppressWarnings("serial")
 public class DataSourceTransactionManager extends AbstractPlatformTransactionManager
-<<<<<<< HEAD
-    implements ResourceTransactionManager, InitializingBean {
-
-  private DataSource dataSource;
-
-  private boolean enforceReadOnly = false;
-
-
-  /**
-   * Create a new DataSourceTransactionManager instance. A DataSource has to be set to be able to
-   * use it.
-   *
-   * @see #setDataSource
-   */
-  public DataSourceTransactionManager() {
-    setNestedTransactionAllowed(true);
-  }
-
-  /**
-   * Create a new DataSourceTransactionManager instance.
-   *
-   * @param dataSource JDBC DataSource to manage transactions for
-   */
-  public DataSourceTransactionManager(DataSource dataSource) {
-    this();
-    setDataSource(dataSource);
-    afterPropertiesSet();
-  }
-
-  /**
-   * Set the JDBC DataSource that this instance should manage transactions for.
-   * <p>This will typically be a locally defined DataSource, for example an
-   * Apache Commons DBCP connection pool. Alternatively, you can also drive transactions for a
-   * non-XA J2EE DataSource fetched from JNDI. For an XA DataSource, use JtaTransactionManager.
-   * <p>The DataSource specified here should be the target DataSource to manage
-   * transactions for, not a TransactionAwareDataSourceProxy. Only data access code may work with
-   * TransactionAwareDataSourceProxy, while the transaction manager needs to work on the underlying
-   * target DataSource. If there's nevertheless a TransactionAwareDataSourceProxy passed in, it will
-   * be unwrapped to extract its target DataSource.
-   * <p><b>The DataSource passed in here needs to return independent Connections.</b>
-   * The Connections may come from a pool (the typical case), but the DataSource must not return
-   * thread-scoped / request-scoped Connections or the like.
-   *
-   * @see TransactionAwareDataSourceProxy
-   * @see org.springframework.transaction.jta.JtaTransactionManager
-   */
-  public void setDataSource(DataSource dataSource) {
-    if (dataSource instanceof TransactionAwareDataSourceProxy) {
-      // If we got a TransactionAwareDataSourceProxy, we need to perform transactions
-      // for its underlying target DataSource, else data access code won't see
-      // properly exposed transactions (i.e. transactions for the target DataSource).
-      this.dataSource = ((TransactionAwareDataSourceProxy) dataSource).getTargetDataSource();
-    } else {
-      this.dataSource = dataSource;
-    }
-  }
-
-  /**
-   * Return the JDBC DataSource that this instance manages transactions for.
-   */
-  public DataSource getDataSource() {
-    return this.dataSource;
-  }
-
-  /**
-   * Specify whether to enforce the read-only nature of a transaction (as indicated by {@link
-   * TransactionDefinition#isReadOnly()} through an explicit statement on the transactional
-   * connection: "SET TRANSACTION READ ONLY" as understood by Oracle, MySQL and Postgres.
-   * <p>The exact treatment, including any SQL statement executed on the connection,
-   * can be customized through through {@link #prepareTransactionalConnection}.
-   * <p>This mode of read-only handling goes beyond the {@link Connection#setReadOnly}
-   * hint that Spring applies by default. In contrast to that standard JDBC hint, "SET TRANSACTION
-   * READ ONLY" enforces an isolation-level-like connection mode where data manipulation statements
-   * are strictly disallowed. Also, on Oracle, this read-only mode provides read consistency for the
-   * entire transaction.
-   * <p>Note that older Oracle JDBC drivers (9i, 10g) used to enforce this read-only
-   * mode even for {@code Connection.setReadOnly(true}. However, with recent drivers, this strong
-   * enforcement needs to be applied explicitly, e.g. through this flag.
-   *
-   * @see #prepareTransactionalConnection
-   * @since 4.3.7
-   */
-  public void setEnforceReadOnly(boolean enforceReadOnly) {
-    this.enforceReadOnly = enforceReadOnly;
-  }
-
-  /**
-   * Return whether to enforce the read-only nature of a transaction through an explicit statement
-   * on the transactional connection.
-   *
-   * @see #setEnforceReadOnly
-   * @since 4.3.7
-   */
-  public boolean isEnforceReadOnly() {
-    return this.enforceReadOnly;
-  }
-
-  @Override
-  public void afterPropertiesSet() {
-    if (getDataSource() == null) {
-      throw new IllegalArgumentException("Property 'dataSource' is required");
-    }
-  }
-
-
-  @Override
-  public Object getResourceFactory() {
-    return getDataSource();
-  }
-
-  @Override
-  protected Object doGetTransaction() {
-    DataSourceTransactionObject txObject = new DataSourceTransactionObject();
-    txObject.setSavepointAllowed(isNestedTransactionAllowed());
-    ConnectionHolder conHolder =
-        (ConnectionHolder) TransactionSynchronizationManager.getResource(this.dataSource);
-    txObject.setConnectionHolder(conHolder, false);
-    return txObject;
-  }
-
-  @Override
-  protected boolean isExistingTransaction(Object transaction) {
-    DataSourceTransactionObject txObject = (DataSourceTransactionObject) transaction;
-    return (txObject.getConnectionHolder() != null && txObject.getConnectionHolder()
-        .isTransactionActive());
-  }
-
-  /**
-   * This implementation sets the isolation level but ignores the timeout.
-   */
-  @Override
-  protected void doBegin(Object transaction, TransactionDefinition definition) {
-    DataSourceTransactionObject txObject = (DataSourceTransactionObject) transaction;
-    Connection con = null;
-
-    try {
-      if (txObject.getConnectionHolder() == null ||
-          txObject.getConnectionHolder().isSynchronizedWithTransaction()) {
-        Connection newCon = this.dataSource.getConnection();
-        if (logger.isDebugEnabled()) {
-          logger.debug("Acquired Connection [" + newCon + "] for JDBC transaction");
-        }
-        txObject.setConnectionHolder(new ConnectionHolder(newCon), true);
-      }
-
-      txObject.getConnectionHolder().setSynchronizedWithTransaction(true);
-      con = txObject.getConnectionHolder().getConnection();
-
-      Integer previousIsolationLevel = DataSourceUtils
-          .prepareConnectionForTransaction(con, definition);
-      txObject.setPreviousIsolationLevel(previousIsolationLevel);
-
-      // Switch to manual commit if necessary. This is very expensive in some JDBC drivers,
-      // so we don't want to do it unnecessarily (for example if we've explicitly
-      // configured the connection pool to set it already).
-      if (con.getAutoCommit()) {
-        txObject.setMustRestoreAutoCommit(true);
-        if (logger.isDebugEnabled()) {
-          logger.debug("Switching JDBC Connection [" + con + "] to manual commit");
-        }
-        con.setAutoCommit(false);
-      }
-
-      prepareTransactionalConnection(con, definition);
-      txObject.getConnectionHolder().setTransactionActive(true);
-
-      int timeout = determineTimeout(definition);
-      if (timeout != TransactionDefinition.TIMEOUT_DEFAULT) {
-        txObject.getConnectionHolder().setTimeoutInSeconds(timeout);
-      }
-
-      // Bind the connection holder to the thread.
-      if (txObject.isNewConnectionHolder()) {
-        TransactionSynchronizationManager
-            .bindResource(getDataSource(), txObject.getConnectionHolder());
-      }
-    } catch (Throwable ex) {
-      if (txObject.isNewConnectionHolder()) {
-        DataSourceUtils.releaseConnection(con, this.dataSource);
-        txObject.setConnectionHolder(null, false);
-      }
-      throw new CannotCreateTransactionException("Could not open JDBC Connection for transaction",
-          ex);
-    }
-  }
-
-  @Override
-  protected Object doSuspend(Object transaction) {
-    DataSourceTransactionObject txObject = (DataSourceTransactionObject) transaction;
-    txObject.setConnectionHolder(null);
-    return TransactionSynchronizationManager.unbindResource(this.dataSource);
-  }
-
-  @Override
-  protected void doResume(Object transaction, Object suspendedResources) {
-    TransactionSynchronizationManager.bindResource(this.dataSource, suspendedResources);
-  }
-
-  @Override
-  protected void doCommit(DefaultTransactionStatus status) {
-    DataSourceTransactionObject txObject = (DataSourceTransactionObject) status.getTransaction();
-    Connection con = txObject.getConnectionHolder().getConnection();
-    if (status.isDebug()) {
-      logger.debug("Committing JDBC transaction on Connection [" + con + "]");
-    }
-    try {
-      con.commit();
-    } catch (SQLException ex) {
-      throw new TransactionSystemException("Could not commit JDBC transaction", ex);
-    }
-  }
-
-  @Override
-  protected void doRollback(DefaultTransactionStatus status) {
-    DataSourceTransactionObject txObject = (DataSourceTransactionObject) status.getTransaction();
-    Connection con = txObject.getConnectionHolder().getConnection();
-    if (status.isDebug()) {
-      logger.debug("Rolling back JDBC transaction on Connection [" + con + "]");
-    }
-    try {
-      con.rollback();
-    } catch (SQLException ex) {
-      throw new TransactionSystemException("Could not roll back JDBC transaction", ex);
-    }
-  }
-
-  @Override
-  protected void doSetRollbackOnly(DefaultTransactionStatus status) {
-    DataSourceTransactionObject txObject = (DataSourceTransactionObject) status.getTransaction();
-    if (status.isDebug()) {
-      logger.debug("Setting JDBC transaction [" + txObject.getConnectionHolder().getConnection() +
-          "] rollback-only");
-    }
-    txObject.setRollbackOnly();
-  }
-
-  @Override
-  protected void doCleanupAfterCompletion(Object transaction) {
-    DataSourceTransactionObject txObject = (DataSourceTransactionObject) transaction;
-
-    // Remove the connection holder from the thread, if exposed.
-    if (txObject.isNewConnectionHolder()) {
-      TransactionSynchronizationManager.unbindResource(this.dataSource);
-    }
-
-    // Reset connection.
-    Connection con = txObject.getConnectionHolder().getConnection();
-    try {
-      if (txObject.isMustRestoreAutoCommit()) {
-        con.setAutoCommit(true);
-      }
-      DataSourceUtils.resetConnectionAfterTransaction(con, txObject.getPreviousIsolationLevel());
-    } catch (Throwable ex) {
-      logger.debug("Could not reset JDBC Connection after transaction", ex);
-    }
-
-    if (txObject.isNewConnectionHolder()) {
-      if (logger.isDebugEnabled()) {
-        logger.debug("Releasing JDBC Connection [" + con + "] after transaction");
-      }
-      DataSourceUtils.releaseConnection(con, this.dataSource);
-    }
-
-    txObject.getConnectionHolder().clear();
-  }
-
-
-  /**
-   * Prepare the transactional {@code Connection} right after transaction begin.
-   * <p>The default implementation executes a "SET TRANSACTION READ ONLY" statement
-   * if the {@link #setEnforceReadOnly "enforceReadOnly"} flag is set to {@code true} and the
-   * transaction definition indicates a read-only transaction.
-   * <p>The "SET TRANSACTION READ ONLY" is understood by Oracle, MySQL and Postgres
-   * and may work with other databases as well. If you'd like to adapt this treatment, override this
-   * method accordingly.
-   *
-   * @param con the transactional JDBC Connection
-   * @param definition the current transaction definition
-   * @throws SQLException if thrown by JDBC API
-   * @see #setEnforceReadOnly
-   * @since 4.3.7
-   */
-  protected void prepareTransactionalConnection(Connection con, TransactionDefinition definition)
-      throws SQLException {
-
-    if (isEnforceReadOnly() && definition.isReadOnly()) {
-      Statement stmt = con.createStatement();
-      try {
-        stmt.executeUpdate("SET TRANSACTION READ ONLY");
-      } finally {
-        stmt.close();
-      }
-    }
-  }
-
-
-  /**
-   * DataSource transaction object, representing a ConnectionHolder. Used as transaction object by
-   * DataSourceTransactionManager.
-   */
-  private static class DataSourceTransactionObject extends JdbcTransactionObjectSupport {
-
-    private boolean newConnectionHolder;
-
-    private boolean mustRestoreAutoCommit;
-
-    public void setConnectionHolder(ConnectionHolder connectionHolder,
-        boolean newConnectionHolder) {
-      super.setConnectionHolder(connectionHolder);
-      this.newConnectionHolder = newConnectionHolder;
-    }
-
-    public boolean isNewConnectionHolder() {
-      return this.newConnectionHolder;
-    }
-
-    public void setMustRestoreAutoCommit(boolean mustRestoreAutoCommit) {
-      this.mustRestoreAutoCommit = mustRestoreAutoCommit;
-    }
-
-    public boolean isMustRestoreAutoCommit() {
-      return this.mustRestoreAutoCommit;
-    }
-
-    public void setRollbackOnly() {
-      getConnectionHolder().setRollbackOnly();
-    }
-
-    @Override
-    public boolean isRollbackOnly() {
-      return getConnectionHolder().isRollbackOnly();
-    }
-
-    @Override
-    public void flush() {
-      if (TransactionSynchronizationManager.isSynchronizationActive()) {
-        TransactionSynchronizationUtils.triggerFlush();
-      }
-    }
-  }
-=======
 		implements ResourceTransactionManager, InitializingBean {
 
 	@Nullable
@@ -796,6 +462,5 @@
 			}
 		}
 	}
->>>>>>> 406f6ec7
 
 }