--- conflicted
+++ resolved
@@ -31,7 +31,9 @@
 import java.util.HashSet;
 import java.util.Iterator;
 import java.util.LinkedHashSet;
+import java.util.LinkedList;
 import java.util.List;
+import java.util.Map;
 import java.util.Set;
 import java.util.TreeSet;
 import java.util.concurrent.ConcurrentHashMap;
@@ -112,1710 +114,6 @@
  * @since 13.02.2004
  */
 public abstract class AbstractAutowireCapableBeanFactory extends AbstractBeanFactory
-<<<<<<< HEAD
-		implements AutowireCapableBeanFactory {
-
-	/** Strategy for creating bean instances */
-	private InstantiationStrategy instantiationStrategy = new CglibSubclassingInstantiationStrategy();
-
-	/** Resolver strategy for method parameter names */
-	private ParameterNameDiscoverer parameterNameDiscoverer = new DefaultParameterNameDiscoverer();
-
-	/** Whether to automatically try to resolve circular references between beans */
-	private boolean allowCircularReferences = true;
-
-	/**
-	 * Whether to resort to injecting a raw bean instance in case of circular reference,
-	 * even if the injected bean eventually got wrapped.
-	 */
-	private boolean allowRawInjectionDespiteWrapping = false;
-
-	/**
-	 * Dependency types to ignore on dependency check and autowire, as Set of
-	 * Class objects: for example, String. Default is none.
-	 */
-	private final Set<Class<?>> ignoredDependencyTypes = new HashSet<Class<?>>();
-
-	/**
-	 * Dependency interfaces to ignore on dependency check and autowire, as Set of
-	 * Class objects. By default, only the BeanFactory interface is ignored.
-	 */
-	private final Set<Class<?>> ignoredDependencyInterfaces = new HashSet<Class<?>>();
-
-	/** Cache of unfinished FactoryBean instances: FactoryBean name --> BeanWrapper */
-	private final ConcurrentMap<String, BeanWrapper> factoryBeanInstanceCache =
-			new ConcurrentHashMap<String, BeanWrapper>(16);
-
-	/** Cache of filtered PropertyDescriptors: bean Class -> PropertyDescriptor array */
-	private final ConcurrentMap<Class<?>, PropertyDescriptor[]> filteredPropertyDescriptorsCache =
-			new ConcurrentHashMap<Class<?>, PropertyDescriptor[]>(256);
-
-
-	/**
-	 * Create a new AbstractAutowireCapableBeanFactory.
-	 */
-	public AbstractAutowireCapableBeanFactory() {
-		super();
-		ignoreDependencyInterface(BeanNameAware.class);
-		ignoreDependencyInterface(BeanFactoryAware.class);
-		ignoreDependencyInterface(BeanClassLoaderAware.class);
-	}
-
-	/**
-	 * Create a new AbstractAutowireCapableBeanFactory with the given parent.
-	 * @param parentBeanFactory parent bean factory, or {@code null} if none
-	 */
-	public AbstractAutowireCapableBeanFactory(BeanFactory parentBeanFactory) {
-		this();
-		setParentBeanFactory(parentBeanFactory);
-	}
-
-
-	/**
-	 * Set the instantiation strategy to use for creating bean instances.
-	 * Default is CglibSubclassingInstantiationStrategy.
-	 * @see CglibSubclassingInstantiationStrategy
-	 */
-	public void setInstantiationStrategy(InstantiationStrategy instantiationStrategy) {
-		this.instantiationStrategy = instantiationStrategy;
-	}
-
-	/**
-	 * Return the instantiation strategy to use for creating bean instances.
-	 */
-	protected InstantiationStrategy getInstantiationStrategy() {
-		return this.instantiationStrategy;
-	}
-
-	/**
-	 * Set the ParameterNameDiscoverer to use for resolving method parameter
-	 * names if needed (e.g. for constructor names).
-	 * <p>Default is a {@link DefaultParameterNameDiscoverer}.
-	 */
-	public void setParameterNameDiscoverer(ParameterNameDiscoverer parameterNameDiscoverer) {
-		this.parameterNameDiscoverer = parameterNameDiscoverer;
-	}
-
-	/**
-	 * Return the ParameterNameDiscoverer to use for resolving method parameter
-	 * names if needed.
-	 */
-	protected ParameterNameDiscoverer getParameterNameDiscoverer() {
-		return this.parameterNameDiscoverer;
-	}
-
-	/**
-	 * Set whether to allow circular references between beans - and automatically
-	 * try to resolve them.
-	 * <p>Note that circular reference resolution means that one of the involved beans
-	 * will receive a reference to another bean that is not fully initialized yet.
-	 * This can lead to subtle and not-so-subtle side effects on initialization;
-	 * it does work fine for many scenarios, though.
-	 * <p>Default is "true". Turn this off to throw an exception when encountering
-	 * a circular reference, disallowing them completely.
-	 * <p><b>NOTE:</b> It is generally recommended to not rely on circular references
-	 * between your beans. Refactor your application logic to have the two beans
-	 * involved delegate to a third bean that encapsulates their common logic.
-	 */
-	public void setAllowCircularReferences(boolean allowCircularReferences) {
-		this.allowCircularReferences = allowCircularReferences;
-	}
-
-	/**
-	 * Set whether to allow the raw injection of a bean instance into some other
-	 * bean's property, despite the injected bean eventually getting wrapped
-	 * (for example, through AOP auto-proxying).
-	 * <p>This will only be used as a last resort in case of a circular reference
-	 * that cannot be resolved otherwise: essentially, preferring a raw instance
-	 * getting injected over a failure of the entire bean wiring process.
-	 * <p>Default is "false", as of Spring 2.0. Turn this on to allow for non-wrapped
-	 * raw beans injected into some of your references, which was Spring 1.2's
-	 * (arguably unclean) default behavior.
-	 * <p><b>NOTE:</b> It is generally recommended to not rely on circular references
-	 * between your beans, in particular with auto-proxying involved.
-	 * @see #setAllowCircularReferences
-	 */
-	public void setAllowRawInjectionDespiteWrapping(boolean allowRawInjectionDespiteWrapping) {
-		this.allowRawInjectionDespiteWrapping = allowRawInjectionDespiteWrapping;
-	}
-
-	/**
-	 * Ignore the given dependency type for autowiring:
-	 * for example, String. Default is none.
-	 */
-	public void ignoreDependencyType(Class<?> type) {
-		this.ignoredDependencyTypes.add(type);
-	}
-
-	/**
-	 * Ignore the given dependency interface for autowiring.
-	 * <p>This will typically be used by application contexts to register
-	 * dependencies that are resolved in other ways, like BeanFactory through
-	 * BeanFactoryAware or ApplicationContext through ApplicationContextAware.
-	 * <p>By default, only the BeanFactoryAware interface is ignored.
-	 * For further types to ignore, invoke this method for each type.
-	 * @see org.springframework.beans.factory.BeanFactoryAware
-	 * @see org.springframework.context.ApplicationContextAware
-	 */
-	public void ignoreDependencyInterface(Class<?> ifc) {
-		this.ignoredDependencyInterfaces.add(ifc);
-	}
-
-	@Override
-	public void copyConfigurationFrom(ConfigurableBeanFactory otherFactory) {
-		super.copyConfigurationFrom(otherFactory);
-		if (otherFactory instanceof AbstractAutowireCapableBeanFactory) {
-			AbstractAutowireCapableBeanFactory otherAutowireFactory =
-					(AbstractAutowireCapableBeanFactory) otherFactory;
-			this.instantiationStrategy = otherAutowireFactory.instantiationStrategy;
-			this.allowCircularReferences = otherAutowireFactory.allowCircularReferences;
-			this.ignoredDependencyTypes.addAll(otherAutowireFactory.ignoredDependencyTypes);
-			this.ignoredDependencyInterfaces.addAll(otherAutowireFactory.ignoredDependencyInterfaces);
-		}
-	}
-
-
-	//-------------------------------------------------------------------------
-	// Typical methods for creating and populating external bean instances
-	//-------------------------------------------------------------------------
-
-	@Override
-	@SuppressWarnings("unchecked")
-	public <T> T createBean(Class<T> beanClass) throws BeansException {
-		// Use prototype bean definition, to avoid registering bean as dependent bean.
-		RootBeanDefinition bd = new RootBeanDefinition(beanClass);
-		bd.setScope(SCOPE_PROTOTYPE);
-		bd.allowCaching = ClassUtils.isCacheSafe(beanClass, getBeanClassLoader());
-		return (T) createBean(beanClass.getName(), bd, null);
-	}
-
-	@Override
-	public void autowireBean(Object existingBean) {
-		// Use non-singleton bean definition, to avoid registering bean as dependent bean.
-		RootBeanDefinition bd = new RootBeanDefinition(ClassUtils.getUserClass(existingBean));
-		bd.setScope(BeanDefinition.SCOPE_PROTOTYPE);
-		bd.allowCaching = ClassUtils.isCacheSafe(bd.getBeanClass(), getBeanClassLoader());
-		BeanWrapper bw = new BeanWrapperImpl(existingBean);
-		initBeanWrapper(bw);
-		populateBean(bd.getBeanClass().getName(), bd, bw);
-	}
-
-	@Override
-	public Object configureBean(Object existingBean, String beanName) throws BeansException {
-		markBeanAsCreated(beanName);
-		BeanDefinition mbd = getMergedBeanDefinition(beanName);
-		RootBeanDefinition bd = null;
-		if (mbd instanceof RootBeanDefinition) {
-			RootBeanDefinition rbd = (RootBeanDefinition) mbd;
-			bd = (rbd.isPrototype() ? rbd : rbd.cloneBeanDefinition());
-		}
-		if (!mbd.isPrototype()) {
-			if (bd == null) {
-				bd = new RootBeanDefinition(mbd);
-			}
-			bd.setScope(BeanDefinition.SCOPE_PROTOTYPE);
-			bd.allowCaching = ClassUtils.isCacheSafe(ClassUtils.getUserClass(existingBean), getBeanClassLoader());
-		}
-		BeanWrapper bw = new BeanWrapperImpl(existingBean);
-		initBeanWrapper(bw);
-		populateBean(beanName, bd, bw);
-		return initializeBean(beanName, existingBean, bd);
-	}
-
-	@Override
-	public Object resolveDependency(DependencyDescriptor descriptor, String requestingBeanName) throws BeansException {
-		return resolveDependency(descriptor, requestingBeanName, null, null);
-	}
-
-
-	//-------------------------------------------------------------------------
-	// Specialized methods for fine-grained control over the bean lifecycle
-	//-------------------------------------------------------------------------
-
-	@Override
-	public Object createBean(Class<?> beanClass, int autowireMode, boolean dependencyCheck) throws BeansException {
-		// Use non-singleton bean definition, to avoid registering bean as dependent bean.
-		RootBeanDefinition bd = new RootBeanDefinition(beanClass, autowireMode, dependencyCheck);
-		bd.setScope(BeanDefinition.SCOPE_PROTOTYPE);
-		return createBean(beanClass.getName(), bd, null);
-	}
-
-	@Override
-	public Object autowire(Class<?> beanClass, int autowireMode, boolean dependencyCheck) throws BeansException {
-		// Use non-singleton bean definition, to avoid registering bean as dependent bean.
-		final RootBeanDefinition bd = new RootBeanDefinition(beanClass, autowireMode, dependencyCheck);
-		bd.setScope(BeanDefinition.SCOPE_PROTOTYPE);
-		if (bd.getResolvedAutowireMode() == AUTOWIRE_CONSTRUCTOR) {
-			return autowireConstructor(beanClass.getName(), bd, null, null).getWrappedInstance();
-		}
-		else {
-			Object bean;
-			final BeanFactory parent = this;
-			if (System.getSecurityManager() != null) {
-				bean = AccessController.doPrivileged(new PrivilegedAction<Object>() {
-					@Override
-					public Object run() {
-						return getInstantiationStrategy().instantiate(bd, null, parent);
-					}
-				}, getAccessControlContext());
-			}
-			else {
-				bean = getInstantiationStrategy().instantiate(bd, null, parent);
-			}
-			populateBean(beanClass.getName(), bd, new BeanWrapperImpl(bean));
-			return bean;
-		}
-	}
-
-	@Override
-	public void autowireBeanProperties(Object existingBean, int autowireMode, boolean dependencyCheck)
-			throws BeansException {
-
-		if (autowireMode == AUTOWIRE_CONSTRUCTOR) {
-			throw new IllegalArgumentException("AUTOWIRE_CONSTRUCTOR not supported for existing bean instance");
-		}
-		// Use non-singleton bean definition, to avoid registering bean as dependent bean.
-		RootBeanDefinition bd =
-				new RootBeanDefinition(ClassUtils.getUserClass(existingBean), autowireMode, dependencyCheck);
-		bd.setScope(BeanDefinition.SCOPE_PROTOTYPE);
-		BeanWrapper bw = new BeanWrapperImpl(existingBean);
-		initBeanWrapper(bw);
-		populateBean(bd.getBeanClass().getName(), bd, bw);
-	}
-
-	@Override
-	public void applyBeanPropertyValues(Object existingBean, String beanName) throws BeansException {
-		markBeanAsCreated(beanName);
-		BeanDefinition bd = getMergedBeanDefinition(beanName);
-		BeanWrapper bw = new BeanWrapperImpl(existingBean);
-		initBeanWrapper(bw);
-		applyPropertyValues(beanName, bd, bw, bd.getPropertyValues());
-	}
-
-	@Override
-	public Object initializeBean(Object existingBean, String beanName) {
-		return initializeBean(beanName, existingBean, null);
-	}
-
-	@Override
-	public Object applyBeanPostProcessorsBeforeInitialization(Object existingBean, String beanName)
-			throws BeansException {
-
-		Object result = existingBean;
-		for (BeanPostProcessor processor : getBeanPostProcessors()) {
-			result = processor.postProcessBeforeInitialization(result, beanName);
-			if (result == null) {
-				return result;
-			}
-		}
-		return result;
-	}
-
-	@Override
-	public Object applyBeanPostProcessorsAfterInitialization(Object existingBean, String beanName)
-			throws BeansException {
-
-		Object result = existingBean;
-		for (BeanPostProcessor processor : getBeanPostProcessors()) {
-			result = processor.postProcessAfterInitialization(result, beanName);
-			if (result == null) {
-				return result;
-			}
-		}
-		return result;
-	}
-
-	@Override
-	public void destroyBean(Object existingBean) {
-		new DisposableBeanAdapter(existingBean, getBeanPostProcessors(), getAccessControlContext()).destroy();
-	}
-
-
-	//---------------------------------------------------------------------
-	// Implementation of relevant AbstractBeanFactory template methods
-	//---------------------------------------------------------------------
-
-	/**
-	 * Central method of this class: creates a bean instance,
-	 * populates the bean instance, applies post-processors, etc.
-	 * @see #doCreateBean
-	 */
-	@Override
-	protected Object createBean(String beanName, RootBeanDefinition mbd, Object[] args) throws BeanCreationException {
-		if (logger.isDebugEnabled()) {
-			logger.debug("Creating instance of bean '" + beanName + "'");
-		}
-		RootBeanDefinition mbdToUse = mbd;
-
-		// Make sure bean class is actually resolved at this point, and
-		// clone the bean definition in case of a dynamically resolved Class
-		// which cannot be stored in the shared merged bean definition.
-		Class<?> resolvedClass = resolveBeanClass(mbd, beanName);
-		if (resolvedClass != null && !mbd.hasBeanClass() && mbd.getBeanClassName() != null) {
-			mbdToUse = new RootBeanDefinition(mbd);
-			mbdToUse.setBeanClass(resolvedClass);
-		}
-
-		// Prepare method overrides.
-		try {
-			mbdToUse.prepareMethodOverrides();
-		}
-		catch (BeanDefinitionValidationException ex) {
-			throw new BeanDefinitionStoreException(mbdToUse.getResourceDescription(),
-					beanName, "Validation of method overrides failed", ex);
-		}
-
-		try {
-			// Give BeanPostProcessors a chance to return a proxy instead of the target bean instance.
-			Object bean = resolveBeforeInstantiation(beanName, mbdToUse);
-			if (bean != null) {
-				return bean;
-			}
-		}
-		catch (Throwable ex) {
-			throw new BeanCreationException(mbdToUse.getResourceDescription(), beanName,
-					"BeanPostProcessor before instantiation of bean failed", ex);
-		}
-
-		Object beanInstance = doCreateBean(beanName, mbdToUse, args);
-		if (logger.isDebugEnabled()) {
-			logger.debug("Finished creating instance of bean '" + beanName + "'");
-		}
-		return beanInstance;
-	}
-
-	/**
-	 * Actually create the specified bean. Pre-creation processing has already happened
-	 * at this point, e.g. checking {@code postProcessBeforeInstantiation} callbacks.
-	 * <p>Differentiates between default bean instantiation, use of a
-	 * factory method, and autowiring a constructor.
-	 * @param beanName the name of the bean
-	 * @param mbd the merged bean definition for the bean
-	 * @param args explicit arguments to use for constructor or factory method invocation
-	 * @return a new instance of the bean
-	 * @throws BeanCreationException if the bean could not be created
-	 * @see #instantiateBean
-	 * @see #instantiateUsingFactoryMethod
-	 * @see #autowireConstructor
-	 */
-	protected Object doCreateBean(final String beanName, final RootBeanDefinition mbd, final Object[] args)
-			throws BeanCreationException {
-
-		// Instantiate the bean.
-		BeanWrapper instanceWrapper = null;
-		if (mbd.isSingleton()) {
-			instanceWrapper = this.factoryBeanInstanceCache.remove(beanName);
-		}
-		if (instanceWrapper == null) {
-			instanceWrapper = createBeanInstance(beanName, mbd, args);
-		}
-		final Object bean = (instanceWrapper != null ? instanceWrapper.getWrappedInstance() : null);
-		Class<?> beanType = (instanceWrapper != null ? instanceWrapper.getWrappedClass() : null);
-		mbd.resolvedTargetType = beanType;
-
-		// Allow post-processors to modify the merged bean definition.
-		synchronized (mbd.postProcessingLock) {
-			if (!mbd.postProcessed) {
-				try {
-					applyMergedBeanDefinitionPostProcessors(mbd, beanType, beanName);
-				}
-				catch (Throwable ex) {
-					throw new BeanCreationException(mbd.getResourceDescription(), beanName,
-							"Post-processing of merged bean definition failed", ex);
-				}
-				mbd.postProcessed = true;
-			}
-		}
-
-		// Eagerly cache singletons to be able to resolve circular references
-		// even when triggered by lifecycle interfaces like BeanFactoryAware.
-		boolean earlySingletonExposure = (mbd.isSingleton() && this.allowCircularReferences &&
-				isSingletonCurrentlyInCreation(beanName));
-		if (earlySingletonExposure) {
-			if (logger.isDebugEnabled()) {
-				logger.debug("Eagerly caching bean '" + beanName +
-						"' to allow for resolving potential circular references");
-			}
-			addSingletonFactory(beanName, new ObjectFactory<Object>() {
-				@Override
-				public Object getObject() throws BeansException {
-					return getEarlyBeanReference(beanName, mbd, bean);
-				}
-			});
-		}
-
-		// Initialize the bean instance.
-		Object exposedObject = bean;
-		try {
-			populateBean(beanName, mbd, instanceWrapper);
-			if (exposedObject != null) {
-				exposedObject = initializeBean(beanName, exposedObject, mbd);
-			}
-		}
-		catch (Throwable ex) {
-			if (ex instanceof BeanCreationException && beanName.equals(((BeanCreationException) ex).getBeanName())) {
-				throw (BeanCreationException) ex;
-			}
-			else {
-				throw new BeanCreationException(
-						mbd.getResourceDescription(), beanName, "Initialization of bean failed", ex);
-			}
-		}
-
-		if (earlySingletonExposure) {
-			Object earlySingletonReference = getSingleton(beanName, false);
-			if (earlySingletonReference != null) {
-				if (exposedObject == bean) {
-					exposedObject = earlySingletonReference;
-				}
-				else if (!this.allowRawInjectionDespiteWrapping && hasDependentBean(beanName)) {
-					String[] dependentBeans = getDependentBeans(beanName);
-					Set<String> actualDependentBeans = new LinkedHashSet<String>(dependentBeans.length);
-					for (String dependentBean : dependentBeans) {
-						if (!removeSingletonIfCreatedForTypeCheckOnly(dependentBean)) {
-							actualDependentBeans.add(dependentBean);
-						}
-					}
-					if (!actualDependentBeans.isEmpty()) {
-						throw new BeanCurrentlyInCreationException(beanName,
-								"Bean with name '" + beanName + "' has been injected into other beans [" +
-								StringUtils.collectionToCommaDelimitedString(actualDependentBeans) +
-								"] in its raw version as part of a circular reference, but has eventually been " +
-								"wrapped. This means that said other beans do not use the final version of the " +
-								"bean. This is often the result of over-eager type matching - consider using " +
-								"'getBeanNamesOfType' with the 'allowEagerInit' flag turned off, for example.");
-					}
-				}
-			}
-		}
-
-		// Register bean as disposable.
-		try {
-			registerDisposableBeanIfNecessary(beanName, bean, mbd);
-		}
-		catch (BeanDefinitionValidationException ex) {
-			throw new BeanCreationException(
-					mbd.getResourceDescription(), beanName, "Invalid destruction signature", ex);
-		}
-
-		return exposedObject;
-	}
-
-	@Override
-	protected Class<?> predictBeanType(String beanName, RootBeanDefinition mbd, Class<?>... typesToMatch) {
-		Class<?> targetType = determineTargetType(beanName, mbd, typesToMatch);
-
-		// Apply SmartInstantiationAwareBeanPostProcessors to predict the
-		// eventual type after a before-instantiation shortcut.
-		if (targetType != null && !mbd.isSynthetic() && hasInstantiationAwareBeanPostProcessors()) {
-			for (BeanPostProcessor bp : getBeanPostProcessors()) {
-				if (bp instanceof SmartInstantiationAwareBeanPostProcessor) {
-					SmartInstantiationAwareBeanPostProcessor ibp = (SmartInstantiationAwareBeanPostProcessor) bp;
-					Class<?> predicted = ibp.predictBeanType(targetType, beanName);
-					if (predicted != null && (typesToMatch.length != 1 || FactoryBean.class != typesToMatch[0] ||
-							FactoryBean.class.isAssignableFrom(predicted))) {
-						return predicted;
-					}
-				}
-			}
-		}
-		return targetType;
-	}
-
-	/**
-	 * Determine the target type for the given bean definition.
-	 * @param beanName the name of the bean (for error handling purposes)
-	 * @param mbd the merged bean definition for the bean
-	 * @param typesToMatch the types to match in case of internal type matching purposes
-	 * (also signals that the returned {@code Class} will never be exposed to application code)
-	 * @return the type for the bean if determinable, or {@code null} otherwise
-	 */
-	protected Class<?> determineTargetType(String beanName, RootBeanDefinition mbd, Class<?>... typesToMatch) {
-		Class<?> targetType = mbd.getTargetType();
-		if (targetType == null) {
-			targetType = (mbd.getFactoryMethodName() != null ?
-					getTypeForFactoryMethod(beanName, mbd, typesToMatch) :
-					resolveBeanClass(mbd, beanName, typesToMatch));
-			if (ObjectUtils.isEmpty(typesToMatch) || getTempClassLoader() == null) {
-				mbd.resolvedTargetType = targetType;
-			}
-		}
-		return targetType;
-	}
-
-	/**
-	 * Determine the target type for the given bean definition which is based on
-	 * a factory method. Only called if there is no singleton instance registered
-	 * for the target bean already.
-	 * <p>This implementation determines the type matching {@link #createBean}'s
-	 * different creation strategies. As far as possible, we'll perform static
-	 * type checking to avoid creation of the target bean.
-	 * @param beanName the name of the bean (for error handling purposes)
-	 * @param mbd the merged bean definition for the bean
-	 * @param typesToMatch the types to match in case of internal type matching purposes
-	 * (also signals that the returned {@code Class} will never be exposed to application code)
-	 * @return the type for the bean if determinable, or {@code null} otherwise
-	 * @see #createBean
-	 */
-	protected Class<?> getTypeForFactoryMethod(String beanName, RootBeanDefinition mbd, Class<?>... typesToMatch) {
-		ResolvableType cachedReturnType = mbd.factoryMethodReturnType;
-		if (cachedReturnType != null) {
-			return cachedReturnType.resolve();
-		}
-
-		Class<?> factoryClass;
-		boolean isStatic = true;
-
-		String factoryBeanName = mbd.getFactoryBeanName();
-		if (factoryBeanName != null) {
-			if (factoryBeanName.equals(beanName)) {
-				throw new BeanDefinitionStoreException(mbd.getResourceDescription(), beanName,
-						"factory-bean reference points back to the same bean definition");
-			}
-			// Check declared factory method return type on factory class.
-			factoryClass = getType(factoryBeanName);
-			isStatic = false;
-		}
-		else {
-			// Check declared factory method return type on bean class.
-			factoryClass = resolveBeanClass(mbd, beanName, typesToMatch);
-		}
-
-		if (factoryClass == null) {
-			return null;
-		}
-		factoryClass = ClassUtils.getUserClass(factoryClass);
-
-		// If all factory methods have the same return type, return that type.
-		// Can't clearly figure out exact method due to type converting / autowiring!
-		Class<?> commonType = null;
-		Method uniqueCandidate = null;
-		int minNrOfArgs = mbd.getConstructorArgumentValues().getArgumentCount();
-		Method[] candidates = ReflectionUtils.getUniqueDeclaredMethods(factoryClass);
-		for (Method candidate : candidates) {
-			if (Modifier.isStatic(candidate.getModifiers()) == isStatic && mbd.isFactoryMethod(candidate) &&
-					candidate.getParameterTypes().length >= minNrOfArgs) {
-				// Declared type variables to inspect?
-				if (candidate.getTypeParameters().length > 0) {
-					try {
-						// Fully resolve parameter names and argument values.
-						Class<?>[] paramTypes = candidate.getParameterTypes();
-						String[] paramNames = null;
-						ParameterNameDiscoverer pnd = getParameterNameDiscoverer();
-						if (pnd != null) {
-							paramNames = pnd.getParameterNames(candidate);
-						}
-						ConstructorArgumentValues cav = mbd.getConstructorArgumentValues();
-						Set<ConstructorArgumentValues.ValueHolder> usedValueHolders =
-								new HashSet<ConstructorArgumentValues.ValueHolder>(paramTypes.length);
-						Object[] args = new Object[paramTypes.length];
-						for (int i = 0; i < args.length; i++) {
-							ConstructorArgumentValues.ValueHolder valueHolder = cav.getArgumentValue(
-									i, paramTypes[i], (paramNames != null ? paramNames[i] : null), usedValueHolders);
-							if (valueHolder == null) {
-								valueHolder = cav.getGenericArgumentValue(null, null, usedValueHolders);
-							}
-							if (valueHolder != null) {
-								args[i] = valueHolder.getValue();
-								usedValueHolders.add(valueHolder);
-							}
-						}
-						Class<?> returnType = AutowireUtils.resolveReturnTypeForFactoryMethod(
-								candidate, args, getBeanClassLoader());
-						if (returnType != null) {
-							uniqueCandidate = (commonType == null && returnType == candidate.getReturnType() ?
-									candidate : null);
-							commonType = ClassUtils.determineCommonAncestor(returnType, commonType);
-							if (commonType == null) {
-								// Ambiguous return types found: return null to indicate "not determinable".
-								return null;
-							}
-						}
-					}
-					catch (Throwable ex) {
-						if (logger.isDebugEnabled()) {
-							logger.debug("Failed to resolve generic return type for factory method: " + ex);
-						}
-					}
-				}
-				else {
-					uniqueCandidate = (commonType == null ? candidate : null);
-					commonType = ClassUtils.determineCommonAncestor(candidate.getReturnType(), commonType);
-					if (commonType == null) {
-						// Ambiguous return types found: return null to indicate "not determinable".
-						return null;
-					}
-				}
-			}
-		}
-
-		if (commonType == null) {
-			return null;
-		}
-		// Common return type found: all factory methods return same type. For a non-parameterized
-		// unique candidate, cache the full type declaration context of the target factory method.
-		cachedReturnType = (uniqueCandidate != null ?
-				ResolvableType.forMethodReturnType(uniqueCandidate) : ResolvableType.forClass(commonType));
-		mbd.factoryMethodReturnType = cachedReturnType;
-		return cachedReturnType.resolve();
-	}
-
-	/**
-	 * This implementation attempts to query the FactoryBean's generic parameter metadata
-	 * if present to determine the object type. If not present, i.e. the FactoryBean is
-	 * declared as a raw type, checks the FactoryBean's {@code getObjectType} method
-	 * on a plain instance of the FactoryBean, without bean properties applied yet.
-	 * If this doesn't return a type yet, a full creation of the FactoryBean is
-	 * used as fallback (through delegation to the superclass's implementation).
-	 * <p>The shortcut check for a FactoryBean is only applied in case of a singleton
-	 * FactoryBean. If the FactoryBean instance itself is not kept as singleton,
-	 * it will be fully created to check the type of its exposed object.
-	 */
-	@Override
-	protected Class<?> getTypeForFactoryBean(String beanName, RootBeanDefinition mbd) {
-		String factoryBeanName = mbd.getFactoryBeanName();
-		String factoryMethodName = mbd.getFactoryMethodName();
-
-		if (factoryBeanName != null) {
-			if (factoryMethodName != null) {
-				// Try to obtain the FactoryBean's object type from its factory method declaration
-				// without instantiating the containing bean at all.
-				BeanDefinition fbDef = getBeanDefinition(factoryBeanName);
-				if (fbDef instanceof AbstractBeanDefinition) {
-					AbstractBeanDefinition afbDef = (AbstractBeanDefinition) fbDef;
-					if (afbDef.hasBeanClass()) {
-						Class<?> result = getTypeForFactoryBeanFromMethod(afbDef.getBeanClass(), factoryMethodName);
-						if (result != null) {
-							return result;
-						}
-					}
-				}
-			}
-			// If not resolvable above and the referenced factory bean doesn't exist yet,
-			// exit here - we don't want to force the creation of another bean just to
-			// obtain a FactoryBean's object type...
-			if (!isBeanEligibleForMetadataCaching(factoryBeanName)) {
-				return null;
-			}
-		}
-
-		// Let's obtain a shortcut instance for an early getObjectType() call...
-		FactoryBean<?> fb = (mbd.isSingleton() ?
-				getSingletonFactoryBeanForTypeCheck(beanName, mbd) :
-				getNonSingletonFactoryBeanForTypeCheck(beanName, mbd));
-
-		if (fb != null) {
-			// Try to obtain the FactoryBean's object type from this early stage of the instance.
-			Class<?> result = getTypeForFactoryBean(fb);
-			if (result != null) {
-				return result;
-			}
-			else {
-				// No type found for shortcut FactoryBean instance:
-				// fall back to full creation of the FactoryBean instance.
-				return super.getTypeForFactoryBean(beanName, mbd);
-			}
-		}
-
-		if (factoryBeanName == null && mbd.hasBeanClass()) {
-			// No early bean instantiation possible: determine FactoryBean's type from
-			// static factory method signature or from class inheritance hierarchy...
-			if (factoryMethodName != null) {
-				return getTypeForFactoryBeanFromMethod(mbd.getBeanClass(), factoryMethodName);
-			}
-			else {
-				return GenericTypeResolver.resolveTypeArgument(mbd.getBeanClass(), FactoryBean.class);
-			}
-		}
-
-		return null;
-	}
-
-	/**
-	 * Introspect the factory method signatures on the given bean class,
-	 * trying to find a common {@code FactoryBean} object type declared there.
-	 * @param beanClass the bean class to find the factory method on
-	 * @param factoryMethodName the name of the factory method
-	 * @return the common {@code FactoryBean} object type, or {@code null} if none
-	 */
-	private Class<?> getTypeForFactoryBeanFromMethod(Class<?> beanClass, final String factoryMethodName) {
-		class Holder { Class<?> value = null; }
-		final Holder objectType = new Holder();
-
-		// CGLIB subclass methods hide generic parameters; look at the original user class.
-		Class<?> fbClass = ClassUtils.getUserClass(beanClass);
-
-		// Find the given factory method, taking into account that in the case of
-		// @Bean methods, there may be parameters present.
-		ReflectionUtils.doWithMethods(fbClass,
-				new ReflectionUtils.MethodCallback() {
-					@Override
-					public void doWith(Method method) {
-						if (method.getName().equals(factoryMethodName) &&
-								FactoryBean.class.isAssignableFrom(method.getReturnType())) {
-							Class<?> currentType = GenericTypeResolver.resolveReturnTypeArgument(
-									method, FactoryBean.class);
-							if (currentType != null) {
-								objectType.value = ClassUtils.determineCommonAncestor(currentType, objectType.value);
-							}
-						}
-					}
-				});
-
-		return (objectType.value != null && Object.class != objectType.value ? objectType.value : null);
-	}
-
-	/**
-	 * Obtain a reference for early access to the specified bean,
-	 * typically for the purpose of resolving a circular reference.
-	 * @param beanName the name of the bean (for error handling purposes)
-	 * @param mbd the merged bean definition for the bean
-	 * @param bean the raw bean instance
-	 * @return the object to expose as bean reference
-	 */
-	protected Object getEarlyBeanReference(String beanName, RootBeanDefinition mbd, Object bean) {
-		Object exposedObject = bean;
-		if (bean != null && !mbd.isSynthetic() && hasInstantiationAwareBeanPostProcessors()) {
-			for (BeanPostProcessor bp : getBeanPostProcessors()) {
-				if (bp instanceof SmartInstantiationAwareBeanPostProcessor) {
-					SmartInstantiationAwareBeanPostProcessor ibp = (SmartInstantiationAwareBeanPostProcessor) bp;
-					exposedObject = ibp.getEarlyBeanReference(exposedObject, beanName);
-					if (exposedObject == null) {
-						return null;
-					}
-				}
-			}
-		}
-		return exposedObject;
-	}
-
-
-	//---------------------------------------------------------------------
-	// Implementation methods
-	//---------------------------------------------------------------------
-
-	/**
-	 * Obtain a "shortcut" singleton FactoryBean instance to use for a
-	 * {@code getObjectType()} call, without full initialization of the FactoryBean.
-	 * @param beanName the name of the bean
-	 * @param mbd the bean definition for the bean
-	 * @return the FactoryBean instance, or {@code null} to indicate
-	 * that we couldn't obtain a shortcut FactoryBean instance
-	 */
-	private FactoryBean<?> getSingletonFactoryBeanForTypeCheck(String beanName, RootBeanDefinition mbd) {
-		synchronized (getSingletonMutex()) {
-			BeanWrapper bw = this.factoryBeanInstanceCache.get(beanName);
-			if (bw != null) {
-				return (FactoryBean<?>) bw.getWrappedInstance();
-			}
-			Object beanInstance = getSingleton(beanName, false);
-			if (beanInstance instanceof FactoryBean) {
-				return (FactoryBean<?>) beanInstance;
-			}
-			if (isSingletonCurrentlyInCreation(beanName) ||
-					(mbd.getFactoryBeanName() != null && isSingletonCurrentlyInCreation(mbd.getFactoryBeanName()))) {
-				return null;
-			}
-
-			Object instance;
-			try {
-				// Mark this bean as currently in creation, even if just partially.
-				beforeSingletonCreation(beanName);
-				// Give BeanPostProcessors a chance to return a proxy instead of the target bean instance.
-				instance = resolveBeforeInstantiation(beanName, mbd);
-				if (instance == null) {
-					bw = createBeanInstance(beanName, mbd, null);
-					instance = bw.getWrappedInstance();
-				}
-			}
-			finally {
-				// Finished partial creation of this bean.
-				afterSingletonCreation(beanName);
-			}
-
-			FactoryBean<?> fb = getFactoryBean(beanName, instance);
-			if (bw != null) {
-				this.factoryBeanInstanceCache.put(beanName, bw);
-			}
-			return fb;
-		}
-	}
-
-	/**
-	 * Obtain a "shortcut" non-singleton FactoryBean instance to use for a
-	 * {@code getObjectType()} call, without full initialization of the FactoryBean.
-	 * @param beanName the name of the bean
-	 * @param mbd the bean definition for the bean
-	 * @return the FactoryBean instance, or {@code null} to indicate
-	 * that we couldn't obtain a shortcut FactoryBean instance
-	 */
-	private FactoryBean<?> getNonSingletonFactoryBeanForTypeCheck(String beanName, RootBeanDefinition mbd) {
-		if (isPrototypeCurrentlyInCreation(beanName)) {
-			return null;
-		}
-
-		Object instance = null;
-		try {
-			// Mark this bean as currently in creation, even if just partially.
-			beforePrototypeCreation(beanName);
-			// Give BeanPostProcessors a chance to return a proxy instead of the target bean instance.
-			instance = resolveBeforeInstantiation(beanName, mbd);
-			if (instance == null) {
-				BeanWrapper bw = createBeanInstance(beanName, mbd, null);
-				instance = bw.getWrappedInstance();
-			}
-		}
-		catch (BeanCreationException ex) {
-			// Can only happen when getting a FactoryBean.
-			if (logger.isDebugEnabled()) {
-				logger.debug("Bean creation exception on non-singleton FactoryBean type check: " + ex);
-			}
-			onSuppressedException(ex);
-			return null;
-		}
-		finally {
-			// Finished partial creation of this bean.
-			afterPrototypeCreation(beanName);
-		}
-
-		return getFactoryBean(beanName, instance);
-	}
-
-	/**
-	 * Apply MergedBeanDefinitionPostProcessors to the specified bean definition,
-	 * invoking their {@code postProcessMergedBeanDefinition} methods.
-	 * @param mbd the merged bean definition for the bean
-	 * @param beanType the actual type of the managed bean instance
-	 * @param beanName the name of the bean
-	 * @see MergedBeanDefinitionPostProcessor#postProcessMergedBeanDefinition
-	 */
-	protected void applyMergedBeanDefinitionPostProcessors(RootBeanDefinition mbd, Class<?> beanType, String beanName) {
-		for (BeanPostProcessor bp : getBeanPostProcessors()) {
-			if (bp instanceof MergedBeanDefinitionPostProcessor) {
-				MergedBeanDefinitionPostProcessor bdp = (MergedBeanDefinitionPostProcessor) bp;
-				bdp.postProcessMergedBeanDefinition(mbd, beanType, beanName);
-			}
-		}
-	}
-
-	/**
-	 * Apply before-instantiation post-processors, resolving whether there is a
-	 * before-instantiation shortcut for the specified bean.
-	 * @param beanName the name of the bean
-	 * @param mbd the bean definition for the bean
-	 * @return the shortcut-determined bean instance, or {@code null} if none
-	 */
-	protected Object resolveBeforeInstantiation(String beanName, RootBeanDefinition mbd) {
-		Object bean = null;
-		if (!Boolean.FALSE.equals(mbd.beforeInstantiationResolved)) {
-			// Make sure bean class is actually resolved at this point.
-			if (!mbd.isSynthetic() && hasInstantiationAwareBeanPostProcessors()) {
-				Class<?> targetType = determineTargetType(beanName, mbd);
-				if (targetType != null) {
-					bean = applyBeanPostProcessorsBeforeInstantiation(targetType, beanName);
-					if (bean != null) {
-						bean = applyBeanPostProcessorsAfterInitialization(bean, beanName);
-					}
-				}
-			}
-			mbd.beforeInstantiationResolved = (bean != null);
-		}
-		return bean;
-	}
-
-	/**
-	 * Apply InstantiationAwareBeanPostProcessors to the specified bean definition
-	 * (by class and name), invoking their {@code postProcessBeforeInstantiation} methods.
-	 * <p>Any returned object will be used as the bean instead of actually instantiating
-	 * the target bean. A {@code null} return value from the post-processor will
-	 * result in the target bean being instantiated.
-	 * @param beanClass the class of the bean to be instantiated
-	 * @param beanName the name of the bean
-	 * @return the bean object to use instead of a default instance of the target bean, or {@code null}
-	 * @see InstantiationAwareBeanPostProcessor#postProcessBeforeInstantiation
-	 */
-	protected Object applyBeanPostProcessorsBeforeInstantiation(Class<?> beanClass, String beanName) {
-		for (BeanPostProcessor bp : getBeanPostProcessors()) {
-			if (bp instanceof InstantiationAwareBeanPostProcessor) {
-				InstantiationAwareBeanPostProcessor ibp = (InstantiationAwareBeanPostProcessor) bp;
-				Object result = ibp.postProcessBeforeInstantiation(beanClass, beanName);
-				if (result != null) {
-					return result;
-				}
-			}
-		}
-		return null;
-	}
-
-	/**
-	 * Create a new instance for the specified bean, using an appropriate instantiation strategy:
-	 * factory method, constructor autowiring, or simple instantiation.
-	 * @param beanName the name of the bean
-	 * @param mbd the bean definition for the bean
-	 * @param args explicit arguments to use for constructor or factory method invocation
-	 * @return a BeanWrapper for the new instance
-	 * @see #instantiateUsingFactoryMethod
-	 * @see #autowireConstructor
-	 * @see #instantiateBean
-	 */
-	protected BeanWrapper createBeanInstance(String beanName, RootBeanDefinition mbd, Object[] args) {
-		// Make sure bean class is actually resolved at this point.
-		Class<?> beanClass = resolveBeanClass(mbd, beanName);
-
-		if (beanClass != null && !Modifier.isPublic(beanClass.getModifiers()) && !mbd.isNonPublicAccessAllowed()) {
-			throw new BeanCreationException(mbd.getResourceDescription(), beanName,
-					"Bean class isn't public, and non-public access not allowed: " + beanClass.getName());
-		}
-
-		if (mbd.getFactoryMethodName() != null)  {
-			return instantiateUsingFactoryMethod(beanName, mbd, args);
-		}
-
-		// Shortcut when re-creating the same bean...
-		boolean resolved = false;
-		boolean autowireNecessary = false;
-		if (args == null) {
-			synchronized (mbd.constructorArgumentLock) {
-				if (mbd.resolvedConstructorOrFactoryMethod != null) {
-					resolved = true;
-					autowireNecessary = mbd.constructorArgumentsResolved;
-				}
-			}
-		}
-		if (resolved) {
-			if (autowireNecessary) {
-				return autowireConstructor(beanName, mbd, null, null);
-			}
-			else {
-				return instantiateBean(beanName, mbd);
-			}
-		}
-
-		// Need to determine the constructor...
-		Constructor<?>[] ctors = determineConstructorsFromBeanPostProcessors(beanClass, beanName);
-		if (ctors != null ||
-				mbd.getResolvedAutowireMode() == RootBeanDefinition.AUTOWIRE_CONSTRUCTOR ||
-				mbd.hasConstructorArgumentValues() || !ObjectUtils.isEmpty(args))  {
-			return autowireConstructor(beanName, mbd, ctors, args);
-		}
-
-		// No special handling: simply use no-arg constructor.
-		return instantiateBean(beanName, mbd);
-	}
-
-	/**
-	 * Determine candidate constructors to use for the given bean, checking all registered
-	 * {@link SmartInstantiationAwareBeanPostProcessor SmartInstantiationAwareBeanPostProcessors}.
-	 * @param beanClass the raw class of the bean
-	 * @param beanName the name of the bean
-	 * @return the candidate constructors, or {@code null} if none specified
-	 * @throws org.springframework.beans.BeansException in case of errors
-	 * @see org.springframework.beans.factory.config.SmartInstantiationAwareBeanPostProcessor#determineCandidateConstructors
-	 */
-	protected Constructor<?>[] determineConstructorsFromBeanPostProcessors(Class<?> beanClass, String beanName)
-			throws BeansException {
-
-		if (beanClass != null && hasInstantiationAwareBeanPostProcessors()) {
-			for (BeanPostProcessor bp : getBeanPostProcessors()) {
-				if (bp instanceof SmartInstantiationAwareBeanPostProcessor) {
-					SmartInstantiationAwareBeanPostProcessor ibp = (SmartInstantiationAwareBeanPostProcessor) bp;
-					Constructor<?>[] ctors = ibp.determineCandidateConstructors(beanClass, beanName);
-					if (ctors != null) {
-						return ctors;
-					}
-				}
-			}
-		}
-		return null;
-	}
-
-	/**
-	 * Instantiate the given bean using its default constructor.
-	 * @param beanName the name of the bean
-	 * @param mbd the bean definition for the bean
-	 * @return a BeanWrapper for the new instance
-	 */
-	protected BeanWrapper instantiateBean(final String beanName, final RootBeanDefinition mbd) {
-		try {
-			Object beanInstance;
-			final BeanFactory parent = this;
-			if (System.getSecurityManager() != null) {
-				beanInstance = AccessController.doPrivileged(new PrivilegedAction<Object>() {
-					@Override
-					public Object run() {
-						return getInstantiationStrategy().instantiate(mbd, beanName, parent);
-					}
-				}, getAccessControlContext());
-			}
-			else {
-				beanInstance = getInstantiationStrategy().instantiate(mbd, beanName, parent);
-			}
-			BeanWrapper bw = new BeanWrapperImpl(beanInstance);
-			initBeanWrapper(bw);
-			return bw;
-		}
-		catch (Throwable ex) {
-			throw new BeanCreationException(
-					mbd.getResourceDescription(), beanName, "Instantiation of bean failed", ex);
-		}
-	}
-
-	/**
-	 * Instantiate the bean using a named factory method. The method may be static, if the
-	 * mbd parameter specifies a class, rather than a factoryBean, or an instance variable
-	 * on a factory object itself configured using Dependency Injection.
-	 * @param beanName the name of the bean
-	 * @param mbd the bean definition for the bean
-	 * @param explicitArgs argument values passed in programmatically via the getBean method,
-	 * or {@code null} if none (-> use constructor argument values from bean definition)
-	 * @return a BeanWrapper for the new instance
-	 * @see #getBean(String, Object[])
-	 */
-	protected BeanWrapper instantiateUsingFactoryMethod(
-			String beanName, RootBeanDefinition mbd, Object[] explicitArgs) {
-
-		return new ConstructorResolver(this).instantiateUsingFactoryMethod(beanName, mbd, explicitArgs);
-	}
-
-	/**
-	 * "autowire constructor" (with constructor arguments by type) behavior.
-	 * Also applied if explicit constructor argument values are specified,
-	 * matching all remaining arguments with beans from the bean factory.
-	 * <p>This corresponds to constructor injection: In this mode, a Spring
-	 * bean factory is able to host components that expect constructor-based
-	 * dependency resolution.
-	 * @param beanName the name of the bean
-	 * @param mbd the bean definition for the bean
-	 * @param ctors the chosen candidate constructors
-	 * @param explicitArgs argument values passed in programmatically via the getBean method,
-	 * or {@code null} if none (-> use constructor argument values from bean definition)
-	 * @return a BeanWrapper for the new instance
-	 */
-	protected BeanWrapper autowireConstructor(
-			String beanName, RootBeanDefinition mbd, Constructor<?>[] ctors, Object[] explicitArgs) {
-
-		return new ConstructorResolver(this).autowireConstructor(beanName, mbd, ctors, explicitArgs);
-	}
-
-	/**
-	 * Populate the bean instance in the given BeanWrapper with the property values
-	 * from the bean definition.
-	 * @param beanName the name of the bean
-	 * @param mbd the bean definition for the bean
-	 * @param bw the BeanWrapper with bean instance
-	 */
-	protected void populateBean(String beanName, RootBeanDefinition mbd, BeanWrapper bw) {
-		PropertyValues pvs = mbd.getPropertyValues();
-
-		if (bw == null) {
-			if (!pvs.isEmpty()) {
-				throw new BeanCreationException(
-						mbd.getResourceDescription(), beanName, "Cannot apply property values to null instance");
-			}
-			else {
-				// Skip property population phase for null instance.
-				return;
-			}
-		}
-
-		// Give any InstantiationAwareBeanPostProcessors the opportunity to modify the
-		// state of the bean before properties are set. This can be used, for example,
-		// to support styles of field injection.
-		boolean continueWithPropertyPopulation = true;
-
-		if (!mbd.isSynthetic() && hasInstantiationAwareBeanPostProcessors()) {
-			for (BeanPostProcessor bp : getBeanPostProcessors()) {
-				if (bp instanceof InstantiationAwareBeanPostProcessor) {
-					InstantiationAwareBeanPostProcessor ibp = (InstantiationAwareBeanPostProcessor) bp;
-					if (!ibp.postProcessAfterInstantiation(bw.getWrappedInstance(), beanName)) {
-						continueWithPropertyPopulation = false;
-						break;
-					}
-				}
-			}
-		}
-
-		if (!continueWithPropertyPopulation) {
-			return;
-		}
-
-		if (mbd.getResolvedAutowireMode() == RootBeanDefinition.AUTOWIRE_BY_NAME ||
-				mbd.getResolvedAutowireMode() == RootBeanDefinition.AUTOWIRE_BY_TYPE) {
-			MutablePropertyValues newPvs = new MutablePropertyValues(pvs);
-
-			// Add property values based on autowire by name if applicable.
-			if (mbd.getResolvedAutowireMode() == RootBeanDefinition.AUTOWIRE_BY_NAME) {
-				autowireByName(beanName, mbd, bw, newPvs);
-			}
-
-			// Add property values based on autowire by type if applicable.
-			if (mbd.getResolvedAutowireMode() == RootBeanDefinition.AUTOWIRE_BY_TYPE) {
-				autowireByType(beanName, mbd, bw, newPvs);
-			}
-
-			pvs = newPvs;
-		}
-
-		boolean hasInstAwareBpps = hasInstantiationAwareBeanPostProcessors();
-		boolean needsDepCheck = (mbd.getDependencyCheck() != RootBeanDefinition.DEPENDENCY_CHECK_NONE);
-
-		if (hasInstAwareBpps || needsDepCheck) {
-			PropertyDescriptor[] filteredPds = filterPropertyDescriptorsForDependencyCheck(bw, mbd.allowCaching);
-			if (hasInstAwareBpps) {
-				for (BeanPostProcessor bp : getBeanPostProcessors()) {
-					if (bp instanceof InstantiationAwareBeanPostProcessor) {
-						InstantiationAwareBeanPostProcessor ibp = (InstantiationAwareBeanPostProcessor) bp;
-						pvs = ibp.postProcessPropertyValues(pvs, filteredPds, bw.getWrappedInstance(), beanName);
-						if (pvs == null) {
-							return;
-						}
-					}
-				}
-			}
-			if (needsDepCheck) {
-				checkDependencies(beanName, mbd, filteredPds, pvs);
-			}
-		}
-
-		applyPropertyValues(beanName, mbd, bw, pvs);
-	}
-
-	/**
-	 * Fill in any missing property values with references to
-	 * other beans in this factory if autowire is set to "byName".
-	 * @param beanName the name of the bean we're wiring up.
-	 * Useful for debugging messages; not used functionally.
-	 * @param mbd bean definition to update through autowiring
-	 * @param bw the BeanWrapper from which we can obtain information about the bean
-	 * @param pvs the PropertyValues to register wired objects with
-	 */
-	protected void autowireByName(
-			String beanName, AbstractBeanDefinition mbd, BeanWrapper bw, MutablePropertyValues pvs) {
-
-		String[] propertyNames = unsatisfiedNonSimpleProperties(mbd, bw);
-		for (String propertyName : propertyNames) {
-			if (containsBean(propertyName)) {
-				Object bean = getBean(propertyName);
-				pvs.add(propertyName, bean);
-				registerDependentBean(propertyName, beanName);
-				if (logger.isDebugEnabled()) {
-					logger.debug("Added autowiring by name from bean name '" + beanName +
-							"' via property '" + propertyName + "' to bean named '" + propertyName + "'");
-				}
-			}
-			else {
-				if (logger.isTraceEnabled()) {
-					logger.trace("Not autowiring property '" + propertyName + "' of bean '" + beanName +
-							"' by name: no matching bean found");
-				}
-			}
-		}
-	}
-
-	/**
-	 * Abstract method defining "autowire by type" (bean properties by type) behavior.
-	 * <p>This is like PicoContainer default, in which there must be exactly one bean
-	 * of the property type in the bean factory. This makes bean factories simple to
-	 * configure for small namespaces, but doesn't work as well as standard Spring
-	 * behavior for bigger applications.
-	 * @param beanName the name of the bean to autowire by type
-	 * @param mbd the merged bean definition to update through autowiring
-	 * @param bw the BeanWrapper from which we can obtain information about the bean
-	 * @param pvs the PropertyValues to register wired objects with
-	 */
-	protected void autowireByType(
-			String beanName, AbstractBeanDefinition mbd, BeanWrapper bw, MutablePropertyValues pvs) {
-
-		TypeConverter converter = getCustomTypeConverter();
-		if (converter == null) {
-			converter = bw;
-		}
-
-		Set<String> autowiredBeanNames = new LinkedHashSet<String>(4);
-		String[] propertyNames = unsatisfiedNonSimpleProperties(mbd, bw);
-		for (String propertyName : propertyNames) {
-			try {
-				PropertyDescriptor pd = bw.getPropertyDescriptor(propertyName);
-				// Don't try autowiring by type for type Object: never makes sense,
-				// even if it technically is a unsatisfied, non-simple property.
-				if (Object.class != pd.getPropertyType()) {
-					MethodParameter methodParam = BeanUtils.getWriteMethodParameter(pd);
-					// Do not allow eager init for type matching in case of a prioritized post-processor.
-					boolean eager = !PriorityOrdered.class.isAssignableFrom(bw.getWrappedClass());
-					DependencyDescriptor desc = new AutowireByTypeDependencyDescriptor(methodParam, eager);
-					Object autowiredArgument = resolveDependency(desc, beanName, autowiredBeanNames, converter);
-					if (autowiredArgument != null) {
-						pvs.add(propertyName, autowiredArgument);
-					}
-					for (String autowiredBeanName : autowiredBeanNames) {
-						registerDependentBean(autowiredBeanName, beanName);
-						if (logger.isDebugEnabled()) {
-							logger.debug("Autowiring by type from bean name '" + beanName + "' via property '" +
-									propertyName + "' to bean named '" + autowiredBeanName + "'");
-						}
-					}
-					autowiredBeanNames.clear();
-				}
-			}
-			catch (BeansException ex) {
-				throw new UnsatisfiedDependencyException(mbd.getResourceDescription(), beanName, propertyName, ex);
-			}
-		}
-	}
-
-
-	/**
-	 * Return an array of non-simple bean properties that are unsatisfied.
-	 * These are probably unsatisfied references to other beans in the
-	 * factory. Does not include simple properties like primitives or Strings.
-	 * @param mbd the merged bean definition the bean was created with
-	 * @param bw the BeanWrapper the bean was created with
-	 * @return an array of bean property names
-	 * @see org.springframework.beans.BeanUtils#isSimpleProperty
-	 */
-	protected String[] unsatisfiedNonSimpleProperties(AbstractBeanDefinition mbd, BeanWrapper bw) {
-		Set<String> result = new TreeSet<String>();
-		PropertyValues pvs = mbd.getPropertyValues();
-		PropertyDescriptor[] pds = bw.getPropertyDescriptors();
-		for (PropertyDescriptor pd : pds) {
-			if (pd.getWriteMethod() != null && !isExcludedFromDependencyCheck(pd) && !pvs.contains(pd.getName()) &&
-					!BeanUtils.isSimpleProperty(pd.getPropertyType())) {
-				result.add(pd.getName());
-			}
-		}
-		return StringUtils.toStringArray(result);
-	}
-
-	/**
-	 * Extract a filtered set of PropertyDescriptors from the given BeanWrapper,
-	 * excluding ignored dependency types or properties defined on ignored dependency interfaces.
-	 * @param bw the BeanWrapper the bean was created with
-	 * @param cache whether to cache filtered PropertyDescriptors for the given bean Class
-	 * @return the filtered PropertyDescriptors
-	 * @see #isExcludedFromDependencyCheck
-	 * @see #filterPropertyDescriptorsForDependencyCheck(org.springframework.beans.BeanWrapper)
-	 */
-	protected PropertyDescriptor[] filterPropertyDescriptorsForDependencyCheck(BeanWrapper bw, boolean cache) {
-		PropertyDescriptor[] filtered = this.filteredPropertyDescriptorsCache.get(bw.getWrappedClass());
-		if (filtered == null) {
-			filtered = filterPropertyDescriptorsForDependencyCheck(bw);
-			if (cache) {
-				PropertyDescriptor[] existing =
-						this.filteredPropertyDescriptorsCache.putIfAbsent(bw.getWrappedClass(), filtered);
-				if (existing != null) {
-					filtered = existing;
-				}
-			}
-		}
-		return filtered;
-	}
-
-	/**
-	 * Extract a filtered set of PropertyDescriptors from the given BeanWrapper,
-	 * excluding ignored dependency types or properties defined on ignored dependency interfaces.
-	 * @param bw the BeanWrapper the bean was created with
-	 * @return the filtered PropertyDescriptors
-	 * @see #isExcludedFromDependencyCheck
-	 */
-	protected PropertyDescriptor[] filterPropertyDescriptorsForDependencyCheck(BeanWrapper bw) {
-		List<PropertyDescriptor> pds =
-				new ArrayList<PropertyDescriptor>(Arrays.asList(bw.getPropertyDescriptors()));
-		for (Iterator<PropertyDescriptor> it = pds.iterator(); it.hasNext();) {
-			PropertyDescriptor pd = it.next();
-			if (isExcludedFromDependencyCheck(pd)) {
-				it.remove();
-			}
-		}
-		return pds.toArray(new PropertyDescriptor[pds.size()]);
-	}
-
-	/**
-	 * Determine whether the given bean property is excluded from dependency checks.
-	 * <p>This implementation excludes properties defined by CGLIB and
-	 * properties whose type matches an ignored dependency type or which
-	 * are defined by an ignored dependency interface.
-	 * @param pd the PropertyDescriptor of the bean property
-	 * @return whether the bean property is excluded
-	 * @see #ignoreDependencyType(Class)
-	 * @see #ignoreDependencyInterface(Class)
-	 */
-	protected boolean isExcludedFromDependencyCheck(PropertyDescriptor pd) {
-		return (AutowireUtils.isExcludedFromDependencyCheck(pd) ||
-				this.ignoredDependencyTypes.contains(pd.getPropertyType()) ||
-				AutowireUtils.isSetterDefinedInInterface(pd, this.ignoredDependencyInterfaces));
-	}
-
-	/**
-	 * Perform a dependency check that all properties exposed have been set,
-	 * if desired. Dependency checks can be objects (collaborating beans),
-	 * simple (primitives and String), or all (both).
-	 * @param beanName the name of the bean
-	 * @param mbd the merged bean definition the bean was created with
-	 * @param pds the relevant property descriptors for the target bean
-	 * @param pvs the property values to be applied to the bean
-	 * @see #isExcludedFromDependencyCheck(java.beans.PropertyDescriptor)
-	 */
-	protected void checkDependencies(
-			String beanName, AbstractBeanDefinition mbd, PropertyDescriptor[] pds, PropertyValues pvs)
-			throws UnsatisfiedDependencyException {
-
-		int dependencyCheck = mbd.getDependencyCheck();
-		for (PropertyDescriptor pd : pds) {
-			if (pd.getWriteMethod() != null && !pvs.contains(pd.getName())) {
-				boolean isSimple = BeanUtils.isSimpleProperty(pd.getPropertyType());
-				boolean unsatisfied = (dependencyCheck == RootBeanDefinition.DEPENDENCY_CHECK_ALL) ||
-						(isSimple && dependencyCheck == RootBeanDefinition.DEPENDENCY_CHECK_SIMPLE) ||
-						(!isSimple && dependencyCheck == RootBeanDefinition.DEPENDENCY_CHECK_OBJECTS);
-				if (unsatisfied) {
-					throw new UnsatisfiedDependencyException(mbd.getResourceDescription(), beanName, pd.getName(),
-							"Set this property value or disable dependency checking for this bean.");
-				}
-			}
-		}
-	}
-
-	/**
-	 * Apply the given property values, resolving any runtime references
-	 * to other beans in this bean factory. Must use deep copy, so we
-	 * don't permanently modify this property.
-	 * @param beanName the bean name passed for better exception information
-	 * @param mbd the merged bean definition
-	 * @param bw the BeanWrapper wrapping the target object
-	 * @param pvs the new property values
-	 */
-	protected void applyPropertyValues(String beanName, BeanDefinition mbd, BeanWrapper bw, PropertyValues pvs) {
-		if (pvs == null || pvs.isEmpty()) {
-			return;
-		}
-
-		if (System.getSecurityManager() != null && bw instanceof BeanWrapperImpl) {
-			((BeanWrapperImpl) bw).setSecurityContext(getAccessControlContext());
-		}
-
-		MutablePropertyValues mpvs = null;
-		List<PropertyValue> original;
-
-		if (pvs instanceof MutablePropertyValues) {
-			mpvs = (MutablePropertyValues) pvs;
-			if (mpvs.isConverted()) {
-				// Shortcut: use the pre-converted values as-is.
-				try {
-					bw.setPropertyValues(mpvs);
-					return;
-				}
-				catch (BeansException ex) {
-					throw new BeanCreationException(
-							mbd.getResourceDescription(), beanName, "Error setting property values", ex);
-				}
-			}
-			original = mpvs.getPropertyValueList();
-		}
-		else {
-			original = Arrays.asList(pvs.getPropertyValues());
-		}
-
-		TypeConverter converter = getCustomTypeConverter();
-		if (converter == null) {
-			converter = bw;
-		}
-		BeanDefinitionValueResolver valueResolver = new BeanDefinitionValueResolver(this, beanName, mbd, converter);
-
-		// Create a deep copy, resolving any references for values.
-		List<PropertyValue> deepCopy = new ArrayList<PropertyValue>(original.size());
-		boolean resolveNecessary = false;
-		for (PropertyValue pv : original) {
-			if (pv.isConverted()) {
-				deepCopy.add(pv);
-			}
-			else {
-				String propertyName = pv.getName();
-				Object originalValue = pv.getValue();
-				Object resolvedValue = valueResolver.resolveValueIfNecessary(pv, originalValue);
-				Object convertedValue = resolvedValue;
-				boolean convertible = bw.isWritableProperty(propertyName) &&
-						!PropertyAccessorUtils.isNestedOrIndexedProperty(propertyName);
-				if (convertible) {
-					convertedValue = convertForProperty(resolvedValue, propertyName, bw, converter);
-				}
-				// Possibly store converted value in merged bean definition,
-				// in order to avoid re-conversion for every created bean instance.
-				if (resolvedValue == originalValue) {
-					if (convertible) {
-						pv.setConvertedValue(convertedValue);
-					}
-					deepCopy.add(pv);
-				}
-				else if (convertible && originalValue instanceof TypedStringValue &&
-						!((TypedStringValue) originalValue).isDynamic() &&
-						!(convertedValue instanceof Collection || ObjectUtils.isArray(convertedValue))) {
-					pv.setConvertedValue(convertedValue);
-					deepCopy.add(pv);
-				}
-				else {
-					resolveNecessary = true;
-					deepCopy.add(new PropertyValue(pv, convertedValue));
-				}
-			}
-		}
-		if (mpvs != null && !resolveNecessary) {
-			mpvs.setConverted();
-		}
-
-		// Set our (possibly massaged) deep copy.
-		try {
-			bw.setPropertyValues(new MutablePropertyValues(deepCopy));
-		}
-		catch (BeansException ex) {
-			throw new BeanCreationException(
-					mbd.getResourceDescription(), beanName, "Error setting property values", ex);
-		}
-	}
-
-	/**
-	 * Convert the given value for the specified target property.
-	 */
-	private Object convertForProperty(Object value, String propertyName, BeanWrapper bw, TypeConverter converter) {
-		if (converter instanceof BeanWrapperImpl) {
-			return ((BeanWrapperImpl) converter).convertForProperty(value, propertyName);
-		}
-		else {
-			PropertyDescriptor pd = bw.getPropertyDescriptor(propertyName);
-			MethodParameter methodParam = BeanUtils.getWriteMethodParameter(pd);
-			return converter.convertIfNecessary(value, pd.getPropertyType(), methodParam);
-		}
-	}
-
-
-	/**
-	 * Initialize the given bean instance, applying factory callbacks
-	 * as well as init methods and bean post processors.
-	 * <p>Called from {@link #createBean} for traditionally defined beans,
-	 * and from {@link #initializeBean} for existing bean instances.
-	 * @param beanName the bean name in the factory (for debugging purposes)
-	 * @param bean the new bean instance we may need to initialize
-	 * @param mbd the bean definition that the bean was created with
-	 * (can also be {@code null}, if given an existing bean instance)
-	 * @return the initialized bean instance (potentially wrapped)
-	 * @see BeanNameAware
-	 * @see BeanClassLoaderAware
-	 * @see BeanFactoryAware
-	 * @see #applyBeanPostProcessorsBeforeInitialization
-	 * @see #invokeInitMethods
-	 * @see #applyBeanPostProcessorsAfterInitialization
-	 */
-	protected Object initializeBean(final String beanName, final Object bean, RootBeanDefinition mbd) {
-		if (System.getSecurityManager() != null) {
-			AccessController.doPrivileged(new PrivilegedAction<Object>() {
-				@Override
-				public Object run() {
-					invokeAwareMethods(beanName, bean);
-					return null;
-				}
-			}, getAccessControlContext());
-		}
-		else {
-			invokeAwareMethods(beanName, bean);
-		}
-
-		Object wrappedBean = bean;
-		if (mbd == null || !mbd.isSynthetic()) {
-			wrappedBean = applyBeanPostProcessorsBeforeInitialization(wrappedBean, beanName);
-		}
-
-		try {
-			invokeInitMethods(beanName, wrappedBean, mbd);
-		}
-		catch (Throwable ex) {
-			throw new BeanCreationException(
-					(mbd != null ? mbd.getResourceDescription() : null),
-					beanName, "Invocation of init method failed", ex);
-		}
-		if (mbd == null || !mbd.isSynthetic()) {
-			wrappedBean = applyBeanPostProcessorsAfterInitialization(wrappedBean, beanName);
-		}
-		return wrappedBean;
-	}
-
-	private void invokeAwareMethods(final String beanName, final Object bean) {
-		if (bean instanceof Aware) {
-			if (bean instanceof BeanNameAware) {
-				((BeanNameAware) bean).setBeanName(beanName);
-			}
-			if (bean instanceof BeanClassLoaderAware) {
-				((BeanClassLoaderAware) bean).setBeanClassLoader(getBeanClassLoader());
-			}
-			if (bean instanceof BeanFactoryAware) {
-				((BeanFactoryAware) bean).setBeanFactory(AbstractAutowireCapableBeanFactory.this);
-			}
-		}
-	}
-
-	/**
-	 * Give a bean a chance to react now all its properties are set,
-	 * and a chance to know about its owning bean factory (this object).
-	 * This means checking whether the bean implements InitializingBean or defines
-	 * a custom init method, and invoking the necessary callback(s) if it does.
-	 * @param beanName the bean name in the factory (for debugging purposes)
-	 * @param bean the new bean instance we may need to initialize
-	 * @param mbd the merged bean definition that the bean was created with
-	 * (can also be {@code null}, if given an existing bean instance)
-	 * @throws Throwable if thrown by init methods or by the invocation process
-	 * @see #invokeCustomInitMethod
-	 */
-	protected void invokeInitMethods(String beanName, final Object bean, RootBeanDefinition mbd)
-			throws Throwable {
-
-		boolean isInitializingBean = (bean instanceof InitializingBean);
-		if (isInitializingBean && (mbd == null || !mbd.isExternallyManagedInitMethod("afterPropertiesSet"))) {
-			if (logger.isDebugEnabled()) {
-				logger.debug("Invoking afterPropertiesSet() on bean with name '" + beanName + "'");
-			}
-			if (System.getSecurityManager() != null) {
-				try {
-					AccessController.doPrivileged(new PrivilegedExceptionAction<Object>() {
-						@Override
-						public Object run() throws Exception {
-							((InitializingBean) bean).afterPropertiesSet();
-							return null;
-						}
-					}, getAccessControlContext());
-				}
-				catch (PrivilegedActionException pae) {
-					throw pae.getException();
-				}
-			}
-			else {
-				((InitializingBean) bean).afterPropertiesSet();
-			}
-		}
-
-		if (mbd != null) {
-			String initMethodName = mbd.getInitMethodName();
-			if (initMethodName != null && !(isInitializingBean && "afterPropertiesSet".equals(initMethodName)) &&
-					!mbd.isExternallyManagedInitMethod(initMethodName)) {
-				invokeCustomInitMethod(beanName, bean, mbd);
-			}
-		}
-	}
-
-	/**
-	 * Invoke the specified custom init method on the given bean.
-	 * Called by invokeInitMethods.
-	 * <p>Can be overridden in subclasses for custom resolution of init
-	 * methods with arguments.
-	 * @see #invokeInitMethods
-	 */
-	protected void invokeCustomInitMethod(String beanName, final Object bean, RootBeanDefinition mbd)
-			throws Throwable {
-
-		String initMethodName = mbd.getInitMethodName();
-		final Method initMethod = (mbd.isNonPublicAccessAllowed() ?
-				BeanUtils.findMethod(bean.getClass(), initMethodName) :
-				ClassUtils.getMethodIfAvailable(bean.getClass(), initMethodName));
-		if (initMethod == null) {
-			if (mbd.isEnforceInitMethod()) {
-				throw new BeanDefinitionValidationException("Couldn't find an init method named '" +
-						initMethodName + "' on bean with name '" + beanName + "'");
-			}
-			else {
-				if (logger.isDebugEnabled()) {
-					logger.debug("No default init method named '" + initMethodName +
-							"' found on bean with name '" + beanName + "'");
-				}
-				// Ignore non-existent default lifecycle methods.
-				return;
-			}
-		}
-
-		if (logger.isDebugEnabled()) {
-			logger.debug("Invoking init method  '" + initMethodName + "' on bean with name '" + beanName + "'");
-		}
-
-		if (System.getSecurityManager() != null) {
-			AccessController.doPrivileged(new PrivilegedExceptionAction<Object>() {
-				@Override
-				public Object run() throws Exception {
-					ReflectionUtils.makeAccessible(initMethod);
-					return null;
-				}
-			});
-			try {
-				AccessController.doPrivileged(new PrivilegedExceptionAction<Object>() {
-					@Override
-					public Object run() throws Exception {
-						initMethod.invoke(bean);
-						return null;
-					}
-				}, getAccessControlContext());
-			}
-			catch (PrivilegedActionException pae) {
-				InvocationTargetException ex = (InvocationTargetException) pae.getException();
-				throw ex.getTargetException();
-			}
-		}
-		else {
-			try {
-				ReflectionUtils.makeAccessible(initMethod);
-				initMethod.invoke(bean);
-			}
-			catch (InvocationTargetException ex) {
-				throw ex.getTargetException();
-			}
-		}
-	}
-
-
-	/**
-	 * Applies the {@code postProcessAfterInitialization} callback of all
-	 * registered BeanPostProcessors, giving them a chance to post-process the
-	 * object obtained from FactoryBeans (for example, to auto-proxy them).
-	 * @see #applyBeanPostProcessorsAfterInitialization
-	 */
-	@Override
-	protected Object postProcessObjectFromFactoryBean(Object object, String beanName) {
-		return applyBeanPostProcessorsAfterInitialization(object, beanName);
-	}
-
-	/**
-	 * Overridden to clear FactoryBean instance cache as well.
-	 */
-	@Override
-	protected void removeSingleton(String beanName) {
-		synchronized (getSingletonMutex()) {
-			super.removeSingleton(beanName);
-			this.factoryBeanInstanceCache.remove(beanName);
-		}
-	}
-
-	/**
-	 * Overridden to clear FactoryBean instance cache as well.
-	 */
-	@Override
-	protected void clearSingletonCache() {
-		synchronized (getSingletonMutex()) {
-			super.clearSingletonCache();
-			this.factoryBeanInstanceCache.clear();
-		}
-	}
-
-
-	/**
-	 * Special DependencyDescriptor variant for Spring's good old autowire="byType" mode.
-	 * Always optional; never considering the parameter name for choosing a primary candidate.
-	 */
-	@SuppressWarnings("serial")
-	private static class AutowireByTypeDependencyDescriptor extends DependencyDescriptor {
-
-		public AutowireByTypeDependencyDescriptor(MethodParameter methodParameter, boolean eager) {
-			super(methodParameter, false, eager);
-		}
-
-		@Override
-		public String getDependencyName() {
-			return null;
-		}
-	}
-=======
     implements AutowireCapableBeanFactory {
 
   /**
@@ -3555,6 +1853,5 @@
       return null;
     }
   }
->>>>>>> 6957e0e3
 
 }