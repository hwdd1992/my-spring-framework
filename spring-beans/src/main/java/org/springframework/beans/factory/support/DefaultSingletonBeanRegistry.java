--- conflicted
+++ resolved
@@ -78,7 +78,6 @@
 
 
 	/** Cache of singleton objects: bean name to bean instance. */
-<<<<<<< HEAD
     private final Map<String, Object> singletonObjects = new ConcurrentHashMap<>(256);
 
     /*
@@ -92,7 +91,7 @@
      * 当一个 单例 bean 被放到这里面后,那么当 bean 还在创建的时候,就可以通过 getBean 方法获取了,其目的是用来检测循环依赖的.
      */
     /** Cache of early singleton objects: bean name to bean instance. */
-    private final Map<String, Object> earlySingletonObjects = new HashMap<>(16);
+    private final Map<String, Object> earlySingletonObjects = new ConcurrentHashMap<>(16);
 
     /*用来保存当前所有已经注册的 bean*/
     /** Set of registered singletons, containing the bean names in registration order. */
@@ -185,203 +184,6 @@
     public Object getSingleton(String beanName) {
         return getSingleton(beanName, true);
     }
-
-    /**
-     * Return the (raw) singleton object registered under the given name.
-     * <p>Checks already instantiated singletons and also allows for an early
-     * reference to a currently created singleton (resolving a circular reference).
-     * @param beanName the name of the bean to look for
-     * @param allowEarlyReference whether early references should be created or not
-     * @return the registered singleton object, or {@code null} if none found
-     */
-    @Nullable
-    protected Object getSingleton(String beanName, boolean allowEarlyReference) {
-        //检查缓存中是否存在实例
-        Object singletonObject = this.singletonObjects.get(beanName);
-        if (singletonObject == null && isSingletonCurrentlyInCreation(beanName)) {
-            //如果为空,则锁定全局变量进行处理.
-            synchronized (this.singletonObjects) {
-                //如果此 bean 正在加载则不处理.
-                singletonObject = this.earlySingletonObjects.get(beanName);
-                if (singletonObject == null && allowEarlyReference) {
-                    /*
-                    当某些方法需要提前初始化的时候则会调用 addSingletonFactory() 方法将对应的
-                    ObjectFactory初始化策略存储在 singletonFactories
-                     */
-                    ObjectFactory<?> singletonFactory = this.singletonFactories.get(beanName);
-                    if (singletonFactory != null) {
-                        //调用预先设定的 getObject() 方法.
-                        singletonObject = singletonFactory.getObject();
-                        //记录在缓存中, earlySingletonObjects 和 singletonFactories 互斥.
-                        this.earlySingletonObjects.put(beanName, singletonObject);
-                        this.singletonFactories.remove(beanName);
-                    }
-                }
-            }
-        }
-        return singletonObject;
-    }
-
-    /**
-     * Return the (raw) singleton object registered under the given name,
-     * creating and registering a new one if none registered yet.
-     * @param beanName the name of the bean
-     * @param singletonFactory the ObjectFactory to lazily create the singleton
-     * with, if necessary
-     * @return the registered singleton object
-     */
-    public Object getSingleton(String beanName, ObjectFactory<?> singletonFactory) {
-        Assert.notNull(beanName, "Bean name must not be null");
-        synchronized (this.singletonObjects) {
-            Object singletonObject = this.singletonObjects.get(beanName);
-            if (singletonObject == null) {
-                if (this.singletonsCurrentlyInDestruction) {
-                    throw new BeanCreationNotAllowedException(beanName,
-                            "Singleton bean creation not allowed while singletons of this factory are in destruction " +
-                            "(Do not request a bean from a BeanFactory in a destroy method implementation!)");
-                }
-                if (logger.isDebugEnabled()) {
-                    logger.debug("Creating shared instance of singleton bean '" + beanName + "'");
-                }
-                //将当前正要创建的 bean 记录在缓存中,这样便可以对循环依赖进行检测
-                beforeSingletonCreation(beanName);
-                boolean newSingleton = false;
-                boolean recordSuppressedExceptions = (this.suppressedExceptions == null);
-                if (recordSuppressedExceptions) {
-                    this.suppressedExceptions = new LinkedHashSet<>();
-                }
-                try {
-                    singletonObject = singletonFactory.getObject();
-                    newSingleton = true;
-                }
-                catch (IllegalStateException ex) {
-                    // Has the singleton object implicitly appeared in the meantime ->
-                    // if yes, proceed with it since the exception indicates that state.
-                    singletonObject = this.singletonObjects.get(beanName);
-                    if (singletonObject == null) {
-                        throw ex;
-                    }
-                }
-                catch (BeanCreationException ex) {
-                    if (recordSuppressedExceptions) {
-                        for (Exception suppressedException : this.suppressedExceptions) {
-                            ex.addRelatedCause(suppressedException);
-                        }
-                    }
-                    throw ex;
-                }
-                finally {
-                    if (recordSuppressedExceptions) {
-                        this.suppressedExceptions = null;
-                    }
-                    // 当 bean 加载结束后需要移除缓存中对该 bean 的正在加载状态的记录.
-                    afterSingletonCreation(beanName);
-                }
-                if (newSingleton) {
-                    // 将结果记录在缓存,并删除加载 bean 过程中记录的各种辅助状态.
-                    addSingleton(beanName, singletonObject);
-                }
-            }
-            return singletonObject;
-        }
-    }
-
-    /**
-     * Register an exception that happened to get suppressed during the creation of a
-     * singleton bean instance, e.g. a temporary circular reference resolution problem.
-=======
-	private final Map<String, Object> singletonObjects = new ConcurrentHashMap<>(256);
-
-	/** Cache of singleton factories: bean name to ObjectFactory. */
-	private final Map<String, ObjectFactory<?>> singletonFactories = new HashMap<>(16);
-
-	/** Cache of early singleton objects: bean name to bean instance. */
-	private final Map<String, Object> earlySingletonObjects = new ConcurrentHashMap<>(16);
-
-	/** Set of registered singletons, containing the bean names in registration order. */
-	private final Set<String> registeredSingletons = new LinkedHashSet<>(256);
-
-	/** Names of beans that are currently in creation. */
-	private final Set<String> singletonsCurrentlyInCreation =
-			Collections.newSetFromMap(new ConcurrentHashMap<>(16));
-
-	/** Names of beans currently excluded from in creation checks. */
-	private final Set<String> inCreationCheckExclusions =
-			Collections.newSetFromMap(new ConcurrentHashMap<>(16));
-
-	/** Collection of suppressed Exceptions, available for associating related causes. */
-	@Nullable
-	private Set<Exception> suppressedExceptions;
-
-	/** Flag that indicates whether we're currently within destroySingletons. */
-	private boolean singletonsCurrentlyInDestruction = false;
-
-	/** Disposable bean instances: bean name to disposable instance. */
-	private final Map<String, Object> disposableBeans = new LinkedHashMap<>();
-
-	/** Map between containing bean names: bean name to Set of bean names that the bean contains. */
-	private final Map<String, Set<String>> containedBeanMap = new ConcurrentHashMap<>(16);
-
-	/** Map between dependent bean names: bean name to Set of dependent bean names. */
-	private final Map<String, Set<String>> dependentBeanMap = new ConcurrentHashMap<>(64);
-
-	/** Map between depending bean names: bean name to Set of bean names for the bean's dependencies. */
-	private final Map<String, Set<String>> dependenciesForBeanMap = new ConcurrentHashMap<>(64);
-
-
-	@Override
-	public void registerSingleton(String beanName, Object singletonObject) throws IllegalStateException {
-		Assert.notNull(beanName, "Bean name must not be null");
-		Assert.notNull(singletonObject, "Singleton object must not be null");
-		synchronized (this.singletonObjects) {
-			Object oldObject = this.singletonObjects.get(beanName);
-			if (oldObject != null) {
-				throw new IllegalStateException("Could not register object [" + singletonObject +
-						"] under bean name '" + beanName + "': there is already object [" + oldObject + "] bound");
-			}
-			addSingleton(beanName, singletonObject);
-		}
-	}
-
-	/**
-	 * Add the given singleton object to the singleton cache of this factory.
-	 * <p>To be called for eager registration of singletons.
-	 * @param beanName the name of the bean
-	 * @param singletonObject the singleton object
-	 */
-	protected void addSingleton(String beanName, Object singletonObject) {
-		synchronized (this.singletonObjects) {
-			this.singletonObjects.put(beanName, singletonObject);
-			this.singletonFactories.remove(beanName);
-			this.earlySingletonObjects.remove(beanName);
-			this.registeredSingletons.add(beanName);
-		}
-	}
-
-	/**
-	 * Add the given singleton factory for building the specified singleton
-	 * if necessary.
-	 * <p>To be called for eager registration of singletons, e.g. to be able to
-	 * resolve circular references.
-	 * @param beanName the name of the bean
-	 * @param singletonFactory the factory for the singleton object
-	 */
-	protected void addSingletonFactory(String beanName, ObjectFactory<?> singletonFactory) {
-		Assert.notNull(singletonFactory, "Singleton factory must not be null");
-		synchronized (this.singletonObjects) {
-			if (!this.singletonObjects.containsKey(beanName)) {
-				this.singletonFactories.put(beanName, singletonFactory);
-				this.earlySingletonObjects.remove(beanName);
-				this.registeredSingletons.add(beanName);
-			}
-		}
-	}
-
-	@Override
-	@Nullable
-	public Object getSingleton(String beanName) {
-		return getSingleton(beanName, true);
-	}
 
 	/**
 	 * Return the (raw) singleton object registered under the given name.
@@ -393,9 +195,11 @@
 	 */
 	@Nullable
 	protected Object getSingleton(String beanName, boolean allowEarlyReference) {
+		//检查缓存中是否存在实例
 		// Quick check for existing instance without full singleton lock
 		Object singletonObject = this.singletonObjects.get(beanName);
 		if (singletonObject == null && isSingletonCurrentlyInCreation(beanName)) {
+			//如果为空,则锁定全局变量进行处理.
 			singletonObject = this.earlySingletonObjects.get(beanName);
 			if (singletonObject == null && allowEarlyReference) {
 				synchronized (this.singletonObjects) {
@@ -404,9 +208,15 @@
 					if (singletonObject == null) {
 						singletonObject = this.earlySingletonObjects.get(beanName);
 						if (singletonObject == null) {
+							/*
+                    当某些方法需要提前初始化的时候则会调用 addSingletonFactory() 方法将对应的
+                    ObjectFactory初始化策略存储在 singletonFactories
+                     */
 							ObjectFactory<?> singletonFactory = this.singletonFactories.get(beanName);
 							if (singletonFactory != null) {
+								//调用预先设定的 getObject() 方法.
 								singletonObject = singletonFactory.getObject();
+								//记录在缓存中, earlySingletonObjects 和 singletonFactories 互斥.
 								this.earlySingletonObjects.put(beanName, singletonObject);
 								this.singletonFactories.remove(beanName);
 							}
@@ -418,71 +228,73 @@
 		return singletonObject;
 	}
 
-	/**
-	 * Return the (raw) singleton object registered under the given name,
-	 * creating and registering a new one if none registered yet.
-	 * @param beanName the name of the bean
-	 * @param singletonFactory the ObjectFactory to lazily create the singleton
-	 * with, if necessary
-	 * @return the registered singleton object
-	 */
-	public Object getSingleton(String beanName, ObjectFactory<?> singletonFactory) {
-		Assert.notNull(beanName, "Bean name must not be null");
-		synchronized (this.singletonObjects) {
-			Object singletonObject = this.singletonObjects.get(beanName);
-			if (singletonObject == null) {
-				if (this.singletonsCurrentlyInDestruction) {
-					throw new BeanCreationNotAllowedException(beanName,
-							"Singleton bean creation not allowed while singletons of this factory are in destruction " +
-							"(Do not request a bean from a BeanFactory in a destroy method implementation!)");
-				}
-				if (logger.isDebugEnabled()) {
-					logger.debug("Creating shared instance of singleton bean '" + beanName + "'");
-				}
-				beforeSingletonCreation(beanName);
-				boolean newSingleton = false;
-				boolean recordSuppressedExceptions = (this.suppressedExceptions == null);
-				if (recordSuppressedExceptions) {
-					this.suppressedExceptions = new LinkedHashSet<>();
-				}
-				try {
-					singletonObject = singletonFactory.getObject();
-					newSingleton = true;
-				}
-				catch (IllegalStateException ex) {
-					// Has the singleton object implicitly appeared in the meantime ->
-					// if yes, proceed with it since the exception indicates that state.
-					singletonObject = this.singletonObjects.get(beanName);
-					if (singletonObject == null) {
-						throw ex;
-					}
-				}
-				catch (BeanCreationException ex) {
-					if (recordSuppressedExceptions) {
-						for (Exception suppressedException : this.suppressedExceptions) {
-							ex.addRelatedCause(suppressedException);
-						}
-					}
-					throw ex;
-				}
-				finally {
-					if (recordSuppressedExceptions) {
-						this.suppressedExceptions = null;
-					}
-					afterSingletonCreation(beanName);
-				}
-				if (newSingleton) {
-					addSingleton(beanName, singletonObject);
-				}
-			}
-			return singletonObject;
-		}
-	}
-
-	/**
-	 * Register an exception that happened to get suppressed during the creation of a
-	 * singleton bean instance, e.g. a temporary circular reference resolution problem.
->>>>>>> 7795f029
+    /**
+     * Return the (raw) singleton object registered under the given name,
+     * creating and registering a new one if none registered yet.
+     * @param beanName the name of the bean
+     * @param singletonFactory the ObjectFactory to lazily create the singleton
+     * with, if necessary
+     * @return the registered singleton object
+     */
+    public Object getSingleton(String beanName, ObjectFactory<?> singletonFactory) {
+        Assert.notNull(beanName, "Bean name must not be null");
+        synchronized (this.singletonObjects) {
+            Object singletonObject = this.singletonObjects.get(beanName);
+            if (singletonObject == null) {
+                if (this.singletonsCurrentlyInDestruction) {
+                    throw new BeanCreationNotAllowedException(beanName,
+                            "Singleton bean creation not allowed while singletons of this factory are in destruction " +
+                            "(Do not request a bean from a BeanFactory in a destroy method implementation!)");
+                }
+                if (logger.isDebugEnabled()) {
+                    logger.debug("Creating shared instance of singleton bean '" + beanName + "'");
+                }
+                //将当前正要创建的 bean 记录在缓存中,这样便可以对循环依赖进行检测
+                beforeSingletonCreation(beanName);
+                boolean newSingleton = false;
+                boolean recordSuppressedExceptions = (this.suppressedExceptions == null);
+                if (recordSuppressedExceptions) {
+                    this.suppressedExceptions = new LinkedHashSet<>();
+                }
+                try {
+                    singletonObject = singletonFactory.getObject();
+                    newSingleton = true;
+                }
+                catch (IllegalStateException ex) {
+                    // Has the singleton object implicitly appeared in the meantime ->
+                    // if yes, proceed with it since the exception indicates that state.
+                    singletonObject = this.singletonObjects.get(beanName);
+                    if (singletonObject == null) {
+                        throw ex;
+                    }
+                }
+                catch (BeanCreationException ex) {
+                    if (recordSuppressedExceptions) {
+                        for (Exception suppressedException : this.suppressedExceptions) {
+                            ex.addRelatedCause(suppressedException);
+                        }
+                    }
+                    throw ex;
+                }
+                finally {
+                    if (recordSuppressedExceptions) {
+                        this.suppressedExceptions = null;
+                    }
+                    // 当 bean 加载结束后需要移除缓存中对该 bean 的正在加载状态的记录.
+                    afterSingletonCreation(beanName);
+                }
+                if (newSingleton) {
+                    // 将结果记录在缓存,并删除加载 bean 过程中记录的各种辅助状态.
+                    addSingleton(beanName, singletonObject);
+                }
+            }
+            return singletonObject;
+        }
+    }
+
+    /**
+     * Register an exception that happened to get suppressed during the creation of a
+     * singleton bean instance, e.g. a temporary circular reference resolution problem.
 	 * <p>The default implementation preserves any given exception in this registry's
 	 * collection of suppressed exceptions, up to a limit of 100 exceptions, adding
 	 * them as related causes to an eventual top-level {@link BeanCreationException}.
