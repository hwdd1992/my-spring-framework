/*
 * Copyright 2002-2018 the original author or authors.
 *
 * Licensed under the Apache License, Version 2.0 (the "License");
 * you may not use this file except in compliance with the License.
 * You may obtain a copy of the License at
 *
 *      http://www.apache.org/licenses/LICENSE-2.0
 *
 * Unless required by applicable law or agreed to in writing, software
 * distributed under the License is distributed on an "AS IS" BASIS,
 * WITHOUT WARRANTIES OR CONDITIONS OF ANY KIND, either express or implied.
 * See the License for the specific language governing permissions and
 * limitations under the License.
 */

package org.springframework.beans.factory.xml;

import java.io.IOException;
import java.io.InputStream;
import java.util.HashSet;
import java.util.Set;
import javax.xml.parsers.ParserConfigurationException;
import org.springframework.beans.BeanUtils;
import org.springframework.beans.factory.BeanDefinitionStoreException;
import org.springframework.beans.factory.parsing.EmptyReaderEventListener;
import org.springframework.beans.factory.parsing.FailFastProblemReporter;
import org.springframework.beans.factory.parsing.NullSourceExtractor;
import org.springframework.beans.factory.parsing.ProblemReporter;
import org.springframework.beans.factory.parsing.ReaderEventListener;
import org.springframework.beans.factory.parsing.SourceExtractor;
import org.springframework.beans.factory.support.AbstractBeanDefinitionReader;
import org.springframework.beans.factory.support.BeanDefinitionRegistry;
import org.springframework.core.Constants;
import org.springframework.core.NamedThreadLocal;
import org.springframework.core.io.DescriptiveResource;
import org.springframework.core.io.Resource;
import org.springframework.core.io.ResourceLoader;
import org.springframework.core.io.support.EncodedResource;
import org.springframework.util.Assert;
import org.springframework.util.xml.SimpleSaxErrorHandler;
import org.springframework.util.xml.XmlValidationModeDetector;
import org.w3c.dom.Document;
import org.xml.sax.EntityResolver;
import org.xml.sax.ErrorHandler;
import org.xml.sax.InputSource;
import org.xml.sax.SAXException;
import org.xml.sax.SAXParseException;

/**
 * Bean definition reader for XML bean definitions. Delegates the actual XML document reading to an
 * implementation of the {@link BeanDefinitionDocumentReader} interface.
 *
 * <p>Typically applied to a
 * {@link org.springframework.beans.factory.support.DefaultListableBeanFactory} or a {@link
 * org.springframework.context.support.GenericApplicationContext}.
 *
 * <p>This class loads a DOM document and applies the BeanDefinitionDocumentReader to it.
 * The document reader will register each bean definition with the given bean factory, talking to
 * the latter's implementation of the {@link org.springframework.beans.factory.support.BeanDefinitionRegistry}
 * interface.
 *
 * @author Juergen Hoeller
 * @author Rob Harrop
 * @author Chris Beams
 * @see #setDocumentReaderClass
 * @see BeanDefinitionDocumentReader
 * @see DefaultBeanDefinitionDocumentReader
 * @see BeanDefinitionRegistry
 * @see org.springframework.beans.factory.support.DefaultListableBeanFactory
 * @see org.springframework.context.support.GenericApplicationContext
 * @since 26.11.2003
 */
public class XmlBeanDefinitionReader extends AbstractBeanDefinitionReader {

  /**
   * Indicates that the validation should be disabled.
   */
  public static final int VALIDATION_NONE = XmlValidationModeDetector.VALIDATION_NONE;

<<<<<<< HEAD
	/**
	 * Indicates that DTD validation should be used.
	 */
	public static final int VALIDATION_DTD = XmlValidationModeDetector.VALIDATION_DTD;

	/**
	 * Indicates that XSD validation should be used.
	 */
	public static final int VALIDATION_XSD = XmlValidationModeDetector.VALIDATION_XSD;


	/** Constants instance for this class */
	private static final Constants constants = new Constants(XmlBeanDefinitionReader.class);

	private int validationMode = VALIDATION_AUTO;

	private boolean namespaceAware = false;

	private Class<?> documentReaderClass = DefaultBeanDefinitionDocumentReader.class;

	private ProblemReporter problemReporter = new FailFastProblemReporter();

	private ReaderEventListener eventListener = new EmptyReaderEventListener();

	private SourceExtractor sourceExtractor = new NullSourceExtractor();

	private NamespaceHandlerResolver namespaceHandlerResolver;

	private DocumentLoader documentLoader = new DefaultDocumentLoader();

	private EntityResolver entityResolver;

	private ErrorHandler errorHandler = new SimpleSaxErrorHandler(logger);

	private final XmlValidationModeDetector validationModeDetector = new XmlValidationModeDetector();

	private final ThreadLocal<Set<EncodedResource>> resourcesCurrentlyBeingLoaded =
			new NamedThreadLocal<Set<EncodedResource>>("XML bean definition resources currently being loaded");


	/**
	 * Create new XmlBeanDefinitionReader for the given bean factory.
	 * @param registry the BeanFactory to load bean definitions into,
	 * in the form of a BeanDefinitionRegistry
	 */
	public XmlBeanDefinitionReader(BeanDefinitionRegistry registry) {
		super(registry);
	}


	/**
	 * Set whether to use XML validation. Default is {@code true}.
	 * <p>This method switches namespace awareness on if validation is turned off,
	 * in order to still process schema namespaces properly in such a scenario.
	 * @see #setValidationMode
	 * @see #setNamespaceAware
	 */
	public void setValidating(boolean validating) {
		this.validationMode = (validating ? VALIDATION_AUTO : VALIDATION_NONE);
		this.namespaceAware = !validating;
	}

	/**
	 * Set the validation mode to use by name. Defaults to {@link #VALIDATION_AUTO}.
	 * @see #setValidationMode
	 */
	public void setValidationModeName(String validationModeName) {
		setValidationMode(constants.asNumber(validationModeName).intValue());
	}

	/**
	 * Set the validation mode to use. Defaults to {@link #VALIDATION_AUTO}.
	 * <p>Note that this only activates or deactivates validation itself.
	 * If you are switching validation off for schema files, you might need to
	 * activate schema namespace support explicitly: see {@link #setNamespaceAware}.
	 */
	public void setValidationMode(int validationMode) {
		this.validationMode = validationMode;
	}

	/**
	 * Return the validation mode to use.
	 */
	public int getValidationMode() {
		return this.validationMode;
	}

	/**
	 * Set whether or not the XML parser should be XML namespace aware.
	 * Default is "false".
	 * <p>This is typically not needed when schema validation is active.
	 * However, without validation, this has to be switched to "true"
	 * in order to properly process schema namespaces.
	 */
	public void setNamespaceAware(boolean namespaceAware) {
		this.namespaceAware = namespaceAware;
	}

	/**
	 * Return whether or not the XML parser should be XML namespace aware.
	 */
	public boolean isNamespaceAware() {
		return this.namespaceAware;
	}

	/**
	 * Specify which {@link org.springframework.beans.factory.parsing.ProblemReporter} to use.
	 * <p>The default implementation is {@link org.springframework.beans.factory.parsing.FailFastProblemReporter}
	 * which exhibits fail fast behaviour. External tools can provide an alternative implementation
	 * that collates errors and warnings for display in the tool UI.
	 */
	public void setProblemReporter(ProblemReporter problemReporter) {
		this.problemReporter = (problemReporter != null ? problemReporter : new FailFastProblemReporter());
	}

	/**
	 * Specify which {@link ReaderEventListener} to use.
	 * <p>The default implementation is EmptyReaderEventListener which discards every event notification.
	 * External tools can provide an alternative implementation to monitor the components being
	 * registered in the BeanFactory.
	 */
	public void setEventListener(ReaderEventListener eventListener) {
		this.eventListener = (eventListener != null ? eventListener : new EmptyReaderEventListener());
	}

	/**
	 * Specify the {@link SourceExtractor} to use.
	 * <p>The default implementation is {@link NullSourceExtractor} which simply returns {@code null}
	 * as the source object. This means that - during normal runtime execution -
	 * no additional source metadata is attached to the bean configuration metadata.
	 */
	public void setSourceExtractor(SourceExtractor sourceExtractor) {
		this.sourceExtractor = (sourceExtractor != null ? sourceExtractor : new NullSourceExtractor());
	}

	/**
	 * Specify the {@link NamespaceHandlerResolver} to use.
	 * <p>If none is specified, a default instance will be created through
	 * {@link #createDefaultNamespaceHandlerResolver()}.
	 */
	public void setNamespaceHandlerResolver(NamespaceHandlerResolver namespaceHandlerResolver) {
		this.namespaceHandlerResolver = namespaceHandlerResolver;
	}

	/**
	 * Specify the {@link DocumentLoader} to use.
	 * <p>The default implementation is {@link DefaultDocumentLoader}
	 * which loads {@link Document} instances using JAXP.
	 */
	public void setDocumentLoader(DocumentLoader documentLoader) {
		this.documentLoader = (documentLoader != null ? documentLoader : new DefaultDocumentLoader());
	}

	/**
	 * Set a SAX entity resolver to be used for parsing.
	 * <p>By default, {@link ResourceEntityResolver} will be used. Can be overridden
	 * for custom entity resolution, for example relative to some specific base path.
	 */
	public void setEntityResolver(EntityResolver entityResolver) {
		this.entityResolver = entityResolver;
	}

	/**
	 * Return the EntityResolver to use, building a default resolver
	 * if none specified.
	 */
	protected EntityResolver getEntityResolver() {
		if (this.entityResolver == null) {
			// Determine default EntityResolver to use.
			ResourceLoader resourceLoader = getResourceLoader();
			if (resourceLoader != null) {
				this.entityResolver = new ResourceEntityResolver(resourceLoader);
			}
			else {
				this.entityResolver = new DelegatingEntityResolver(getBeanClassLoader());
			}
		}
		return this.entityResolver;
	}

	/**
	 * Set an implementation of the {@code org.xml.sax.ErrorHandler}
	 * interface for custom handling of XML parsing errors and warnings.
	 * <p>If not set, a default SimpleSaxErrorHandler is used that simply
	 * logs warnings using the logger instance of the view class,
	 * and rethrows errors to discontinue the XML transformation.
	 * @see SimpleSaxErrorHandler
	 */
	public void setErrorHandler(ErrorHandler errorHandler) {
		this.errorHandler = errorHandler;
	}

	/**
	 * Specify the {@link BeanDefinitionDocumentReader} implementation to use,
	 * responsible for the actual reading of the XML bean definition document.
	 * <p>The default is {@link DefaultBeanDefinitionDocumentReader}.
	 * @param documentReaderClass the desired BeanDefinitionDocumentReader implementation class
	 */
	public void setDocumentReaderClass(Class<?> documentReaderClass) {
		if (documentReaderClass == null || !BeanDefinitionDocumentReader.class.isAssignableFrom(documentReaderClass)) {
			throw new IllegalArgumentException(
					"documentReaderClass must be an implementation of the BeanDefinitionDocumentReader interface");
		}
		this.documentReaderClass = documentReaderClass;
	}


	/**
	 * Load bean definitions from the specified XML file.
	 * @param resource the resource descriptor for the XML file
	 * @return the number of bean definitions found
	 * @throws BeanDefinitionStoreException in case of loading or parsing errors
	 */
	@Override
	public int loadBeanDefinitions(Resource resource) throws BeanDefinitionStoreException {
		return loadBeanDefinitions(new EncodedResource(resource));
	}

	/**
	 * Load bean definitions from the specified XML file.
	 * @param encodedResource the resource descriptor for the XML file,
	 * allowing to specify an encoding to use for parsing the file
	 * @return the number of bean definitions found
	 * @throws BeanDefinitionStoreException in case of loading or parsing errors
	 */
	public int loadBeanDefinitions(EncodedResource encodedResource) throws BeanDefinitionStoreException {
		Assert.notNull(encodedResource, "EncodedResource must not be null");
		if (logger.isInfoEnabled()) {
			logger.info("Loading XML bean definitions from " + encodedResource);
		}

		Set<EncodedResource> currentResources = this.resourcesCurrentlyBeingLoaded.get();
		if (currentResources == null) {
			currentResources = new HashSet<EncodedResource>(4);
			this.resourcesCurrentlyBeingLoaded.set(currentResources);
		}
		if (!currentResources.add(encodedResource)) {
			throw new BeanDefinitionStoreException(
					"Detected cyclic loading of " + encodedResource + " - check your import definitions!");
		}
		try {
			InputStream inputStream = encodedResource.getResource().getInputStream();
			try {
				InputSource inputSource = new InputSource(inputStream);
				if (encodedResource.getEncoding() != null) {
					inputSource.setEncoding(encodedResource.getEncoding());
				}
				return doLoadBeanDefinitions(inputSource, encodedResource.getResource());
			}
			finally {
				inputStream.close();
			}
		}
		catch (IOException ex) {
			throw new BeanDefinitionStoreException(
					"IOException parsing XML document from " + encodedResource.getResource(), ex);
		}
		finally {
			currentResources.remove(encodedResource);
			if (currentResources.isEmpty()) {
				this.resourcesCurrentlyBeingLoaded.remove();
			}
		}
	}

	/**
	 * Load bean definitions from the specified XML file.
	 * @param inputSource the SAX InputSource to read from
	 * @return the number of bean definitions found
	 * @throws BeanDefinitionStoreException in case of loading or parsing errors
	 */
	public int loadBeanDefinitions(InputSource inputSource) throws BeanDefinitionStoreException {
		return loadBeanDefinitions(inputSource, "resource loaded through SAX InputSource");
	}

	/**
	 * Load bean definitions from the specified XML file.
	 * @param inputSource the SAX InputSource to read from
	 * @param resourceDescription a description of the resource
	 * (can be {@code null} or empty)
	 * @return the number of bean definitions found
	 * @throws BeanDefinitionStoreException in case of loading or parsing errors
	 */
	public int loadBeanDefinitions(InputSource inputSource, String resourceDescription)
			throws BeanDefinitionStoreException {

		return doLoadBeanDefinitions(inputSource, new DescriptiveResource(resourceDescription));
	}


	/**
	 * Actually load bean definitions from the specified XML file.
	 * @param inputSource the SAX InputSource to read from
	 * @param resource the resource descriptor for the XML file
	 * @return the number of bean definitions found
	 * @throws BeanDefinitionStoreException in case of loading or parsing errors
	 * @see #doLoadDocument
	 * @see #registerBeanDefinitions
	 */
	protected int doLoadBeanDefinitions(InputSource inputSource, Resource resource)
			throws BeanDefinitionStoreException {
		try {
			Document doc = doLoadDocument(inputSource, resource);
			return registerBeanDefinitions(doc, resource);
		}
		catch (BeanDefinitionStoreException ex) {
			throw ex;
		}
		catch (SAXParseException ex) {
			throw new XmlBeanDefinitionStoreException(resource.getDescription(),
					"Line " + ex.getLineNumber() + " in XML document from " + resource + " is invalid", ex);
		}
		catch (SAXException ex) {
			throw new XmlBeanDefinitionStoreException(resource.getDescription(),
					"XML document from " + resource + " is invalid", ex);
		}
		catch (ParserConfigurationException ex) {
			throw new BeanDefinitionStoreException(resource.getDescription(),
					"Parser configuration exception parsing XML from " + resource, ex);
		}
		catch (IOException ex) {
			throw new BeanDefinitionStoreException(resource.getDescription(),
					"IOException parsing XML document from " + resource, ex);
		}
		catch (Throwable ex) {
			throw new BeanDefinitionStoreException(resource.getDescription(),
					"Unexpected exception parsing XML document from " + resource, ex);
		}
	}

	/**
	 * Actually load the specified document using the configured DocumentLoader.
	 * @param inputSource the SAX InputSource to read from
	 * @param resource the resource descriptor for the XML file
	 * @return the DOM Document
	 * @throws Exception when thrown from the DocumentLoader
	 * @see #setDocumentLoader
	 * @see DocumentLoader#loadDocument
	 */
	protected Document doLoadDocument(InputSource inputSource, Resource resource) throws Exception {
		return this.documentLoader.loadDocument(inputSource, getEntityResolver(), this.errorHandler,
				getValidationModeForResource(resource), isNamespaceAware());
	}

	/**
	 * Determine the validation mode for the specified {@link Resource}.
	 * If no explicit validation mode has been configured, then the validation
	 * mode gets {@link #detectValidationMode detected} from the given resource.
	 * <p>Override this method if you would like full control over the validation
	 * mode, even when something other than {@link #VALIDATION_AUTO} was set.
	 * @see #detectValidationMode
	 */
	protected int getValidationModeForResource(Resource resource) {
		int validationModeToUse = getValidationMode();
		if (validationModeToUse != VALIDATION_AUTO) {
			return validationModeToUse;
		}
		int detectedMode = detectValidationMode(resource);
		if (detectedMode != VALIDATION_AUTO) {
			return detectedMode;
		}
		// Hmm, we didn't get a clear indication... Let's assume XSD,
		// since apparently no DTD declaration has been found up until
		// detection stopped (before finding the document's root tag).
		return VALIDATION_XSD;
	}

	/**
	 * Detect which kind of validation to perform on the XML file identified
	 * by the supplied {@link Resource}. If the file has a {@code DOCTYPE}
	 * definition then DTD validation is used otherwise XSD validation is assumed.
	 * <p>Override this method if you would like to customize resolution
	 * of the {@link #VALIDATION_AUTO} mode.
	 */
	protected int detectValidationMode(Resource resource) {
		if (resource.isOpen()) {
			throw new BeanDefinitionStoreException(
					"Passed-in Resource [" + resource + "] contains an open stream: " +
					"cannot determine validation mode automatically. Either pass in a Resource " +
					"that is able to create fresh streams, or explicitly specify the validationMode " +
					"on your XmlBeanDefinitionReader instance.");
		}

		InputStream inputStream;
		try {
			inputStream = resource.getInputStream();
		}
		catch (IOException ex) {
			throw new BeanDefinitionStoreException(
					"Unable to determine validation mode for [" + resource + "]: cannot open InputStream. " +
					"Did you attempt to load directly from a SAX InputSource without specifying the " +
					"validationMode on your XmlBeanDefinitionReader instance?", ex);
		}

		try {
			return this.validationModeDetector.detectValidationMode(inputStream);
		}
		catch (IOException ex) {
			throw new BeanDefinitionStoreException("Unable to determine validation mode for [" +
					resource + "]: an error occurred whilst reading from the InputStream.", ex);
		}
	}

	/**
	 * Register the bean definitions contained in the given DOM document.
	 * Called by {@code loadBeanDefinitions}.
	 * <p>Creates a new instance of the parser class and invokes
	 * {@code registerBeanDefinitions} on it.
	 * @param doc the DOM document
	 * @param resource the resource descriptor (for context information)
	 * @return the number of bean definitions found
	 * @throws BeanDefinitionStoreException in case of parsing errors
	 * @see #loadBeanDefinitions
	 * @see #setDocumentReaderClass
	 * @see BeanDefinitionDocumentReader#registerBeanDefinitions
	 */
	public int registerBeanDefinitions(Document doc, Resource resource) throws BeanDefinitionStoreException {
		BeanDefinitionDocumentReader documentReader = createBeanDefinitionDocumentReader();
		int countBefore = getRegistry().getBeanDefinitionCount();
		documentReader.registerBeanDefinitions(doc, createReaderContext(resource));
		return getRegistry().getBeanDefinitionCount() - countBefore;
	}

	/**
	 * Create the {@link BeanDefinitionDocumentReader} to use for actually
	 * reading bean definitions from an XML document.
	 * <p>The default implementation instantiates the specified "documentReaderClass".
	 * @see #setDocumentReaderClass
	 */
	protected BeanDefinitionDocumentReader createBeanDefinitionDocumentReader() {
		return BeanDefinitionDocumentReader.class.cast(BeanUtils.instantiateClass(this.documentReaderClass));
	}

	/**
	 * Create the {@link XmlReaderContext} to pass over to the document reader.
	 */
	public XmlReaderContext createReaderContext(Resource resource) {
		return new XmlReaderContext(resource, this.problemReporter, this.eventListener,
				this.sourceExtractor, this, getNamespaceHandlerResolver());
	}

	/**
	 * Lazily create a default NamespaceHandlerResolver, if not set before.
	 * @see #createDefaultNamespaceHandlerResolver()
	 */
	public NamespaceHandlerResolver getNamespaceHandlerResolver() {
		if (this.namespaceHandlerResolver == null) {
			this.namespaceHandlerResolver = createDefaultNamespaceHandlerResolver();
		}
		return this.namespaceHandlerResolver;
	}

	/**
	 * Create the default implementation of {@link NamespaceHandlerResolver} used if none is specified.
	 * <p>The default implementation returns an instance of {@link DefaultNamespaceHandlerResolver}.
	 * @see DefaultNamespaceHandlerResolver#DefaultNamespaceHandlerResolver(ClassLoader)
	 */
	protected NamespaceHandlerResolver createDefaultNamespaceHandlerResolver() {
		return new DefaultNamespaceHandlerResolver(getResourceLoader().getClassLoader());
	}
=======
  /**
   * Indicates that the validation mode should be detected automatically.
   */
  public static final int VALIDATION_AUTO = XmlValidationModeDetector.VALIDATION_AUTO;

  /**
   * Indicates that DTD validation should be used.
   */
  public static final int VALIDATION_DTD = XmlValidationModeDetector.VALIDATION_DTD;

  /**
   * Indicates that XSD validation should be used.
   */
  public static final int VALIDATION_XSD = XmlValidationModeDetector.VALIDATION_XSD;


  /**
   * Constants instance for this class
   */
  private static final Constants constants = new Constants(XmlBeanDefinitionReader.class);

  private int validationMode = VALIDATION_AUTO;

  private boolean namespaceAware = false;

  private Class<?> documentReaderClass = DefaultBeanDefinitionDocumentReader.class;

  private ProblemReporter problemReporter = new FailFastProblemReporter();

  private ReaderEventListener eventListener = new EmptyReaderEventListener();

  private SourceExtractor sourceExtractor = new NullSourceExtractor();

  private NamespaceHandlerResolver namespaceHandlerResolver;

  private DocumentLoader documentLoader = new DefaultDocumentLoader();

  private EntityResolver entityResolver;

  private ErrorHandler errorHandler = new SimpleSaxErrorHandler(logger);

  private final XmlValidationModeDetector validationModeDetector = new XmlValidationModeDetector();

  private final ThreadLocal<Set<EncodedResource>> resourcesCurrentlyBeingLoaded =
      new NamedThreadLocal<Set<EncodedResource>>(
          "XML bean definition resources currently being loaded");


  /**
   * Create new XmlBeanDefinitionReader for the given bean factory.
   *
   * @param registry the BeanFactory to load bean definitions into, in the form of a
   * BeanDefinitionRegistry
   */
  public XmlBeanDefinitionReader(BeanDefinitionRegistry registry) {
    super(registry);
  }


  /**
   * Set whether to use XML validation. Default is {@code true}.
   * <p>This method switches namespace awareness on if validation is turned off,
   * in order to still process schema namespaces properly in such a scenario.
   *
   * @see #setValidationMode
   * @see #setNamespaceAware
   */
  public void setValidating(boolean validating) {
    this.validationMode = (validating ? VALIDATION_AUTO : VALIDATION_NONE);
    this.namespaceAware = !validating;
  }

  /**
   * Set the validation mode to use by name. Defaults to {@link #VALIDATION_AUTO}.
   *
   * @see #setValidationMode
   */
  public void setValidationModeName(String validationModeName) {
    setValidationMode(constants.asNumber(validationModeName).intValue());
  }

  /**
   * Set the validation mode to use. Defaults to {@link #VALIDATION_AUTO}.
   * <p>Note that this only activates or deactivates validation itself.
   * If you are switching validation off for schema files, you might need to activate schema
   * namespace support explicitly: see {@link #setNamespaceAware}.
   */
  public void setValidationMode(int validationMode) {
    this.validationMode = validationMode;
  }

  /**
   * Return the validation mode to use.
   */
  public int getValidationMode() {
    return this.validationMode;
  }

  /**
   * Set whether or not the XML parser should be XML namespace aware. Default is "false".
   * <p>This is typically not needed when schema validation is active.
   * However, without validation, this has to be switched to "true" in order to properly process
   * schema namespaces.
   */
  public void setNamespaceAware(boolean namespaceAware) {
    this.namespaceAware = namespaceAware;
  }

  /**
   * Return whether or not the XML parser should be XML namespace aware.
   */
  public boolean isNamespaceAware() {
    return this.namespaceAware;
  }

  /**
   * Specify which {@link org.springframework.beans.factory.parsing.ProblemReporter} to use.
   * <p>The default implementation is {@link org.springframework.beans.factory.parsing.FailFastProblemReporter}
   * which exhibits fail fast behaviour. External tools can provide an alternative implementation
   * that collates errors and warnings for display in the tool UI.
   */
  public void setProblemReporter(ProblemReporter problemReporter) {
    this.problemReporter = (problemReporter != null ? problemReporter
        : new FailFastProblemReporter());
  }

  /**
   * Specify which {@link ReaderEventListener} to use.
   * <p>The default implementation is EmptyReaderEventListener which discards every event
   * notification.
   * External tools can provide an alternative implementation to monitor the components being
   * registered in the BeanFactory.
   */
  public void setEventListener(ReaderEventListener eventListener) {
    this.eventListener = (eventListener != null ? eventListener : new EmptyReaderEventListener());
  }

  /**
   * Specify the {@link SourceExtractor} to use.
   * <p>The default implementation is {@link NullSourceExtractor} which simply returns {@code null}
   * as the source object. This means that - during normal runtime execution - no additional source
   * metadata is attached to the bean configuration metadata.
   */
  public void setSourceExtractor(SourceExtractor sourceExtractor) {
    this.sourceExtractor = (sourceExtractor != null ? sourceExtractor : new NullSourceExtractor());
  }

  /**
   * Specify the {@link NamespaceHandlerResolver} to use.
   * <p>If none is specified, a default instance will be created through
   * {@link #createDefaultNamespaceHandlerResolver()}.
   */
  public void setNamespaceHandlerResolver(NamespaceHandlerResolver namespaceHandlerResolver) {
    this.namespaceHandlerResolver = namespaceHandlerResolver;
  }

  /**
   * Specify the {@link DocumentLoader} to use.
   * <p>The default implementation is {@link DefaultDocumentLoader}
   * which loads {@link Document} instances using JAXP.
   */
  public void setDocumentLoader(DocumentLoader documentLoader) {
    this.documentLoader = (documentLoader != null ? documentLoader : new DefaultDocumentLoader());
  }

  /**
   * Set a SAX entity resolver to be used for parsing.
   * <p>By default, {@link ResourceEntityResolver} will be used. Can be overridden
   * for custom entity resolution, for example relative to some specific base path.
   */
  public void setEntityResolver(EntityResolver entityResolver) {
    this.entityResolver = entityResolver;
  }

  /**
   * Return the EntityResolver to use, building a default resolver if none specified.
   */
  protected EntityResolver getEntityResolver() {
    if (this.entityResolver == null) {
      // Determine default EntityResolver to use.
      ResourceLoader resourceLoader = getResourceLoader();
      if (resourceLoader != null) {
        this.entityResolver = new ResourceEntityResolver(resourceLoader);
      } else {
        this.entityResolver = new DelegatingEntityResolver(getBeanClassLoader());
      }
    }
    return this.entityResolver;
  }

  /**
   * Set an implementation of the {@code org.xml.sax.ErrorHandler} interface for custom handling of
   * XML parsing errors and warnings.
   * <p>If not set, a default SimpleSaxErrorHandler is used that simply
   * logs warnings using the logger instance of the view class, and rethrows errors to discontinue
   * the XML transformation.
   *
   * @see SimpleSaxErrorHandler
   */
  public void setErrorHandler(ErrorHandler errorHandler) {
    this.errorHandler = errorHandler;
  }

  /**
   * Specify the {@link BeanDefinitionDocumentReader} implementation to use, responsible for the
   * actual reading of the XML bean definition document.
   * <p>The default is {@link DefaultBeanDefinitionDocumentReader}.
   *
   * @param documentReaderClass the desired BeanDefinitionDocumentReader implementation class
   */
  public void setDocumentReaderClass(Class<?> documentReaderClass) {
    if (documentReaderClass == null || !BeanDefinitionDocumentReader.class
        .isAssignableFrom(documentReaderClass)) {
      throw new IllegalArgumentException(
          "documentReaderClass must be an implementation of the BeanDefinitionDocumentReader interface");
    }
    this.documentReaderClass = documentReaderClass;
  }


  /**
   * Load bean definitions from the specified XML file.
   *
   * @param resource the resource descriptor for the XML file
   * @return the number of bean definitions found
   * @throws BeanDefinitionStoreException in case of loading or parsing errors
   */
  @Override
  public int loadBeanDefinitions(Resource resource) throws BeanDefinitionStoreException {
    return loadBeanDefinitions(new EncodedResource(resource));
  }

  /**
   * Load bean definitions from the specified XML file.
   *
   * @param encodedResource the resource descriptor for the XML file, allowing to specify an
   * encoding to use for parsing the file
   * @return the number of bean definitions found
   * @throws BeanDefinitionStoreException in case of loading or parsing errors
   */
  public int loadBeanDefinitions(EncodedResource encodedResource)
      throws BeanDefinitionStoreException {
    Assert.notNull(encodedResource, "EncodedResource must not be null");
    if (logger.isInfoEnabled()) {
      logger.info("Loading XML bean definitions from " + encodedResource.getResource());
    }

    Set<EncodedResource> currentResources = this.resourcesCurrentlyBeingLoaded.get();
    if (currentResources == null) {
      currentResources = new HashSet<EncodedResource>(4);
      this.resourcesCurrentlyBeingLoaded.set(currentResources);
    }
    if (!currentResources.add(encodedResource)) {
      throw new BeanDefinitionStoreException(
          "Detected cyclic loading of " + encodedResource + " - check your import definitions!");
    }
    try {
      InputStream inputStream = encodedResource.getResource().getInputStream();
      try {
        InputSource inputSource = new InputSource(inputStream);
        if (encodedResource.getEncoding() != null) {
          inputSource.setEncoding(encodedResource.getEncoding());
        }
        return doLoadBeanDefinitions(inputSource, encodedResource.getResource());
      } finally {
        inputStream.close();
      }
    } catch (IOException ex) {
      throw new BeanDefinitionStoreException(
          "IOException parsing XML document from " + encodedResource.getResource(), ex);
    } finally {
      currentResources.remove(encodedResource);
      if (currentResources.isEmpty()) {
        this.resourcesCurrentlyBeingLoaded.remove();
      }
    }
  }

  /**
   * Load bean definitions from the specified XML file.
   *
   * @param inputSource the SAX InputSource to read from
   * @return the number of bean definitions found
   * @throws BeanDefinitionStoreException in case of loading or parsing errors
   */
  public int loadBeanDefinitions(InputSource inputSource) throws BeanDefinitionStoreException {
    return loadBeanDefinitions(inputSource, "resource loaded through SAX InputSource");
  }

  /**
   * Load bean definitions from the specified XML file.
   *
   * @param inputSource the SAX InputSource to read from
   * @param resourceDescription a description of the resource (can be {@code null} or empty)
   * @return the number of bean definitions found
   * @throws BeanDefinitionStoreException in case of loading or parsing errors
   */
  public int loadBeanDefinitions(InputSource inputSource, String resourceDescription)
      throws BeanDefinitionStoreException {

    return doLoadBeanDefinitions(inputSource, new DescriptiveResource(resourceDescription));
  }


  /**
   * Actually load bean definitions from the specified XML file.
   *
   * @param inputSource the SAX InputSource to read from
   * @param resource the resource descriptor for the XML file
   * @return the number of bean definitions found
   * @throws BeanDefinitionStoreException in case of loading or parsing errors
   * @see #doLoadDocument
   * @see #registerBeanDefinitions
   */
  protected int doLoadBeanDefinitions(InputSource inputSource, Resource resource)
      throws BeanDefinitionStoreException {
    try {
      Document doc = doLoadDocument(inputSource, resource);
      return registerBeanDefinitions(doc, resource);
    } catch (BeanDefinitionStoreException ex) {
      throw ex;
    } catch (SAXParseException ex) {
      throw new XmlBeanDefinitionStoreException(resource.getDescription(),
          "Line " + ex.getLineNumber() + " in XML document from " + resource + " is invalid", ex);
    } catch (SAXException ex) {
      throw new XmlBeanDefinitionStoreException(resource.getDescription(),
          "XML document from " + resource + " is invalid", ex);
    } catch (ParserConfigurationException ex) {
      throw new BeanDefinitionStoreException(resource.getDescription(),
          "Parser configuration exception parsing XML from " + resource, ex);
    } catch (IOException ex) {
      throw new BeanDefinitionStoreException(resource.getDescription(),
          "IOException parsing XML document from " + resource, ex);
    } catch (Throwable ex) {
      throw new BeanDefinitionStoreException(resource.getDescription(),
          "Unexpected exception parsing XML document from " + resource, ex);
    }
  }

  /**
   * Actually load the specified document using the configured DocumentLoader.
   *
   * @param inputSource the SAX InputSource to read from
   * @param resource the resource descriptor for the XML file
   * @return the DOM Document
   * @throws Exception when thrown from the DocumentLoader
   * @see #setDocumentLoader
   * @see DocumentLoader#loadDocument
   */
  protected Document doLoadDocument(InputSource inputSource, Resource resource) throws Exception {
    return this.documentLoader.loadDocument(inputSource, getEntityResolver(), this.errorHandler,
        getValidationModeForResource(resource), isNamespaceAware());
  }


  /**
   * Gets the validation mode for the specified {@link Resource}. If no explicit validation mode has
   * been configured then the validation mode is {@link #detectValidationMode detected}.
   * <p>Override this method if you would like full control over the validation
   * mode, even when something other than {@link #VALIDATION_AUTO} was set.
   */
  protected int getValidationModeForResource(Resource resource) {
    int validationModeToUse = getValidationMode();
    if (validationModeToUse != VALIDATION_AUTO) {
      return validationModeToUse;
    }
    int detectedMode = detectValidationMode(resource);
    if (detectedMode != VALIDATION_AUTO) {
      return detectedMode;
    }
    // Hmm, we didn't get a clear indication... Let's assume XSD,
    // since apparently no DTD declaration has been found up until
    // detection stopped (before finding the document's root tag).
    return VALIDATION_XSD;
  }

  /**
   * Detects which kind of validation to perform on the XML file identified by the supplied {@link
   * Resource}. If the file has a {@code DOCTYPE} definition then DTD validation is used otherwise
   * XSD validation is assumed.
   * <p>Override this method if you would like to customize resolution
   * of the {@link #VALIDATION_AUTO} mode.
   */
  protected int detectValidationMode(Resource resource) {
    if (resource.isOpen()) {
      throw new BeanDefinitionStoreException(
          "Passed-in Resource [" + resource + "] contains an open stream: " +
              "cannot determine validation mode automatically. Either pass in a Resource " +
              "that is able to create fresh streams, or explicitly specify the validationMode " +
              "on your XmlBeanDefinitionReader instance.");
    }

    InputStream inputStream;
    try {
      inputStream = resource.getInputStream();
    } catch (IOException ex) {
      throw new BeanDefinitionStoreException(
          "Unable to determine validation mode for [" + resource + "]: cannot open InputStream. " +
              "Did you attempt to load directly from a SAX InputSource without specifying the " +
              "validationMode on your XmlBeanDefinitionReader instance?", ex);
    }

    try {
      return this.validationModeDetector.detectValidationMode(inputStream);
    } catch (IOException ex) {
      throw new BeanDefinitionStoreException("Unable to determine validation mode for [" +
          resource + "]: an error occurred whilst reading from the InputStream.", ex);
    }
  }

  /**
   * Register the bean definitions contained in the given DOM document. Called by {@code
   * loadBeanDefinitions}.
   * <p>Creates a new instance of the parser class and invokes
   * {@code registerBeanDefinitions} on it.
   *
   * @param doc the DOM document
   * @param resource the resource descriptor (for context information)
   * @return the number of bean definitions found
   * @throws BeanDefinitionStoreException in case of parsing errors
   * @see #loadBeanDefinitions
   * @see #setDocumentReaderClass
   * @see BeanDefinitionDocumentReader#registerBeanDefinitions
   */
  public int registerBeanDefinitions(Document doc, Resource resource)
      throws BeanDefinitionStoreException {
    BeanDefinitionDocumentReader documentReader = createBeanDefinitionDocumentReader();
    int countBefore = getRegistry().getBeanDefinitionCount();
    documentReader.registerBeanDefinitions(doc, createReaderContext(resource));
    return getRegistry().getBeanDefinitionCount() - countBefore;
  }

  /**
   * Create the {@link BeanDefinitionDocumentReader} to use for actually reading bean definitions
   * from an XML document.
   * <p>The default implementation instantiates the specified "documentReaderClass".
   *
   * @see #setDocumentReaderClass
   */
  protected BeanDefinitionDocumentReader createBeanDefinitionDocumentReader() {
    return BeanDefinitionDocumentReader.class
        .cast(BeanUtils.instantiateClass(this.documentReaderClass));
  }

  /**
   * Create the {@link XmlReaderContext} to pass over to the document reader.
   */
  public XmlReaderContext createReaderContext(Resource resource) {
    return new XmlReaderContext(resource, this.problemReporter, this.eventListener,
        this.sourceExtractor, this, getNamespaceHandlerResolver());
  }

  /**
   * Lazily create a default NamespaceHandlerResolver, if not set before.
   *
   * @see #createDefaultNamespaceHandlerResolver()
   */
  public NamespaceHandlerResolver getNamespaceHandlerResolver() {
    if (this.namespaceHandlerResolver == null) {
      this.namespaceHandlerResolver = createDefaultNamespaceHandlerResolver();
    }
    return this.namespaceHandlerResolver;
  }

  /**
   * Create the default implementation of {@link NamespaceHandlerResolver} used if none is
   * specified. Default implementation returns an instance of {@link DefaultNamespaceHandlerResolver}.
   */
  protected NamespaceHandlerResolver createDefaultNamespaceHandlerResolver() {
    return new DefaultNamespaceHandlerResolver(getResourceLoader().getClassLoader());
  }
>>>>>>> 6957e0e3

}<|MERGE_RESOLUTION|>--- conflicted
+++ resolved
@@ -1,5 +1,5 @@
 /*
- * Copyright 2002-2018 the original author or authors.
+ * Copyright 2002-2013 the original author or authors.
  *
  * Licensed under the Apache License, Version 2.0 (the "License");
  * you may not use this file except in compliance with the License.
@@ -78,468 +78,6 @@
    */
   public static final int VALIDATION_NONE = XmlValidationModeDetector.VALIDATION_NONE;
 
-<<<<<<< HEAD
-	/**
-	 * Indicates that DTD validation should be used.
-	 */
-	public static final int VALIDATION_DTD = XmlValidationModeDetector.VALIDATION_DTD;
-
-	/**
-	 * Indicates that XSD validation should be used.
-	 */
-	public static final int VALIDATION_XSD = XmlValidationModeDetector.VALIDATION_XSD;
-
-
-	/** Constants instance for this class */
-	private static final Constants constants = new Constants(XmlBeanDefinitionReader.class);
-
-	private int validationMode = VALIDATION_AUTO;
-
-	private boolean namespaceAware = false;
-
-	private Class<?> documentReaderClass = DefaultBeanDefinitionDocumentReader.class;
-
-	private ProblemReporter problemReporter = new FailFastProblemReporter();
-
-	private ReaderEventListener eventListener = new EmptyReaderEventListener();
-
-	private SourceExtractor sourceExtractor = new NullSourceExtractor();
-
-	private NamespaceHandlerResolver namespaceHandlerResolver;
-
-	private DocumentLoader documentLoader = new DefaultDocumentLoader();
-
-	private EntityResolver entityResolver;
-
-	private ErrorHandler errorHandler = new SimpleSaxErrorHandler(logger);
-
-	private final XmlValidationModeDetector validationModeDetector = new XmlValidationModeDetector();
-
-	private final ThreadLocal<Set<EncodedResource>> resourcesCurrentlyBeingLoaded =
-			new NamedThreadLocal<Set<EncodedResource>>("XML bean definition resources currently being loaded");
-
-
-	/**
-	 * Create new XmlBeanDefinitionReader for the given bean factory.
-	 * @param registry the BeanFactory to load bean definitions into,
-	 * in the form of a BeanDefinitionRegistry
-	 */
-	public XmlBeanDefinitionReader(BeanDefinitionRegistry registry) {
-		super(registry);
-	}
-
-
-	/**
-	 * Set whether to use XML validation. Default is {@code true}.
-	 * <p>This method switches namespace awareness on if validation is turned off,
-	 * in order to still process schema namespaces properly in such a scenario.
-	 * @see #setValidationMode
-	 * @see #setNamespaceAware
-	 */
-	public void setValidating(boolean validating) {
-		this.validationMode = (validating ? VALIDATION_AUTO : VALIDATION_NONE);
-		this.namespaceAware = !validating;
-	}
-
-	/**
-	 * Set the validation mode to use by name. Defaults to {@link #VALIDATION_AUTO}.
-	 * @see #setValidationMode
-	 */
-	public void setValidationModeName(String validationModeName) {
-		setValidationMode(constants.asNumber(validationModeName).intValue());
-	}
-
-	/**
-	 * Set the validation mode to use. Defaults to {@link #VALIDATION_AUTO}.
-	 * <p>Note that this only activates or deactivates validation itself.
-	 * If you are switching validation off for schema files, you might need to
-	 * activate schema namespace support explicitly: see {@link #setNamespaceAware}.
-	 */
-	public void setValidationMode(int validationMode) {
-		this.validationMode = validationMode;
-	}
-
-	/**
-	 * Return the validation mode to use.
-	 */
-	public int getValidationMode() {
-		return this.validationMode;
-	}
-
-	/**
-	 * Set whether or not the XML parser should be XML namespace aware.
-	 * Default is "false".
-	 * <p>This is typically not needed when schema validation is active.
-	 * However, without validation, this has to be switched to "true"
-	 * in order to properly process schema namespaces.
-	 */
-	public void setNamespaceAware(boolean namespaceAware) {
-		this.namespaceAware = namespaceAware;
-	}
-
-	/**
-	 * Return whether or not the XML parser should be XML namespace aware.
-	 */
-	public boolean isNamespaceAware() {
-		return this.namespaceAware;
-	}
-
-	/**
-	 * Specify which {@link org.springframework.beans.factory.parsing.ProblemReporter} to use.
-	 * <p>The default implementation is {@link org.springframework.beans.factory.parsing.FailFastProblemReporter}
-	 * which exhibits fail fast behaviour. External tools can provide an alternative implementation
-	 * that collates errors and warnings for display in the tool UI.
-	 */
-	public void setProblemReporter(ProblemReporter problemReporter) {
-		this.problemReporter = (problemReporter != null ? problemReporter : new FailFastProblemReporter());
-	}
-
-	/**
-	 * Specify which {@link ReaderEventListener} to use.
-	 * <p>The default implementation is EmptyReaderEventListener which discards every event notification.
-	 * External tools can provide an alternative implementation to monitor the components being
-	 * registered in the BeanFactory.
-	 */
-	public void setEventListener(ReaderEventListener eventListener) {
-		this.eventListener = (eventListener != null ? eventListener : new EmptyReaderEventListener());
-	}
-
-	/**
-	 * Specify the {@link SourceExtractor} to use.
-	 * <p>The default implementation is {@link NullSourceExtractor} which simply returns {@code null}
-	 * as the source object. This means that - during normal runtime execution -
-	 * no additional source metadata is attached to the bean configuration metadata.
-	 */
-	public void setSourceExtractor(SourceExtractor sourceExtractor) {
-		this.sourceExtractor = (sourceExtractor != null ? sourceExtractor : new NullSourceExtractor());
-	}
-
-	/**
-	 * Specify the {@link NamespaceHandlerResolver} to use.
-	 * <p>If none is specified, a default instance will be created through
-	 * {@link #createDefaultNamespaceHandlerResolver()}.
-	 */
-	public void setNamespaceHandlerResolver(NamespaceHandlerResolver namespaceHandlerResolver) {
-		this.namespaceHandlerResolver = namespaceHandlerResolver;
-	}
-
-	/**
-	 * Specify the {@link DocumentLoader} to use.
-	 * <p>The default implementation is {@link DefaultDocumentLoader}
-	 * which loads {@link Document} instances using JAXP.
-	 */
-	public void setDocumentLoader(DocumentLoader documentLoader) {
-		this.documentLoader = (documentLoader != null ? documentLoader : new DefaultDocumentLoader());
-	}
-
-	/**
-	 * Set a SAX entity resolver to be used for parsing.
-	 * <p>By default, {@link ResourceEntityResolver} will be used. Can be overridden
-	 * for custom entity resolution, for example relative to some specific base path.
-	 */
-	public void setEntityResolver(EntityResolver entityResolver) {
-		this.entityResolver = entityResolver;
-	}
-
-	/**
-	 * Return the EntityResolver to use, building a default resolver
-	 * if none specified.
-	 */
-	protected EntityResolver getEntityResolver() {
-		if (this.entityResolver == null) {
-			// Determine default EntityResolver to use.
-			ResourceLoader resourceLoader = getResourceLoader();
-			if (resourceLoader != null) {
-				this.entityResolver = new ResourceEntityResolver(resourceLoader);
-			}
-			else {
-				this.entityResolver = new DelegatingEntityResolver(getBeanClassLoader());
-			}
-		}
-		return this.entityResolver;
-	}
-
-	/**
-	 * Set an implementation of the {@code org.xml.sax.ErrorHandler}
-	 * interface for custom handling of XML parsing errors and warnings.
-	 * <p>If not set, a default SimpleSaxErrorHandler is used that simply
-	 * logs warnings using the logger instance of the view class,
-	 * and rethrows errors to discontinue the XML transformation.
-	 * @see SimpleSaxErrorHandler
-	 */
-	public void setErrorHandler(ErrorHandler errorHandler) {
-		this.errorHandler = errorHandler;
-	}
-
-	/**
-	 * Specify the {@link BeanDefinitionDocumentReader} implementation to use,
-	 * responsible for the actual reading of the XML bean definition document.
-	 * <p>The default is {@link DefaultBeanDefinitionDocumentReader}.
-	 * @param documentReaderClass the desired BeanDefinitionDocumentReader implementation class
-	 */
-	public void setDocumentReaderClass(Class<?> documentReaderClass) {
-		if (documentReaderClass == null || !BeanDefinitionDocumentReader.class.isAssignableFrom(documentReaderClass)) {
-			throw new IllegalArgumentException(
-					"documentReaderClass must be an implementation of the BeanDefinitionDocumentReader interface");
-		}
-		this.documentReaderClass = documentReaderClass;
-	}
-
-
-	/**
-	 * Load bean definitions from the specified XML file.
-	 * @param resource the resource descriptor for the XML file
-	 * @return the number of bean definitions found
-	 * @throws BeanDefinitionStoreException in case of loading or parsing errors
-	 */
-	@Override
-	public int loadBeanDefinitions(Resource resource) throws BeanDefinitionStoreException {
-		return loadBeanDefinitions(new EncodedResource(resource));
-	}
-
-	/**
-	 * Load bean definitions from the specified XML file.
-	 * @param encodedResource the resource descriptor for the XML file,
-	 * allowing to specify an encoding to use for parsing the file
-	 * @return the number of bean definitions found
-	 * @throws BeanDefinitionStoreException in case of loading or parsing errors
-	 */
-	public int loadBeanDefinitions(EncodedResource encodedResource) throws BeanDefinitionStoreException {
-		Assert.notNull(encodedResource, "EncodedResource must not be null");
-		if (logger.isInfoEnabled()) {
-			logger.info("Loading XML bean definitions from " + encodedResource);
-		}
-
-		Set<EncodedResource> currentResources = this.resourcesCurrentlyBeingLoaded.get();
-		if (currentResources == null) {
-			currentResources = new HashSet<EncodedResource>(4);
-			this.resourcesCurrentlyBeingLoaded.set(currentResources);
-		}
-		if (!currentResources.add(encodedResource)) {
-			throw new BeanDefinitionStoreException(
-					"Detected cyclic loading of " + encodedResource + " - check your import definitions!");
-		}
-		try {
-			InputStream inputStream = encodedResource.getResource().getInputStream();
-			try {
-				InputSource inputSource = new InputSource(inputStream);
-				if (encodedResource.getEncoding() != null) {
-					inputSource.setEncoding(encodedResource.getEncoding());
-				}
-				return doLoadBeanDefinitions(inputSource, encodedResource.getResource());
-			}
-			finally {
-				inputStream.close();
-			}
-		}
-		catch (IOException ex) {
-			throw new BeanDefinitionStoreException(
-					"IOException parsing XML document from " + encodedResource.getResource(), ex);
-		}
-		finally {
-			currentResources.remove(encodedResource);
-			if (currentResources.isEmpty()) {
-				this.resourcesCurrentlyBeingLoaded.remove();
-			}
-		}
-	}
-
-	/**
-	 * Load bean definitions from the specified XML file.
-	 * @param inputSource the SAX InputSource to read from
-	 * @return the number of bean definitions found
-	 * @throws BeanDefinitionStoreException in case of loading or parsing errors
-	 */
-	public int loadBeanDefinitions(InputSource inputSource) throws BeanDefinitionStoreException {
-		return loadBeanDefinitions(inputSource, "resource loaded through SAX InputSource");
-	}
-
-	/**
-	 * Load bean definitions from the specified XML file.
-	 * @param inputSource the SAX InputSource to read from
-	 * @param resourceDescription a description of the resource
-	 * (can be {@code null} or empty)
-	 * @return the number of bean definitions found
-	 * @throws BeanDefinitionStoreException in case of loading or parsing errors
-	 */
-	public int loadBeanDefinitions(InputSource inputSource, String resourceDescription)
-			throws BeanDefinitionStoreException {
-
-		return doLoadBeanDefinitions(inputSource, new DescriptiveResource(resourceDescription));
-	}
-
-
-	/**
-	 * Actually load bean definitions from the specified XML file.
-	 * @param inputSource the SAX InputSource to read from
-	 * @param resource the resource descriptor for the XML file
-	 * @return the number of bean definitions found
-	 * @throws BeanDefinitionStoreException in case of loading or parsing errors
-	 * @see #doLoadDocument
-	 * @see #registerBeanDefinitions
-	 */
-	protected int doLoadBeanDefinitions(InputSource inputSource, Resource resource)
-			throws BeanDefinitionStoreException {
-		try {
-			Document doc = doLoadDocument(inputSource, resource);
-			return registerBeanDefinitions(doc, resource);
-		}
-		catch (BeanDefinitionStoreException ex) {
-			throw ex;
-		}
-		catch (SAXParseException ex) {
-			throw new XmlBeanDefinitionStoreException(resource.getDescription(),
-					"Line " + ex.getLineNumber() + " in XML document from " + resource + " is invalid", ex);
-		}
-		catch (SAXException ex) {
-			throw new XmlBeanDefinitionStoreException(resource.getDescription(),
-					"XML document from " + resource + " is invalid", ex);
-		}
-		catch (ParserConfigurationException ex) {
-			throw new BeanDefinitionStoreException(resource.getDescription(),
-					"Parser configuration exception parsing XML from " + resource, ex);
-		}
-		catch (IOException ex) {
-			throw new BeanDefinitionStoreException(resource.getDescription(),
-					"IOException parsing XML document from " + resource, ex);
-		}
-		catch (Throwable ex) {
-			throw new BeanDefinitionStoreException(resource.getDescription(),
-					"Unexpected exception parsing XML document from " + resource, ex);
-		}
-	}
-
-	/**
-	 * Actually load the specified document using the configured DocumentLoader.
-	 * @param inputSource the SAX InputSource to read from
-	 * @param resource the resource descriptor for the XML file
-	 * @return the DOM Document
-	 * @throws Exception when thrown from the DocumentLoader
-	 * @see #setDocumentLoader
-	 * @see DocumentLoader#loadDocument
-	 */
-	protected Document doLoadDocument(InputSource inputSource, Resource resource) throws Exception {
-		return this.documentLoader.loadDocument(inputSource, getEntityResolver(), this.errorHandler,
-				getValidationModeForResource(resource), isNamespaceAware());
-	}
-
-	/**
-	 * Determine the validation mode for the specified {@link Resource}.
-	 * If no explicit validation mode has been configured, then the validation
-	 * mode gets {@link #detectValidationMode detected} from the given resource.
-	 * <p>Override this method if you would like full control over the validation
-	 * mode, even when something other than {@link #VALIDATION_AUTO} was set.
-	 * @see #detectValidationMode
-	 */
-	protected int getValidationModeForResource(Resource resource) {
-		int validationModeToUse = getValidationMode();
-		if (validationModeToUse != VALIDATION_AUTO) {
-			return validationModeToUse;
-		}
-		int detectedMode = detectValidationMode(resource);
-		if (detectedMode != VALIDATION_AUTO) {
-			return detectedMode;
-		}
-		// Hmm, we didn't get a clear indication... Let's assume XSD,
-		// since apparently no DTD declaration has been found up until
-		// detection stopped (before finding the document's root tag).
-		return VALIDATION_XSD;
-	}
-
-	/**
-	 * Detect which kind of validation to perform on the XML file identified
-	 * by the supplied {@link Resource}. If the file has a {@code DOCTYPE}
-	 * definition then DTD validation is used otherwise XSD validation is assumed.
-	 * <p>Override this method if you would like to customize resolution
-	 * of the {@link #VALIDATION_AUTO} mode.
-	 */
-	protected int detectValidationMode(Resource resource) {
-		if (resource.isOpen()) {
-			throw new BeanDefinitionStoreException(
-					"Passed-in Resource [" + resource + "] contains an open stream: " +
-					"cannot determine validation mode automatically. Either pass in a Resource " +
-					"that is able to create fresh streams, or explicitly specify the validationMode " +
-					"on your XmlBeanDefinitionReader instance.");
-		}
-
-		InputStream inputStream;
-		try {
-			inputStream = resource.getInputStream();
-		}
-		catch (IOException ex) {
-			throw new BeanDefinitionStoreException(
-					"Unable to determine validation mode for [" + resource + "]: cannot open InputStream. " +
-					"Did you attempt to load directly from a SAX InputSource without specifying the " +
-					"validationMode on your XmlBeanDefinitionReader instance?", ex);
-		}
-
-		try {
-			return this.validationModeDetector.detectValidationMode(inputStream);
-		}
-		catch (IOException ex) {
-			throw new BeanDefinitionStoreException("Unable to determine validation mode for [" +
-					resource + "]: an error occurred whilst reading from the InputStream.", ex);
-		}
-	}
-
-	/**
-	 * Register the bean definitions contained in the given DOM document.
-	 * Called by {@code loadBeanDefinitions}.
-	 * <p>Creates a new instance of the parser class and invokes
-	 * {@code registerBeanDefinitions} on it.
-	 * @param doc the DOM document
-	 * @param resource the resource descriptor (for context information)
-	 * @return the number of bean definitions found
-	 * @throws BeanDefinitionStoreException in case of parsing errors
-	 * @see #loadBeanDefinitions
-	 * @see #setDocumentReaderClass
-	 * @see BeanDefinitionDocumentReader#registerBeanDefinitions
-	 */
-	public int registerBeanDefinitions(Document doc, Resource resource) throws BeanDefinitionStoreException {
-		BeanDefinitionDocumentReader documentReader = createBeanDefinitionDocumentReader();
-		int countBefore = getRegistry().getBeanDefinitionCount();
-		documentReader.registerBeanDefinitions(doc, createReaderContext(resource));
-		return getRegistry().getBeanDefinitionCount() - countBefore;
-	}
-
-	/**
-	 * Create the {@link BeanDefinitionDocumentReader} to use for actually
-	 * reading bean definitions from an XML document.
-	 * <p>The default implementation instantiates the specified "documentReaderClass".
-	 * @see #setDocumentReaderClass
-	 */
-	protected BeanDefinitionDocumentReader createBeanDefinitionDocumentReader() {
-		return BeanDefinitionDocumentReader.class.cast(BeanUtils.instantiateClass(this.documentReaderClass));
-	}
-
-	/**
-	 * Create the {@link XmlReaderContext} to pass over to the document reader.
-	 */
-	public XmlReaderContext createReaderContext(Resource resource) {
-		return new XmlReaderContext(resource, this.problemReporter, this.eventListener,
-				this.sourceExtractor, this, getNamespaceHandlerResolver());
-	}
-
-	/**
-	 * Lazily create a default NamespaceHandlerResolver, if not set before.
-	 * @see #createDefaultNamespaceHandlerResolver()
-	 */
-	public NamespaceHandlerResolver getNamespaceHandlerResolver() {
-		if (this.namespaceHandlerResolver == null) {
-			this.namespaceHandlerResolver = createDefaultNamespaceHandlerResolver();
-		}
-		return this.namespaceHandlerResolver;
-	}
-
-	/**
-	 * Create the default implementation of {@link NamespaceHandlerResolver} used if none is specified.
-	 * <p>The default implementation returns an instance of {@link DefaultNamespaceHandlerResolver}.
-	 * @see DefaultNamespaceHandlerResolver#DefaultNamespaceHandlerResolver(ClassLoader)
-	 */
-	protected NamespaceHandlerResolver createDefaultNamespaceHandlerResolver() {
-		return new DefaultNamespaceHandlerResolver(getResourceLoader().getClassLoader());
-	}
-=======
   /**
    * Indicates that the validation mode should be detected automatically.
    */
@@ -1011,6 +549,5 @@
   protected NamespaceHandlerResolver createDefaultNamespaceHandlerResolver() {
     return new DefaultNamespaceHandlerResolver(getResourceLoader().getClassLoader());
   }
->>>>>>> 6957e0e3
 
 }