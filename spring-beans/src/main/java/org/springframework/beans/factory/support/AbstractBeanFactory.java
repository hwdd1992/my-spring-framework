/*
 * Copyright 2002-2020 the original author or authors.
 *
 * Licensed under the Apache License, Version 2.0 (the "License");
 * you may not use this file except in compliance with the License.
 * You may obtain a copy of the License at
 *
 *      https://www.apache.org/licenses/LICENSE-2.0
 *
 * Unless required by applicable law or agreed to in writing, software
 * distributed under the License is distributed on an "AS IS" BASIS,
 * WITHOUT WARRANTIES OR CONDITIONS OF ANY KIND, either express or implied.
 * See the License for the specific language governing permissions and
 * limitations under the License.
 */

package org.springframework.beans.factory.support;

import java.beans.PropertyEditor;
import java.security.AccessControlContext;
import java.security.AccessController;
import java.security.PrivilegedAction;
import java.security.PrivilegedActionException;
import java.security.PrivilegedExceptionAction;
import java.util.ArrayList;
import java.util.Arrays;
import java.util.Collections;
import java.util.HashMap;
import java.util.HashSet;
import java.util.LinkedHashMap;
import java.util.LinkedHashSet;
import java.util.List;
import java.util.Map;
import java.util.Set;
import java.util.concurrent.ConcurrentHashMap;
import java.util.concurrent.CopyOnWriteArrayList;

import org.springframework.beans.BeanUtils;
import org.springframework.beans.BeanWrapper;
import org.springframework.beans.BeansException;
import org.springframework.beans.PropertyEditorRegistrar;
import org.springframework.beans.PropertyEditorRegistry;
import org.springframework.beans.PropertyEditorRegistrySupport;
import org.springframework.beans.SimpleTypeConverter;
import org.springframework.beans.TypeConverter;
import org.springframework.beans.TypeMismatchException;
import org.springframework.beans.factory.BeanCreationException;
import org.springframework.beans.factory.BeanCurrentlyInCreationException;
import org.springframework.beans.factory.BeanDefinitionStoreException;
import org.springframework.beans.factory.BeanFactory;
import org.springframework.beans.factory.BeanFactoryUtils;
import org.springframework.beans.factory.BeanIsAbstractException;
import org.springframework.beans.factory.BeanIsNotAFactoryException;
import org.springframework.beans.factory.BeanNotOfRequiredTypeException;
import org.springframework.beans.factory.CannotLoadBeanClassException;
import org.springframework.beans.factory.FactoryBean;
import org.springframework.beans.factory.NoSuchBeanDefinitionException;
import org.springframework.beans.factory.SmartFactoryBean;
import org.springframework.beans.factory.config.BeanDefinition;
import org.springframework.beans.factory.config.BeanDefinitionHolder;
import org.springframework.beans.factory.config.BeanExpressionContext;
import org.springframework.beans.factory.config.BeanExpressionResolver;
import org.springframework.beans.factory.config.BeanPostProcessor;
import org.springframework.beans.factory.config.ConfigurableBeanFactory;
import org.springframework.beans.factory.config.DestructionAwareBeanPostProcessor;
import org.springframework.beans.factory.config.InstantiationAwareBeanPostProcessor;
import org.springframework.beans.factory.config.Scope;
import org.springframework.core.DecoratingClassLoader;
import org.springframework.core.NamedThreadLocal;
import org.springframework.core.ResolvableType;
import org.springframework.core.convert.ConversionService;
import org.springframework.lang.Nullable;
import org.springframework.util.Assert;
import org.springframework.util.ClassUtils;
import org.springframework.util.ObjectUtils;
import org.springframework.util.StringUtils;
import org.springframework.util.StringValueResolver;

/**
 * Abstract base class for {@link org.springframework.beans.factory.BeanFactory}
 * implementations, providing the full capabilities of the
 * {@link org.springframework.beans.factory.config.ConfigurableBeanFactory} SPI.
 * Does <i>not</i> assume a listable bean factory: can therefore also be used
 * as base class for bean factory implementations which obtain bean definitions
 * from some backend resource (where bean definition access is an expensive operation).
 *
 * <p>This class provides a singleton cache (through its base class
 * {@link org.springframework.beans.factory.support.DefaultSingletonBeanRegistry},
 * singleton/prototype determination, {@link org.springframework.beans.factory.FactoryBean}
 * handling, aliases, bean definition merging for child bean definitions,
 * and bean destruction ({@link org.springframework.beans.factory.DisposableBean}
 * interface, custom destroy methods). Furthermore, it can manage a bean factory
 * hierarchy (delegating to the parent in case of an unknown bean), through implementing
 * the {@link org.springframework.beans.factory.HierarchicalBeanFactory} interface.
 *
 * <p>The main template methods to be implemented by subclasses are
 * {@link #getBeanDefinition} and {@link #createBean}, retrieving a bean definition
 * for a given bean name and creating a bean instance for a given bean definition,
 * respectively. Default implementations of those operations can be found in
 * {@link DefaultListableBeanFactory} and {@link AbstractAutowireCapableBeanFactory}.
 *
 * @author Rod Johnson
 * @author Juergen Hoeller
 * @author Costin Leau
 * @author Chris Beams
 * @since 15 April 2001
 * @see #getBeanDefinition
 * @see #createBean
 * @see AbstractAutowireCapableBeanFactory#createBean
 * @see DefaultListableBeanFactory#getBeanDefinition
 */
public abstract class AbstractBeanFactory extends FactoryBeanRegistrySupport implements ConfigurableBeanFactory {

    /** Parent bean factory, for bean inheritance support. */
    @Nullable
    private BeanFactory parentBeanFactory;

    /** ClassLoader to resolve bean class names with, if necessary. */
    @Nullable
    private ClassLoader beanClassLoader = ClassUtils.getDefaultClassLoader();

    /** ClassLoader to temporarily resolve bean class names with, if necessary. */
    @Nullable
    private ClassLoader tempClassLoader;

    /** Whether to cache bean metadata or rather reobtain it for every access. */
    private boolean cacheBeanMetadata = true;

<<<<<<< HEAD
    /** Resolution strategy for expressions in bean definition values. */
    @Nullable
    private BeanExpressionResolver beanExpressionResolver;

    /** Spring ConversionService to use instead of PropertyEditors. */
    @Nullable
    private ConversionService conversionService;

    /** Custom PropertyEditorRegistrars to apply to the beans of this factory. */
    private final Set<PropertyEditorRegistrar> propertyEditorRegistrars = new LinkedHashSet<>(4);

    /** Custom PropertyEditors to apply to the beans of this factory. */
    private final Map<Class<?>, Class<? extends PropertyEditor>> customEditors = new HashMap<>(4);

    /** A custom TypeConverter to use, overriding the default PropertyEditor mechanism. */
    @Nullable
    private TypeConverter typeConverter;

    /** String resolvers to apply e.g. to annotation attribute values. */
    private final List<StringValueResolver> embeddedValueResolvers = new CopyOnWriteArrayList<>();

    /** BeanPostProcessors to apply in createBean. */
    private final List<BeanPostProcessor> beanPostProcessors = new CopyOnWriteArrayList<>();

    /** Indicates whether any InstantiationAwareBeanPostProcessors have been registered. */
    private volatile boolean hasInstantiationAwareBeanPostProcessors;

    /** Indicates whether any DestructionAwareBeanPostProcessors have been registered. */
    private volatile boolean hasDestructionAwareBeanPostProcessors;

    /** Map from scope identifier String to corresponding Scope. */
    private final Map<String, Scope> scopes = new LinkedHashMap<>(8);

    /** Security context used when running with a SecurityManager. */
    @Nullable
    private SecurityContextProvider securityContextProvider;

    /** Map from bean name to merged RootBeanDefinition. */
    private final Map<String, RootBeanDefinition> mergedBeanDefinitions = new ConcurrentHashMap<>(256);

    /** Names of beans that have already been created at least once. */
    private final Set<String> alreadyCreated = Collections.newSetFromMap(new ConcurrentHashMap<>(256));

    /** Names of beans that are currently in creation. */
    private final ThreadLocal<Object> prototypesCurrentlyInCreation =
            new NamedThreadLocal<>("Prototype beans currently in creation");


    /**
     * Create a new AbstractBeanFactory.
     */
    public AbstractBeanFactory() {
    }

    /**
     * Create a new AbstractBeanFactory with the given parent.
     * @param parentBeanFactory parent bean factory, or {@code null} if none
     * @see #getBean
     */
    public AbstractBeanFactory(@Nullable BeanFactory parentBeanFactory) {
        this.parentBeanFactory = parentBeanFactory;
    }


    //---------------------------------------------------------------------
    // Implementation of BeanFactory interface
    //---------------------------------------------------------------------

    @Override
    public Object getBean(String name) throws BeansException {
        return doGetBean(name, null, null, false);
    }

    @Override
    public <T> T getBean(String name, Class<T> requiredType) throws BeansException {
        return doGetBean(name, requiredType, null, false);
    }

    @Override
    public Object getBean(String name, Object... args) throws BeansException {
        return doGetBean(name, null, args, false);
    }

    /**
     * Return an instance, which may be shared or independent, of the specified bean.
     * @param name the name of the bean to retrieve
     * @param requiredType the required type of the bean to retrieve
     * @param args arguments to use when creating a bean instance using explicit arguments
     * (only applied when creating a new instance as opposed to retrieving an existing one)
     * @return an instance of the bean
     * @throws BeansException if the bean could not be created
     */
    public <T> T getBean(String name, @Nullable Class<T> requiredType, @Nullable Object... args)
            throws BeansException {

        return doGetBean(name, requiredType, args, false);
    }

    /**
     * Return an instance, which may be shared or independent, of the specified bean.
     * @param name the name of the bean to retrieve
     * @param requiredType the required type of the bean to retrieve
     * @param args arguments to use when creating a bean instance using explicit arguments
     * (only applied when creating a new instance as opposed to retrieving an existing one)
     * @param typeCheckOnly whether the instance is obtained for a type check,
     * not for actual use
     * @return an instance of the bean
     * @throws BeansException if the bean could not be created
     */
    @SuppressWarnings("unchecked")
    protected <T> T doGetBean(final String name, @Nullable final Class<T> requiredType,
            @Nullable final Object[] args, boolean typeCheckOnly) throws BeansException {

        //获取对应的beanName
        final String beanName = transformedBeanName(name);
        Object bean;

        /*
         * 检查缓冲中或者实例工厂中是否有对应的实例
         * 为什么会首先使用这段代码呢
         * 因为在创建单例bean的时候会存在依赖注入的情况,而在创建依赖的时候为了避免循环依赖,
         * Spring创建bean的原则是不等 bean 创建完成就会将创建 bean 的 objectFactory 提早曝光
         * 也就是 objectFactory 加入到缓存中,一旦下一个 bean 创建的时候需要依赖上一个 bean 则直接调用
         * objectFactory
         */
        // 从缓存或 singletonFactories中的objectFactory中获取
        // Eagerly check singleton cache for manually registered singletons.
        Object sharedInstance = getSingleton(beanName);
        if (sharedInstance != null && args == null) {
            if (logger.isTraceEnabled()) {
                if (isSingletonCurrentlyInCreation(beanName)) {
                    logger.trace("Returning eagerly cached instance of singleton bean '" + beanName +
                            "' that is not fully initialized yet - a consequence of a circular reference");
                }
                else {
                    logger.trace("Returning cached instance of singleton bean '" + beanName + "'");
                }
            }
            //返回对应的实例,有时候存在诸如 BeanFactory 的情况并不是返回实例本身而是返回指定方法返回的实例
            bean = getObjectForBeanInstance(sharedInstance, name, beanName, null);
        }

        else {
            // Fail if we're already creating this bean instance:
            // We're assumably within a circular reference.
            if (isPrototypeCurrentlyInCreation(beanName)) {
                //只有在单例情况下才会尝试解决循环依赖
                throw new BeanCurrentlyInCreationException(beanName);
            }

            // Check if bean definition exists in this factory.
            BeanFactory parentBeanFactory = getParentBeanFactory();
            if (parentBeanFactory != null && !containsBeanDefinition(beanName)) {
                //如果 beanDefinitionMap中不包括 beanName ,就尝试从 parentBeanFactory 查找
                // Not found -> check parent.
                String nameToLookup = originalBeanName(name);
                if (parentBeanFactory instanceof AbstractBeanFactory) {
                    return ((AbstractBeanFactory) parentBeanFactory).doGetBean(
                            nameToLookup, requiredType, args, typeCheckOnly);
                }
                else if (args != null) {
                    // Delegation to parent with explicit args.
                    return (T) parentBeanFactory.getBean(nameToLookup, args);
                }
                else if (requiredType != null) {
                    // No args -> delegate to standard getBean method.
                    return parentBeanFactory.getBean(nameToLookup, requiredType);
                }
                else {
                    return (T) parentBeanFactory.getBean(nameToLookup);
                }
            }

            //如果不是仅仅做类型检查而是创建bean,这里要进行记录
            if (!typeCheckOnly) {
                markBeanAsCreated(beanName);
            }

            try {
                /*
                将存储 xml 配置文件的 GernericBeanDefinition 转换为 RootBeanDefinition ,
                如果指定的 beanName 是子 bean 的话同时会合并父类的属性
                 */
                final RootBeanDefinition mbd = getMergedLocalBeanDefinition(beanName);
                checkMergedBeanDefinition(mbd, beanName, args);

                // Guarantee initialization of beans that the current bean depends on.
                String[] dependsOn = mbd.getDependsOn();
                //如果存在依赖则需要递归实例化依赖的bean
                if (dependsOn != null) {
                    for (String dep : dependsOn) {
                        if (isDependent(beanName, dep)) {
                            throw new BeanCreationException(mbd.getResourceDescription(), beanName,
                                    "Circular depends-on relationship between '" + beanName + "' and '" + dep + "'");
                        }
                        //缓存依赖调用
                        registerDependentBean(dep, beanName);
                        try {
                            getBean(dep);
                        }
                        catch (NoSuchBeanDefinitionException ex) {
                            throw new BeanCreationException(mbd.getResourceDescription(), beanName,
                                    "'" + beanName + "' depends on missing bean '" + dep + "'", ex);
                        }
                    }
                }

                //实例化依赖的 bean 后就可以创建mbd本身了
                // Create bean instance.
                if (mbd.isSingleton()) {
                    //以 singleton 模式创建 bean
                    sharedInstance = getSingleton(beanName, () -> {
                        try {
                            return createBean(beanName, mbd, args);
                        }
                        catch (BeansException ex) {
                            // Explicitly remove instance from singleton cache: It might have been put there
                            // eagerly by the creation process, to allow for circular reference resolution.
                            // Also remove any beans that received a temporary reference to the bean.
                            destroySingleton(beanName);
                            throw ex;
                        }
                    });
                    bean = getObjectForBeanInstance(sharedInstance, name, beanName, mbd);
                }

                else if (mbd.isPrototype()) {
                    // 以 Prototype 模式创建 bean
                    // It's a prototype -> create a new instance.
                    Object prototypeInstance = null;
                    try {
                        beforePrototypeCreation(beanName);
                        prototypeInstance = createBean(beanName, mbd, args);
                    }
                    finally {
                        afterPrototypeCreation(beanName);
                    }
                    bean = getObjectForBeanInstance(prototypeInstance, name, beanName, mbd);
                }

                else {
                    // 以 scope 指定的模式创建 bean.
                    String scopeName = mbd.getScope();
                    final Scope scope = this.scopes.get(scopeName);
                    if (scope == null) {
                        throw new IllegalStateException("No Scope registered for scope name '" + scopeName + "'");
                    }
                    try {
                        Object scopedInstance = scope.get(beanName, () -> {
                            beforePrototypeCreation(beanName);
                            try {
                                return createBean(beanName, mbd, args);
                            }
                            finally {
                                afterPrototypeCreation(beanName);
                            }
                        });
                        bean = getObjectForBeanInstance(scopedInstance, name, beanName, mbd);
                    }
                    catch (IllegalStateException ex) {
                        throw new BeanCreationException(beanName,
                                "Scope '" + scopeName + "' is not active for the current thread; consider " +
                                "defining a scoped proxy for this bean if you intend to refer to it from a singleton",
                                ex);
                    }
                }
            }
            catch (BeansException ex) {
                cleanupAfterBeanCreationFailure(beanName);
                throw ex;
            }
        }

        //检查需要的类型是否符合 bean 的实际类型.
        // Check if required type matches the type of the actual bean instance.
        if (requiredType != null && !requiredType.isInstance(bean)) {
            try {
                T convertedBean = getTypeConverter().convertIfNecessary(bean, requiredType);
                if (convertedBean == null) {
                    throw new BeanNotOfRequiredTypeException(name, requiredType, bean.getClass());
                }
                return convertedBean;
            }
            catch (TypeMismatchException ex) {
                if (logger.isTraceEnabled()) {
                    logger.trace("Failed to convert bean '" + name + "' to required type '" +
                            ClassUtils.getQualifiedName(requiredType) + "'", ex);
                }
                throw new BeanNotOfRequiredTypeException(name, requiredType, bean.getClass());
            }
        }
        return (T) bean;
    }

    @Override
    public boolean containsBean(String name) {
        String beanName = transformedBeanName(name);
        if (containsSingleton(beanName) || containsBeanDefinition(beanName)) {
            return (!BeanFactoryUtils.isFactoryDereference(name) || isFactoryBean(name));
        }
        // Not found -> check parent.
        BeanFactory parentBeanFactory = getParentBeanFactory();
        return (parentBeanFactory != null && parentBeanFactory.containsBean(originalBeanName(name)));
    }

    @Override
    public boolean isSingleton(String name) throws NoSuchBeanDefinitionException {
        String beanName = transformedBeanName(name);

        Object beanInstance = getSingleton(beanName, false);
        if (beanInstance != null) {
            if (beanInstance instanceof FactoryBean) {
                return (BeanFactoryUtils.isFactoryDereference(name) || ((FactoryBean<?>) beanInstance).isSingleton());
            }
            else {
                return !BeanFactoryUtils.isFactoryDereference(name);
            }
        }

        // No singleton instance found -> check bean definition.
        BeanFactory parentBeanFactory = getParentBeanFactory();
        if (parentBeanFactory != null && !containsBeanDefinition(beanName)) {
            // No bean definition found in this factory -> delegate to parent.
            return parentBeanFactory.isSingleton(originalBeanName(name));
        }

        RootBeanDefinition mbd = getMergedLocalBeanDefinition(beanName);

        // In case of FactoryBean, return singleton status of created object if not a dereference.
        if (mbd.isSingleton()) {
            if (isFactoryBean(beanName, mbd)) {
                if (BeanFactoryUtils.isFactoryDereference(name)) {
                    return true;
                }
                FactoryBean<?> factoryBean = (FactoryBean<?>) getBean(FACTORY_BEAN_PREFIX + beanName);
                return factoryBean.isSingleton();
            }
            else {
                return !BeanFactoryUtils.isFactoryDereference(name);
            }
        }
        else {
            return false;
        }
    }

    @Override
    public boolean isPrototype(String name) throws NoSuchBeanDefinitionException {
        String beanName = transformedBeanName(name);

        BeanFactory parentBeanFactory = getParentBeanFactory();
        if (parentBeanFactory != null && !containsBeanDefinition(beanName)) {
            // No bean definition found in this factory -> delegate to parent.
            return parentBeanFactory.isPrototype(originalBeanName(name));
        }

        RootBeanDefinition mbd = getMergedLocalBeanDefinition(beanName);
        if (mbd.isPrototype()) {
            // In case of FactoryBean, return singleton status of created object if not a dereference.
            return (!BeanFactoryUtils.isFactoryDereference(name) || isFactoryBean(beanName, mbd));
        }

        // Singleton or scoped - not a prototype.
        // However, FactoryBean may still produce a prototype object...
        if (BeanFactoryUtils.isFactoryDereference(name)) {
            return false;
        }
        if (isFactoryBean(beanName, mbd)) {
            final FactoryBean<?> fb = (FactoryBean<?>) getBean(FACTORY_BEAN_PREFIX + beanName);
            if (System.getSecurityManager() != null) {
                return AccessController.doPrivileged((PrivilegedAction<Boolean>) () ->
                        ((fb instanceof SmartFactoryBean && ((SmartFactoryBean<?>) fb).isPrototype()) || !fb.isSingleton()),
                        getAccessControlContext());
            }
            else {
                return ((fb instanceof SmartFactoryBean && ((SmartFactoryBean<?>) fb).isPrototype()) ||
                        !fb.isSingleton());
            }
        }
        else {
            return false;
        }
    }

    @Override
    public boolean isTypeMatch(String name, ResolvableType typeToMatch) throws NoSuchBeanDefinitionException {
        String beanName = transformedBeanName(name);

        // Check manually registered singletons.
        Object beanInstance = getSingleton(beanName, false);
        if (beanInstance != null && beanInstance.getClass() != NullBean.class) {
            if (beanInstance instanceof FactoryBean) {
                if (!BeanFactoryUtils.isFactoryDereference(name)) {
                    Class<?> type = getTypeForFactoryBean((FactoryBean<?>) beanInstance);
                    return (type != null && typeToMatch.isAssignableFrom(type));
                }
                else {
                    return typeToMatch.isInstance(beanInstance);
                }
            }
            else if (!BeanFactoryUtils.isFactoryDereference(name)) {
                if (typeToMatch.isInstance(beanInstance)) {
                    // Direct match for exposed instance?
                    return true;
                }
                else if (typeToMatch.hasGenerics() && containsBeanDefinition(beanName)) {
                    // Generics potentially only match on the target class, not on the proxy...
                    RootBeanDefinition mbd = getMergedLocalBeanDefinition(beanName);
                    Class<?> targetType = mbd.getTargetType();
                    if (targetType != null && targetType != ClassUtils.getUserClass(beanInstance)) {
                        // Check raw class match as well, making sure it's exposed on the proxy.
                        Class<?> classToMatch = typeToMatch.resolve();
                        if (classToMatch != null && !classToMatch.isInstance(beanInstance)) {
                            return false;
                        }
                        if (typeToMatch.isAssignableFrom(targetType)) {
                            return true;
                        }
                    }
                    ResolvableType resolvableType = mbd.targetType;
                    if (resolvableType == null) {
                        resolvableType = mbd.factoryMethodReturnType;
                    }
                    return (resolvableType != null && typeToMatch.isAssignableFrom(resolvableType));
                }
            }
            return false;
        }
        else if (containsSingleton(beanName) && !containsBeanDefinition(beanName)) {
            // null instance registered
            return false;
        }

        // No singleton instance found -> check bean definition.
        BeanFactory parentBeanFactory = getParentBeanFactory();
        if (parentBeanFactory != null && !containsBeanDefinition(beanName)) {
            // No bean definition found in this factory -> delegate to parent.
            return parentBeanFactory.isTypeMatch(originalBeanName(name), typeToMatch);
        }

        // Retrieve corresponding bean definition.
        RootBeanDefinition mbd = getMergedLocalBeanDefinition(beanName);

        Class<?> classToMatch = typeToMatch.resolve();
        if (classToMatch == null) {
            classToMatch = FactoryBean.class;
        }
        Class<?>[] typesToMatch = (FactoryBean.class == classToMatch ?
                new Class<?>[] {classToMatch} : new Class<?>[] {FactoryBean.class, classToMatch});

        // Check decorated bean definition, if any: We assume it'll be easier
        // to determine the decorated bean's type than the proxy's type.
        BeanDefinitionHolder dbd = mbd.getDecoratedDefinition();
        if (dbd != null && !BeanFactoryUtils.isFactoryDereference(name)) {
            RootBeanDefinition tbd = getMergedBeanDefinition(dbd.getBeanName(), dbd.getBeanDefinition(), mbd);
            Class<?> targetClass = predictBeanType(dbd.getBeanName(), tbd, typesToMatch);
            if (targetClass != null && !FactoryBean.class.isAssignableFrom(targetClass)) {
                return typeToMatch.isAssignableFrom(targetClass);
            }
        }

        Class<?> beanType = predictBeanType(beanName, mbd, typesToMatch);
        if (beanType == null) {
            return false;
        }

        // Check bean class whether we're dealing with a FactoryBean.
        if (FactoryBean.class.isAssignableFrom(beanType)) {
            if (!BeanFactoryUtils.isFactoryDereference(name) && beanInstance == null) {
                // If it's a FactoryBean, we want to look at what it creates, not the factory class.
                beanType = getTypeForFactoryBean(beanName, mbd);
                if (beanType == null) {
                    return false;
                }
            }
        }
        else if (BeanFactoryUtils.isFactoryDereference(name)) {
            // Special case: A SmartInstantiationAwareBeanPostProcessor returned a non-FactoryBean
            // type but we nevertheless are being asked to dereference a FactoryBean...
            // Let's check the original bean class and proceed with it if it is a FactoryBean.
            beanType = predictBeanType(beanName, mbd, FactoryBean.class);
            if (beanType == null || !FactoryBean.class.isAssignableFrom(beanType)) {
                return false;
            }
        }

        ResolvableType resolvableType = mbd.targetType;
        if (resolvableType == null) {
            resolvableType = mbd.factoryMethodReturnType;
        }
        if (resolvableType != null && resolvableType.resolve() == beanType) {
            return typeToMatch.isAssignableFrom(resolvableType);
        }
        return typeToMatch.isAssignableFrom(beanType);
    }

    @Override
    public boolean isTypeMatch(String name, Class<?> typeToMatch) throws NoSuchBeanDefinitionException {
        return isTypeMatch(name, ResolvableType.forRawClass(typeToMatch));
    }

    @Override
    @Nullable
    public Class<?> getType(String name) throws NoSuchBeanDefinitionException {
        String beanName = transformedBeanName(name);

        // Check manually registered singletons.
        Object beanInstance = getSingleton(beanName, false);
        if (beanInstance != null && beanInstance.getClass() != NullBean.class) {
            if (beanInstance instanceof FactoryBean && !BeanFactoryUtils.isFactoryDereference(name)) {
                return getTypeForFactoryBean((FactoryBean<?>) beanInstance);
            }
            else {
                return beanInstance.getClass();
            }
        }

        // No singleton instance found -> check bean definition.
        BeanFactory parentBeanFactory = getParentBeanFactory();
        if (parentBeanFactory != null && !containsBeanDefinition(beanName)) {
            // No bean definition found in this factory -> delegate to parent.
            return parentBeanFactory.getType(originalBeanName(name));
        }

        RootBeanDefinition mbd = getMergedLocalBeanDefinition(beanName);

        // Check decorated bean definition, if any: We assume it'll be easier
        // to determine the decorated bean's type than the proxy's type.
        BeanDefinitionHolder dbd = mbd.getDecoratedDefinition();
        if (dbd != null && !BeanFactoryUtils.isFactoryDereference(name)) {
            RootBeanDefinition tbd = getMergedBeanDefinition(dbd.getBeanName(), dbd.getBeanDefinition(), mbd);
            Class<?> targetClass = predictBeanType(dbd.getBeanName(), tbd);
            if (targetClass != null && !FactoryBean.class.isAssignableFrom(targetClass)) {
                return targetClass;
            }
        }

        Class<?> beanClass = predictBeanType(beanName, mbd);

        // Check bean class whether we're dealing with a FactoryBean.
        if (beanClass != null && FactoryBean.class.isAssignableFrom(beanClass)) {
            if (!BeanFactoryUtils.isFactoryDereference(name)) {
                // If it's a FactoryBean, we want to look at what it creates, not at the factory class.
                return getTypeForFactoryBean(beanName, mbd);
            }
            else {
                return beanClass;
            }
        }
        else {
            return (!BeanFactoryUtils.isFactoryDereference(name) ? beanClass : null);
        }
    }

    @Override
    public String[] getAliases(String name) {
        String beanName = transformedBeanName(name);
        List<String> aliases = new ArrayList<>();
        boolean factoryPrefix = name.startsWith(FACTORY_BEAN_PREFIX);
        String fullBeanName = beanName;
        if (factoryPrefix) {
            fullBeanName = FACTORY_BEAN_PREFIX + beanName;
        }
        if (!fullBeanName.equals(name)) {
            aliases.add(fullBeanName);
        }
        String[] retrievedAliases = super.getAliases(beanName);
        for (String retrievedAlias : retrievedAliases) {
            String alias = (factoryPrefix ? FACTORY_BEAN_PREFIX : "") + retrievedAlias;
            if (!alias.equals(name)) {
                aliases.add(alias);
            }
        }
        if (!containsSingleton(beanName) && !containsBeanDefinition(beanName)) {
            BeanFactory parentBeanFactory = getParentBeanFactory();
            if (parentBeanFactory != null) {
                aliases.addAll(Arrays.asList(parentBeanFactory.getAliases(fullBeanName)));
            }
        }
        return StringUtils.toStringArray(aliases);
    }


    //---------------------------------------------------------------------
    // Implementation of HierarchicalBeanFactory interface
    //---------------------------------------------------------------------

    @Override
    @Nullable
    public BeanFactory getParentBeanFactory() {
        return this.parentBeanFactory;
    }

    @Override
    public boolean containsLocalBean(String name) {
        String beanName = transformedBeanName(name);
        return ((containsSingleton(beanName) || containsBeanDefinition(beanName)) &&
                (!BeanFactoryUtils.isFactoryDereference(name) || isFactoryBean(beanName)));
    }


    //---------------------------------------------------------------------
    // Implementation of ConfigurableBeanFactory interface
    //---------------------------------------------------------------------

    @Override
    public void setParentBeanFactory(@Nullable BeanFactory parentBeanFactory) {
        if (this.parentBeanFactory != null && this.parentBeanFactory != parentBeanFactory) {
            throw new IllegalStateException("Already associated with parent BeanFactory: " + this.parentBeanFactory);
        }
        this.parentBeanFactory = parentBeanFactory;
    }

    @Override
    public void setBeanClassLoader(@Nullable ClassLoader beanClassLoader) {
        this.beanClassLoader = (beanClassLoader != null ? beanClassLoader : ClassUtils.getDefaultClassLoader());
    }

    @Override
    @Nullable
    public ClassLoader getBeanClassLoader() {
        return this.beanClassLoader;
    }

    @Override
    public void setTempClassLoader(@Nullable ClassLoader tempClassLoader) {
        this.tempClassLoader = tempClassLoader;
    }

    @Override
    @Nullable
    public ClassLoader getTempClassLoader() {
        return this.tempClassLoader;
    }

    @Override
    public void setCacheBeanMetadata(boolean cacheBeanMetadata) {
        this.cacheBeanMetadata = cacheBeanMetadata;
    }

    @Override
    public boolean isCacheBeanMetadata() {
        return this.cacheBeanMetadata;
    }

    @Override
    public void setBeanExpressionResolver(@Nullable BeanExpressionResolver resolver) {
        this.beanExpressionResolver = resolver;
    }

    @Override
    @Nullable
    public BeanExpressionResolver getBeanExpressionResolver() {
        return this.beanExpressionResolver;
    }

    @Override
    public void setConversionService(@Nullable ConversionService conversionService) {
        this.conversionService = conversionService;
    }

    @Override
    @Nullable
    public ConversionService getConversionService() {
        return this.conversionService;
    }

    @Override
    public void addPropertyEditorRegistrar(PropertyEditorRegistrar registrar) {
        Assert.notNull(registrar, "PropertyEditorRegistrar must not be null");
        this.propertyEditorRegistrars.add(registrar);
    }

    /**
     * Return the set of PropertyEditorRegistrars.
     */
    public Set<PropertyEditorRegistrar> getPropertyEditorRegistrars() {
        return this.propertyEditorRegistrars;
    }

    @Override
    public void registerCustomEditor(Class<?> requiredType, Class<? extends PropertyEditor> propertyEditorClass) {
        Assert.notNull(requiredType, "Required type must not be null");
        Assert.notNull(propertyEditorClass, "PropertyEditor class must not be null");
        this.customEditors.put(requiredType, propertyEditorClass);
    }

    @Override
    public void copyRegisteredEditorsTo(PropertyEditorRegistry registry) {
        registerCustomEditors(registry);
    }

    /**
     * Return the map of custom editors, with Classes as keys and PropertyEditor classes as values.
     */
    public Map<Class<?>, Class<? extends PropertyEditor>> getCustomEditors() {
        return this.customEditors;
    }

    @Override
    public void setTypeConverter(TypeConverter typeConverter) {
        this.typeConverter = typeConverter;
    }

    /**
     * Return the custom TypeConverter to use, if any.
     * @return the custom TypeConverter, or {@code null} if none specified
     */
    @Nullable
    protected TypeConverter getCustomTypeConverter() {
        return this.typeConverter;
    }

    @Override
    public TypeConverter getTypeConverter() {
        TypeConverter customConverter = getCustomTypeConverter();
        if (customConverter != null) {
            return customConverter;
        }
        else {
            // Build default TypeConverter, registering custom editors.
            SimpleTypeConverter typeConverter = new SimpleTypeConverter();
            typeConverter.setConversionService(getConversionService());
            registerCustomEditors(typeConverter);
            return typeConverter;
        }
    }

    @Override
    public void addEmbeddedValueResolver(StringValueResolver valueResolver) {
        Assert.notNull(valueResolver, "StringValueResolver must not be null");
        this.embeddedValueResolvers.add(valueResolver);
    }

    @Override
    public boolean hasEmbeddedValueResolver() {
        return !this.embeddedValueResolvers.isEmpty();
    }

    @Override
    @Nullable
    public String resolveEmbeddedValue(@Nullable String value) {
        if (value == null) {
            return null;
        }
        String result = value;
        for (StringValueResolver resolver : this.embeddedValueResolvers) {
            result = resolver.resolveStringValue(result);
            if (result == null) {
                return null;
            }
        }
        return result;
    }

    @Override
    public void addBeanPostProcessor(BeanPostProcessor beanPostProcessor) {
        Assert.notNull(beanPostProcessor, "BeanPostProcessor must not be null");
        // Remove from old position, if any
		//为了保证唯一性
        this.beanPostProcessors.remove(beanPostProcessor);
        // Track whether it is instantiation/destruction aware
        if (beanPostProcessor instanceof InstantiationAwareBeanPostProcessor) {
            this.hasInstantiationAwareBeanPostProcessors = true;
        }
        if (beanPostProcessor instanceof DestructionAwareBeanPostProcessor) {
            this.hasDestructionAwareBeanPostProcessors = true;
        }
        // Add to end of list
        this.beanPostProcessors.add(beanPostProcessor);
    }

    @Override
    public int getBeanPostProcessorCount() {
        return this.beanPostProcessors.size();
    }

    /**
     * Return the list of BeanPostProcessors that will get applied
     * to beans created with this factory.
     */
    public List<BeanPostProcessor> getBeanPostProcessors() {
        return this.beanPostProcessors;
    }

    /**
     * Return whether this factory holds a InstantiationAwareBeanPostProcessor
     * that will get applied to singleton beans on shutdown.
     * @see #addBeanPostProcessor
     * @see org.springframework.beans.factory.config.InstantiationAwareBeanPostProcessor
     */
    protected boolean hasInstantiationAwareBeanPostProcessors() {
        return this.hasInstantiationAwareBeanPostProcessors;
    }

    /**
     * Return whether this factory holds a DestructionAwareBeanPostProcessor
     * that will get applied to singleton beans on shutdown.
     * @see #addBeanPostProcessor
     * @see org.springframework.beans.factory.config.DestructionAwareBeanPostProcessor
     */
    protected boolean hasDestructionAwareBeanPostProcessors() {
        return this.hasDestructionAwareBeanPostProcessors;
    }

    @Override
    public void registerScope(String scopeName, Scope scope) {
        Assert.notNull(scopeName, "Scope identifier must not be null");
        Assert.notNull(scope, "Scope must not be null");
        if (SCOPE_SINGLETON.equals(scopeName) || SCOPE_PROTOTYPE.equals(scopeName)) {
            throw new IllegalArgumentException("Cannot replace existing scopes 'singleton' and 'prototype'");
        }
        Scope previous = this.scopes.put(scopeName, scope);
        if (previous != null && previous != scope) {
            if (logger.isDebugEnabled()) {
                logger.debug("Replacing scope '" + scopeName + "' from [" + previous + "] to [" + scope + "]");
            }
        }
        else {
            if (logger.isTraceEnabled()) {
                logger.trace("Registering scope '" + scopeName + "' with implementation [" + scope + "]");
            }
        }
    }

    @Override
    public String[] getRegisteredScopeNames() {
        return StringUtils.toStringArray(this.scopes.keySet());
    }

    @Override
    @Nullable
    public Scope getRegisteredScope(String scopeName) {
        Assert.notNull(scopeName, "Scope identifier must not be null");
        return this.scopes.get(scopeName);
    }

    /**
     * Set the security context provider for this bean factory. If a security manager
     * is set, interaction with the user code will be executed using the privileged
     * of the provided security context.
     */
    public void setSecurityContextProvider(SecurityContextProvider securityProvider) {
        this.securityContextProvider = securityProvider;
    }

    /**
     * Delegate the creation of the access control context to the
     * {@link #setSecurityContextProvider SecurityContextProvider}.
     */
    @Override
    public AccessControlContext getAccessControlContext() {
        return (this.securityContextProvider != null ?
                this.securityContextProvider.getAccessControlContext() :
                AccessController.getContext());
    }

    @Override
    public void copyConfigurationFrom(ConfigurableBeanFactory otherFactory) {
        Assert.notNull(otherFactory, "BeanFactory must not be null");
        setBeanClassLoader(otherFactory.getBeanClassLoader());
        setCacheBeanMetadata(otherFactory.isCacheBeanMetadata());
        setBeanExpressionResolver(otherFactory.getBeanExpressionResolver());
        setConversionService(otherFactory.getConversionService());
        if (otherFactory instanceof AbstractBeanFactory) {
            AbstractBeanFactory otherAbstractFactory = (AbstractBeanFactory) otherFactory;
            this.propertyEditorRegistrars.addAll(otherAbstractFactory.propertyEditorRegistrars);
            this.customEditors.putAll(otherAbstractFactory.customEditors);
            this.typeConverter = otherAbstractFactory.typeConverter;
            this.beanPostProcessors.addAll(otherAbstractFactory.beanPostProcessors);
            this.hasInstantiationAwareBeanPostProcessors = this.hasInstantiationAwareBeanPostProcessors ||
                    otherAbstractFactory.hasInstantiationAwareBeanPostProcessors;
            this.hasDestructionAwareBeanPostProcessors = this.hasDestructionAwareBeanPostProcessors ||
                    otherAbstractFactory.hasDestructionAwareBeanPostProcessors;
            this.scopes.putAll(otherAbstractFactory.scopes);
            this.securityContextProvider = otherAbstractFactory.securityContextProvider;
        }
        else {
            setTypeConverter(otherFactory.getTypeConverter());
            String[] otherScopeNames = otherFactory.getRegisteredScopeNames();
            for (String scopeName : otherScopeNames) {
                this.scopes.put(scopeName, otherFactory.getRegisteredScope(scopeName));
            }
        }
    }

    /**
     * Return a 'merged' BeanDefinition for the given bean name,
     * merging a child bean definition with its parent if necessary.
     * <p>This {@code getMergedBeanDefinition} considers bean definition
     * in ancestors as well.
     * @param name the name of the bean to retrieve the merged definition for
     * (may be an alias)
     * @return a (potentially merged) RootBeanDefinition for the given bean
     * @throws NoSuchBeanDefinitionException if there is no bean with the given name
     * @throws BeanDefinitionStoreException in case of an invalid bean definition
     */
    @Override
    public BeanDefinition getMergedBeanDefinition(String name) throws BeansException {
        String beanName = transformedBeanName(name);
        // Efficiently check whether bean definition exists in this factory.
        if (!containsBeanDefinition(beanName) && getParentBeanFactory() instanceof ConfigurableBeanFactory) {
            return ((ConfigurableBeanFactory) getParentBeanFactory()).getMergedBeanDefinition(beanName);
        }
        // Resolve merged bean definition locally.
        return getMergedLocalBeanDefinition(beanName);
    }

    @Override
    public boolean isFactoryBean(String name) throws NoSuchBeanDefinitionException {
        String beanName = transformedBeanName(name);
        Object beanInstance = getSingleton(beanName, false);
        if (beanInstance != null) {
            return (beanInstance instanceof FactoryBean);
        }
        // No singleton instance found -> check bean definition.
        if (!containsBeanDefinition(beanName) && getParentBeanFactory() instanceof ConfigurableBeanFactory) {
            // No bean definition found in this factory -> delegate to parent.
            return ((ConfigurableBeanFactory) getParentBeanFactory()).isFactoryBean(name);
        }
        return isFactoryBean(beanName, getMergedLocalBeanDefinition(beanName));
    }

    @Override
    public boolean isActuallyInCreation(String beanName) {
        return (isSingletonCurrentlyInCreation(beanName) || isPrototypeCurrentlyInCreation(beanName));
    }

    /**
     * Return whether the specified prototype bean is currently in creation
     * (within the current thread).
     * @param beanName the name of the bean
     */
    protected boolean isPrototypeCurrentlyInCreation(String beanName) {
        Object curVal = this.prototypesCurrentlyInCreation.get();
        return (curVal != null &&
                (curVal.equals(beanName) || (curVal instanceof Set && ((Set<?>) curVal).contains(beanName))));
    }

    /**
     * Callback before prototype creation.
     * <p>The default implementation register the prototype as currently in creation.
     * @param beanName the name of the prototype about to be created
     * @see #isPrototypeCurrentlyInCreation
     */
    @SuppressWarnings("unchecked")
    protected void beforePrototypeCreation(String beanName) {
        Object curVal = this.prototypesCurrentlyInCreation.get();
        if (curVal == null) {
            this.prototypesCurrentlyInCreation.set(beanName);
        }
        else if (curVal instanceof String) {
            Set<String> beanNameSet = new HashSet<>(2);
            beanNameSet.add((String) curVal);
            beanNameSet.add(beanName);
            this.prototypesCurrentlyInCreation.set(beanNameSet);
        }
        else {
            Set<String> beanNameSet = (Set<String>) curVal;
            beanNameSet.add(beanName);
        }
    }

    /**
     * Callback after prototype creation.
     * <p>The default implementation marks the prototype as not in creation anymore.
     * @param beanName the name of the prototype that has been created
     * @see #isPrototypeCurrentlyInCreation
     */
    @SuppressWarnings("unchecked")
    protected void afterPrototypeCreation(String beanName) {
        Object curVal = this.prototypesCurrentlyInCreation.get();
        if (curVal instanceof String) {
            this.prototypesCurrentlyInCreation.remove();
        }
        else if (curVal instanceof Set) {
            Set<String> beanNameSet = (Set<String>) curVal;
            beanNameSet.remove(beanName);
            if (beanNameSet.isEmpty()) {
                this.prototypesCurrentlyInCreation.remove();
            }
        }
    }

    @Override
    public void destroyBean(String beanName, Object beanInstance) {
        destroyBean(beanName, beanInstance, getMergedLocalBeanDefinition(beanName));
    }

    /**
     * Destroy the given bean instance (usually a prototype instance
     * obtained from this factory) according to the given bean definition.
     * @param beanName the name of the bean definition
     * @param bean the bean instance to destroy
     * @param mbd the merged bean definition
     */
    protected void destroyBean(String beanName, Object bean, RootBeanDefinition mbd) {
        new DisposableBeanAdapter(bean, beanName, mbd, getBeanPostProcessors(), getAccessControlContext()).destroy();
    }

    @Override
    public void destroyScopedBean(String beanName) {
        RootBeanDefinition mbd = getMergedLocalBeanDefinition(beanName);
        if (mbd.isSingleton() || mbd.isPrototype()) {
            throw new IllegalArgumentException(
                    "Bean name '" + beanName + "' does not correspond to an object in a mutable scope");
        }
        String scopeName = mbd.getScope();
        Scope scope = this.scopes.get(scopeName);
        if (scope == null) {
            throw new IllegalStateException("No Scope SPI registered for scope name '" + scopeName + "'");
        }
        Object bean = scope.remove(beanName);
        if (bean != null) {
            destroyBean(beanName, bean, mbd);
        }
    }


    //---------------------------------------------------------------------
    // Implementation methods
    //---------------------------------------------------------------------

    /**
     * Return the bean name, stripping out the factory dereference prefix if necessary,
     * and resolving aliases to canonical names.
     * @param name the user-specified name
     * @return the transformed bean name
     */
    protected String transformedBeanName(String name) {
        /*
        为什么需要转换 beanName ?
        1. 传入的参数可能是 factory bean
        2. 也有可能是别名
         */
        return canonicalName(BeanFactoryUtils.transformedBeanName(name));
    }

    /**
     * Determine the original bean name, resolving locally defined aliases to canonical names.
     * @param name the user-specified name
     * @return the original bean name
     */
    protected String originalBeanName(String name) {
        String beanName = transformedBeanName(name);
        if (name.startsWith(FACTORY_BEAN_PREFIX)) {
            beanName = FACTORY_BEAN_PREFIX + beanName;
        }
        return beanName;
    }

    /**
     * Initialize the given BeanWrapper with the custom editors registered
     * with this factory. To be called for BeanWrappers that will create
     * and populate bean instances.
     * <p>The default implementation delegates to {@link #registerCustomEditors}.
     * Can be overridden in subclasses.
     * @param bw the BeanWrapper to initialize
     */
    protected void initBeanWrapper(BeanWrapper bw) {
        bw.setConversionService(getConversionService());
        registerCustomEditors(bw);
    }

    /**
     * Initialize the given PropertyEditorRegistry with the custom editors
     * that have been registered with this BeanFactory.
     * <p>To be called for BeanWrappers that will create and populate bean
     * instances, and for SimpleTypeConverter used for constructor argument
     * and factory method type conversion.
     * @param registry the PropertyEditorRegistry to initialize
     */
    protected void registerCustomEditors(PropertyEditorRegistry registry) {
        PropertyEditorRegistrySupport registrySupport =
                (registry instanceof PropertyEditorRegistrySupport ? (PropertyEditorRegistrySupport) registry : null);
        if (registrySupport != null) {
            registrySupport.useConfigValueEditors();
        }
        if (!this.propertyEditorRegistrars.isEmpty()) {
            for (PropertyEditorRegistrar registrar : this.propertyEditorRegistrars) {
                try {
                    registrar.registerCustomEditors(registry);
                }
                catch (BeanCreationException ex) {
                    Throwable rootCause = ex.getMostSpecificCause();
                    if (rootCause instanceof BeanCurrentlyInCreationException) {
                        BeanCreationException bce = (BeanCreationException) rootCause;
                        String bceBeanName = bce.getBeanName();
                        if (bceBeanName != null && isCurrentlyInCreation(bceBeanName)) {
                            if (logger.isDebugEnabled()) {
                                logger.debug("PropertyEditorRegistrar [" + registrar.getClass().getName() +
                                        "] failed because it tried to obtain currently created bean '" +
                                        ex.getBeanName() + "': " + ex.getMessage());
                            }
                            onSuppressedException(ex);
                            continue;
                        }
                    }
                    throw ex;
                }
            }
        }
        if (!this.customEditors.isEmpty()) {
            this.customEditors.forEach((requiredType, editorClass) ->
                    registry.registerCustomEditor(requiredType, BeanUtils.instantiateClass(editorClass)));
        }
    }


    /**
     * Return a merged RootBeanDefinition, traversing the parent bean definition
     * if the specified bean corresponds to a child bean definition.
     * @param beanName the name of the bean to retrieve the merged definition for
     * @return a (potentially merged) RootBeanDefinition for the given bean
     * @throws NoSuchBeanDefinitionException if there is no bean with the given name
     * @throws BeanDefinitionStoreException in case of an invalid bean definition
     */
    protected RootBeanDefinition getMergedLocalBeanDefinition(String beanName) throws BeansException {
        // Quick check on the concurrent map first, with minimal locking.
        RootBeanDefinition mbd = this.mergedBeanDefinitions.get(beanName);
        if (mbd != null) {
            return mbd;
        }
        return getMergedBeanDefinition(beanName, getBeanDefinition(beanName));
    }

    /**
     * Return a RootBeanDefinition for the given top-level bean, by merging with
     * the parent if the given bean's definition is a child bean definition.
     * @param beanName the name of the bean definition
     * @param bd the original bean definition (Root/ChildBeanDefinition)
     * @return a (potentially merged) RootBeanDefinition for the given bean
     * @throws BeanDefinitionStoreException in case of an invalid bean definition
     */
    protected RootBeanDefinition getMergedBeanDefinition(String beanName, BeanDefinition bd)
            throws BeanDefinitionStoreException {

        return getMergedBeanDefinition(beanName, bd, null);
    }

    /**
     * Return a RootBeanDefinition for the given bean, by merging with the
     * parent if the given bean's definition is a child bean definition.
     * @param beanName the name of the bean definition
     * @param bd the original bean definition (Root/ChildBeanDefinition)
     * @param containingBd the containing bean definition in case of inner bean,
     * or {@code null} in case of a top-level bean
     * @return a (potentially merged) RootBeanDefinition for the given bean
     * @throws BeanDefinitionStoreException in case of an invalid bean definition
     */
    protected RootBeanDefinition getMergedBeanDefinition(
            String beanName, BeanDefinition bd, @Nullable BeanDefinition containingBd)
            throws BeanDefinitionStoreException {

        synchronized (this.mergedBeanDefinitions) {
            RootBeanDefinition mbd = null;

            // Check with full lock now in order to enforce the same merged instance.
            if (containingBd == null) {
                mbd = this.mergedBeanDefinitions.get(beanName);
            }

            if (mbd == null) {
                if (bd.getParentName() == null) {
                    // Use copy of given root bean definition.
                    if (bd instanceof RootBeanDefinition) {
                        mbd = ((RootBeanDefinition) bd).cloneBeanDefinition();
                    }
                    else {
                        mbd = new RootBeanDefinition(bd);
                    }
                }
                else {
                    // Child bean definition: needs to be merged with parent.
                    BeanDefinition pbd;
                    try {
                        String parentBeanName = transformedBeanName(bd.getParentName());
                        if (!beanName.equals(parentBeanName)) {
                            pbd = getMergedBeanDefinition(parentBeanName);
                        }
                        else {
                            BeanFactory parent = getParentBeanFactory();
                            if (parent instanceof ConfigurableBeanFactory) {
                                pbd = ((ConfigurableBeanFactory) parent).getMergedBeanDefinition(parentBeanName);
                            }
                            else {
                                throw new NoSuchBeanDefinitionException(parentBeanName,
                                        "Parent name '" + parentBeanName + "' is equal to bean name '" + beanName +
                                        "': cannot be resolved without a ConfigurableBeanFactory parent");
                            }
                        }
                    }
                    catch (NoSuchBeanDefinitionException ex) {
                        throw new BeanDefinitionStoreException(bd.getResourceDescription(), beanName,
                                "Could not resolve parent bean definition '" + bd.getParentName() + "'", ex);
                    }
                    // Deep copy with overridden values.
                    mbd = new RootBeanDefinition(pbd);
                    mbd.overrideFrom(bd);
                }

                // Set default singleton scope, if not configured before.
                if (!StringUtils.hasLength(mbd.getScope())) {
                    mbd.setScope(SCOPE_SINGLETON);
                }

                // A bean contained in a non-singleton bean cannot be a singleton itself.
                // Let's correct this on the fly here, since this might be the result of
                // parent-child merging for the outer bean, in which case the original inner bean
                // definition will not have inherited the merged outer bean's singleton status.
                if (containingBd != null && !containingBd.isSingleton() && mbd.isSingleton()) {
                    mbd.setScope(containingBd.getScope());
                }

                // Cache the merged bean definition for the time being
                // (it might still get re-merged later on in order to pick up metadata changes)
                if (containingBd == null && isCacheBeanMetadata()) {
                    this.mergedBeanDefinitions.put(beanName, mbd);
                }
            }

            return mbd;
        }
    }

    /**
     * Check the given merged bean definition,
     * potentially throwing validation exceptions.
     * @param mbd the merged bean definition to check
     * @param beanName the name of the bean
     * @param args the arguments for bean creation, if any
     * @throws BeanDefinitionStoreException in case of validation failure
     */
    protected void checkMergedBeanDefinition(RootBeanDefinition mbd, String beanName, @Nullable Object[] args)
            throws BeanDefinitionStoreException {

        if (mbd.isAbstract()) {
            throw new BeanIsAbstractException(beanName);
        }
    }

    /**
     * Remove the merged bean definition for the specified bean,
     * recreating it on next access.
     * @param beanName the bean name to clear the merged definition for
     */
    protected void clearMergedBeanDefinition(String beanName) {
        this.mergedBeanDefinitions.remove(beanName);
    }

    /**
     * Clear the merged bean definition cache, removing entries for beans
     * which are not considered eligible for full metadata caching yet.
     * <p>Typically triggered after changes to the original bean definitions,
     * e.g. after applying a {@code BeanFactoryPostProcessor}. Note that metadata
     * for beans which have already been created at this point will be kept around.
     * @since 4.2
     */
    public void clearMetadataCache() {
        this.mergedBeanDefinitions.keySet().removeIf(bean -> !isBeanEligibleForMetadataCaching(bean));
    }

    /**
     * Resolve the bean class for the specified bean definition,
     * resolving a bean class name into a Class reference (if necessary)
     * and storing the resolved Class in the bean definition for further use.
     * @param mbd the merged bean definition to determine the class for
     * @param beanName the name of the bean (for error handling purposes)
     * @param typesToMatch the types to match in case of internal type matching purposes
     * (also signals that the returned {@code Class} will never be exposed to application code)
     * @return the resolved bean class (or {@code null} if none)
     * @throws CannotLoadBeanClassException if we failed to load the class
     */
    @Nullable
    protected Class<?> resolveBeanClass(final RootBeanDefinition mbd, String beanName, final Class<?>... typesToMatch)
            throws CannotLoadBeanClassException {

        try {
            if (mbd.hasBeanClass()) {
                return mbd.getBeanClass();
            }
            if (System.getSecurityManager() != null) {
                return AccessController.doPrivileged((PrivilegedExceptionAction<Class<?>>) () ->
                    doResolveBeanClass(mbd, typesToMatch), getAccessControlContext());
            }
            else {
                return doResolveBeanClass(mbd, typesToMatch);
            }
        }
        catch (PrivilegedActionException pae) {
            ClassNotFoundException ex = (ClassNotFoundException) pae.getException();
            throw new CannotLoadBeanClassException(mbd.getResourceDescription(), beanName, mbd.getBeanClassName(), ex);
        }
        catch (ClassNotFoundException ex) {
            throw new CannotLoadBeanClassException(mbd.getResourceDescription(), beanName, mbd.getBeanClassName(), ex);
        }
        catch (LinkageError err) {
            throw new CannotLoadBeanClassException(mbd.getResourceDescription(), beanName, mbd.getBeanClassName(), err);
        }
    }

    @Nullable
    private Class<?> doResolveBeanClass(RootBeanDefinition mbd, Class<?>... typesToMatch)
            throws ClassNotFoundException {

        ClassLoader beanClassLoader = getBeanClassLoader();
        ClassLoader dynamicLoader = beanClassLoader;
        boolean freshResolve = false;

        if (!ObjectUtils.isEmpty(typesToMatch)) {
            // When just doing type checks (i.e. not creating an actual instance yet),
            // use the specified temporary class loader (e.g. in a weaving scenario).
            ClassLoader tempClassLoader = getTempClassLoader();
            if (tempClassLoader != null) {
                dynamicLoader = tempClassLoader;
                freshResolve = true;
                if (tempClassLoader instanceof DecoratingClassLoader) {
                    DecoratingClassLoader dcl = (DecoratingClassLoader) tempClassLoader;
                    for (Class<?> typeToMatch : typesToMatch) {
                        dcl.excludeClass(typeToMatch.getName());
                    }
                }
            }
        }

        String className = mbd.getBeanClassName();
        if (className != null) {
            Object evaluated = evaluateBeanDefinitionString(className, mbd);
            if (!className.equals(evaluated)) {
                // A dynamically resolved expression, supported as of 4.2...
                if (evaluated instanceof Class) {
                    return (Class<?>) evaluated;
                }
                else if (evaluated instanceof String) {
                    className = (String) evaluated;
                    freshResolve = true;
                }
                else {
                    throw new IllegalStateException("Invalid class name expression result: " + evaluated);
                }
            }
            if (freshResolve) {
                // When resolving against a temporary class loader, exit early in order
                // to avoid storing the resolved Class in the bean definition.
                if (dynamicLoader != null) {
                    try {
                        return dynamicLoader.loadClass(className);
                    }
                    catch (ClassNotFoundException ex) {
                        if (logger.isTraceEnabled()) {
                            logger.trace("Could not load class [" + className + "] from " + dynamicLoader + ": " + ex);
                        }
                    }
                }
                return ClassUtils.forName(className, dynamicLoader);
            }
        }

        // Resolve regularly, caching the result in the BeanDefinition...
        return mbd.resolveBeanClass(beanClassLoader);
    }

    /**
     * Evaluate the given String as contained in a bean definition,
     * potentially resolving it as an expression.
     * @param value the value to check
     * @param beanDefinition the bean definition that the value comes from
     * @return the resolved value
     * @see #setBeanExpressionResolver
     */
    @Nullable
    protected Object evaluateBeanDefinitionString(@Nullable String value, @Nullable BeanDefinition beanDefinition) {
        if (this.beanExpressionResolver == null) {
            return value;
        }

        Scope scope = null;
        if (beanDefinition != null) {
            String scopeName = beanDefinition.getScope();
            if (scopeName != null) {
                scope = getRegisteredScope(scopeName);
            }
        }
        return this.beanExpressionResolver.evaluate(value, new BeanExpressionContext(this, scope));
    }


    /**
     * Predict the eventual bean type (of the processed bean instance) for the
     * specified bean. Called by {@link #getType} and {@link #isTypeMatch}.
     * Does not need to handle FactoryBeans specifically, since it is only
     * supposed to operate on the raw bean type.
     * <p>This implementation is simplistic in that it is not able to
     * handle factory methods and InstantiationAwareBeanPostProcessors.
     * It only predicts the bean type correctly for a standard bean.
     * To be overridden in subclasses, applying more sophisticated type detection.
     * @param beanName the name of the bean
     * @param mbd the merged bean definition to determine the type for
     * @param typesToMatch the types to match in case of internal type matching purposes
     * (also signals that the returned {@code Class} will never be exposed to application code)
     * @return the type of the bean, or {@code null} if not predictable
     */
    @Nullable
    protected Class<?> predictBeanType(String beanName, RootBeanDefinition mbd, Class<?>... typesToMatch) {
        Class<?> targetType = mbd.getTargetType();
        if (targetType != null) {
            return targetType;
        }
        if (mbd.getFactoryMethodName() != null) {
            return null;
        }
        return resolveBeanClass(mbd, beanName, typesToMatch);
    }

    /**
     * Check whether the given bean is defined as a {@link FactoryBean}.
     * @param beanName the name of the bean
     * @param mbd the corresponding bean definition
     */
    protected boolean isFactoryBean(String beanName, RootBeanDefinition mbd) {
        Class<?> beanType = predictBeanType(beanName, mbd, FactoryBean.class);
        return (beanType != null && FactoryBean.class.isAssignableFrom(beanType));
    }

    /**
     * Determine the bean type for the given FactoryBean definition, as far as possible.
     * Only called if there is no singleton instance registered for the target bean already.
     * <p>The default implementation creates the FactoryBean via {@code getBean}
     * to call its {@code getObjectType} method. Subclasses are encouraged to optimize
     * this, typically by just instantiating the FactoryBean but not populating it yet,
     * trying whether its {@code getObjectType} method already returns a type.
     * If no type found, a full FactoryBean creation as performed by this implementation
     * should be used as fallback.
     * @param beanName the name of the bean
     * @param mbd the merged bean definition for the bean
     * @return the type for the bean if determinable, or {@code null} otherwise
     * @see org.springframework.beans.factory.FactoryBean#getObjectType()
     * @see #getBean(String)
     */
    @Nullable
    protected Class<?> getTypeForFactoryBean(String beanName, RootBeanDefinition mbd) {
        if (!mbd.isSingleton()) {
            return null;
        }
        try {
            FactoryBean<?> factoryBean = doGetBean(FACTORY_BEAN_PREFIX + beanName, FactoryBean.class, null, true);
            return getTypeForFactoryBean(factoryBean);
        }
        catch (BeanCreationException ex) {
            if (ex.contains(BeanCurrentlyInCreationException.class)) {
                if (logger.isTraceEnabled()) {
                    logger.trace("Bean currently in creation on FactoryBean type check: " + ex);
                }
            }
            else if (mbd.isLazyInit()) {
                if (logger.isTraceEnabled()) {
                    logger.trace("Bean creation exception on lazy FactoryBean type check: " + ex);
                }
            }
            else {
                if (logger.isDebugEnabled()) {
                    logger.debug("Bean creation exception on non-lazy FactoryBean type check: " + ex);
                }
            }
            onSuppressedException(ex);
            return null;
        }
    }

    /**
     * Mark the specified bean as already created (or about to be created).
     * <p>This allows the bean factory to optimize its caching for repeated
     * creation of the specified bean.
     * @param beanName the name of the bean
     */
    protected void markBeanAsCreated(String beanName) {
        if (!this.alreadyCreated.contains(beanName)) {
            synchronized (this.mergedBeanDefinitions) {
                if (!this.alreadyCreated.contains(beanName)) {
                    // Let the bean definition get re-merged now that we're actually creating
                    // the bean... just in case some of its metadata changed in the meantime.
                    clearMergedBeanDefinition(beanName);
                    this.alreadyCreated.add(beanName);
                }
            }
        }
    }

    /**
     * Perform appropriate cleanup of cached metadata after bean creation failed.
     * @param beanName the name of the bean
     */
    protected void cleanupAfterBeanCreationFailure(String beanName) {
        synchronized (this.mergedBeanDefinitions) {
            this.alreadyCreated.remove(beanName);
        }
    }

    /**
     * Determine whether the specified bean is eligible for having
     * its bean definition metadata cached.
     * @param beanName the name of the bean
     * @return {@code true} if the bean's metadata may be cached
     * at this point already
     */
    protected boolean isBeanEligibleForMetadataCaching(String beanName) {
        return this.alreadyCreated.contains(beanName);
    }

    /**
     * Remove the singleton instance (if any) for the given bean name,
     * but only if it hasn't been used for other purposes than type checking.
     * @param beanName the name of the bean
     * @return {@code true} if actually removed, {@code false} otherwise
     */
    protected boolean removeSingletonIfCreatedForTypeCheckOnly(String beanName) {
        if (!this.alreadyCreated.contains(beanName)) {
            removeSingleton(beanName);
            return true;
        }
        else {
            return false;
        }
    }

    /**
     * Check whether this factory's bean creation phase already started,
     * i.e. whether any bean has been marked as created in the meantime.
     * @since 4.2.2
     * @see #markBeanAsCreated
     */
    protected boolean hasBeanCreationStarted() {
        return !this.alreadyCreated.isEmpty();
    }

    /**
     * Get the object for the given bean instance, either the bean
     * instance itself or its created object in case of a FactoryBean.
     * @param beanInstance the shared bean instance
     * @param name name that may include factory dereference prefix
     * @param beanName the canonical bean name
     * @param mbd the merged bean definition
     * @return the object to expose for the bean
     */
    protected Object getObjectForBeanInstance(
            Object beanInstance, String name, String beanName, @Nullable RootBeanDefinition mbd) {

        // Don't let calling code try to dereference the factory if the bean isn't a factory.
        if (BeanFactoryUtils.isFactoryDereference(name)) {
            //指定的 name 是否以 & 为前缀
            if (beanInstance instanceof NullBean) {
                return beanInstance;
            }
            if (!(beanInstance instanceof FactoryBean)) {
                throw new BeanIsNotAFactoryException(beanName, beanInstance.getClass());
            }
        }

        // Now we have the bean instance, which may be a normal bean or a FactoryBean.
        // If it's a FactoryBean, we use it to create a bean instance, unless the
        // caller actually wants a reference to the factory.
        if (!(beanInstance instanceof FactoryBean) || BeanFactoryUtils.isFactoryDereference(name)) {
            /*
            现在我们有了个 bean 的实例,这个实例可能会是正常的 bean 或者是 FactroyBean
            如果是FactroyBean 我们使用它创建实例,但是如果用户想要直接获取工厂实例而不是工厂的
            getObject 方法对应的实例那么传入的 name 应该加入前缀 &
             */
            return beanInstance;
        }

        //加载 FactroyBean , 调用其 getObject 方法
        Object object = null;
        if (mbd == null) {
            //尝试从缓存中加载 Bean
            object = getCachedObjectForFactoryBean(beanName);
        }
        if (object == null) {
            //到这里已经明确知道 bean instance 一定是 FactoryBean 类型.
            // Return bean instance from factory.
            FactoryBean<?> factory = (FactoryBean<?>) beanInstance;
            // Caches object obtained from FactoryBean if it is a singleton.
            if (mbd == null && containsBeanDefinition(beanName)) {
                /*
                将存储 xml 配置文件的 GenericBeanDefinition 转换为 RootBeanDefinition,
                如果指定 BeanName 是子 Bean 的话同时会合并父类的相关属性
                 */
                mbd = getMergedLocalBeanDefinition(beanName);
            }
            //时候用户定义的而不是应用程序本身定义的
            boolean synthetic = (mbd != null && mbd.isSynthetic());
            object = getObjectFromFactoryBean(factory, beanName, !synthetic);
        }
        return object;
    }

    /**
     * Determine whether the given bean name is already in use within this factory,
     * i.e. whether there is a local bean or alias registered under this name or
     * an inner bean created with this name.
     * @param beanName the name to check
     */
    public boolean isBeanNameInUse(String beanName) {
        return isAlias(beanName) || containsLocalBean(beanName) || hasDependentBean(beanName);
    }

    /**
     * Determine whether the given bean requires destruction on shutdown.
     * <p>The default implementation checks the DisposableBean interface as well as
     * a specified destroy method and registered DestructionAwareBeanPostProcessors.
     * @param bean the bean instance to check
     * @param mbd the corresponding bean definition
     * @see org.springframework.beans.factory.DisposableBean
     * @see AbstractBeanDefinition#getDestroyMethodName()
     * @see org.springframework.beans.factory.config.DestructionAwareBeanPostProcessor
     */
    protected boolean requiresDestruction(Object bean, RootBeanDefinition mbd) {
        return (bean.getClass() != NullBean.class &&
                (DisposableBeanAdapter.hasDestroyMethod(bean, mbd) || (hasDestructionAwareBeanPostProcessors() &&
                        DisposableBeanAdapter.hasApplicableProcessors(bean, getBeanPostProcessors()))));
    }

    /**
     * Add the given bean to the list of disposable beans in this factory,
     * registering its DisposableBean interface and/or the given destroy method
     * to be called on factory shutdown (if applicable). Only applies to singletons.
     * @param beanName the name of the bean
     * @param bean the bean instance
     * @param mbd the bean definition for the bean
     * @see RootBeanDefinition#isSingleton
     * @see RootBeanDefinition#getDependsOn
     * @see #registerDisposableBean
     * @see #registerDependentBean
     */
    protected void registerDisposableBeanIfNecessary(String beanName, Object bean, RootBeanDefinition mbd) {
        AccessControlContext acc = (System.getSecurityManager() != null ? getAccessControlContext() : null);
        if (!mbd.isPrototype() && requiresDestruction(bean, mbd)) {
            if (mbd.isSingleton()) {
                // Register a DisposableBean implementation that performs all destruction
                // work for the given bean: DestructionAwareBeanPostProcessors,
                // DisposableBean interface, custom destroy method.
                registerDisposableBean(beanName,
                        new DisposableBeanAdapter(bean, beanName, mbd, getBeanPostProcessors(), acc));
            }
            else {
                // A bean with a custom scope...
                Scope scope = this.scopes.get(mbd.getScope());
                if (scope == null) {
                    throw new IllegalStateException("No Scope registered for scope name '" + mbd.getScope() + "'");
                }
                scope.registerDestructionCallback(beanName,
                        new DisposableBeanAdapter(bean, beanName, mbd, getBeanPostProcessors(), acc));
            }
        }
    }


    //---------------------------------------------------------------------
    // Abstract methods to be implemented by subclasses
    //---------------------------------------------------------------------

    /**
     * Check if this bean factory contains a bean definition with the given name.
     * Does not consider any hierarchy this factory may participate in.
     * Invoked by {@code containsBean} when no cached singleton instance is found.
     * <p>Depending on the nature of the concrete bean factory implementation,
     * this operation might be expensive (for example, because of directory lookups
     * in external registries). However, for listable bean factories, this usually
     * just amounts to a local hash lookup: The operation is therefore part of the
     * public interface there. The same implementation can serve for both this
     * template method and the public interface method in that case.
     * @param beanName the name of the bean to look for
     * @return if this bean factory contains a bean definition with the given name
     * @see #containsBean
     * @see org.springframework.beans.factory.ListableBeanFactory#containsBeanDefinition
     */
    protected abstract boolean containsBeanDefinition(String beanName);

    /**
     * Return the bean definition for the given bean name.
     * Subclasses should normally implement caching, as this method is invoked
     * by this class every time bean definition metadata is needed.
     * <p>Depending on the nature of the concrete bean factory implementation,
     * this operation might be expensive (for example, because of directory lookups
     * in external registries). However, for listable bean factories, this usually
     * just amounts to a local hash lookup: The operation is therefore part of the
     * public interface there. The same implementation can serve for both this
     * template method and the public interface method in that case.
     * @param beanName the name of the bean to find a definition for
     * @return the BeanDefinition for this prototype name (never {@code null})
     * @throws org.springframework.beans.factory.NoSuchBeanDefinitionException
     * if the bean definition cannot be resolved
     * @throws BeansException in case of errors
     * @see RootBeanDefinition
     * @see ChildBeanDefinition
     * @see org.springframework.beans.factory.config.ConfigurableListableBeanFactory#getBeanDefinition
     */
    protected abstract BeanDefinition getBeanDefinition(String beanName) throws BeansException;

    /**
     * Create a bean instance for the given merged bean definition (and arguments).
     * The bean definition will already have been merged with the parent definition
     * in case of a child definition.
     * <p>All bean retrieval methods delegate to this method for actual bean creation.
     * @param beanName the name of the bean
     * @param mbd the merged bean definition for the bean
     * @param args explicit arguments to use for constructor or factory method invocation
     * @return a new instance of the bean
     * @throws BeanCreationException if the bean could not be created
     */
    protected abstract Object createBean(String beanName, RootBeanDefinition mbd, @Nullable Object[] args)
            throws BeanCreationException;
=======
	/** Resolution strategy for expressions in bean definition values. */
	@Nullable
	private BeanExpressionResolver beanExpressionResolver;

	/** Spring ConversionService to use instead of PropertyEditors. */
	@Nullable
	private ConversionService conversionService;

	/** Custom PropertyEditorRegistrars to apply to the beans of this factory. */
	private final Set<PropertyEditorRegistrar> propertyEditorRegistrars = new LinkedHashSet<>(4);

	/** Custom PropertyEditors to apply to the beans of this factory. */
	private final Map<Class<?>, Class<? extends PropertyEditor>> customEditors = new HashMap<>(4);

	/** A custom TypeConverter to use, overriding the default PropertyEditor mechanism. */
	@Nullable
	private TypeConverter typeConverter;

	/** String resolvers to apply e.g. to annotation attribute values. */
	private final List<StringValueResolver> embeddedValueResolvers = new CopyOnWriteArrayList<>();

	/** BeanPostProcessors to apply in createBean. */
	private final List<BeanPostProcessor> beanPostProcessors = new CopyOnWriteArrayList<>();

	/** Indicates whether any InstantiationAwareBeanPostProcessors have been registered. */
	private volatile boolean hasInstantiationAwareBeanPostProcessors;

	/** Indicates whether any DestructionAwareBeanPostProcessors have been registered. */
	private volatile boolean hasDestructionAwareBeanPostProcessors;

	/** Map from scope identifier String to corresponding Scope. */
	private final Map<String, Scope> scopes = new LinkedHashMap<>(8);

	/** Security context used when running with a SecurityManager. */
	@Nullable
	private SecurityContextProvider securityContextProvider;

	/** Map from bean name to merged RootBeanDefinition. */
	private final Map<String, RootBeanDefinition> mergedBeanDefinitions = new ConcurrentHashMap<>(256);

	/** Names of beans that have already been created at least once. */
	private final Set<String> alreadyCreated = Collections.newSetFromMap(new ConcurrentHashMap<>(256));

	/** Names of beans that are currently in creation. */
	private final ThreadLocal<Object> prototypesCurrentlyInCreation =
			new NamedThreadLocal<>("Prototype beans currently in creation");


	/**
	 * Create a new AbstractBeanFactory.
	 */
	public AbstractBeanFactory() {
	}

	/**
	 * Create a new AbstractBeanFactory with the given parent.
	 * @param parentBeanFactory parent bean factory, or {@code null} if none
	 * @see #getBean
	 */
	public AbstractBeanFactory(@Nullable BeanFactory parentBeanFactory) {
		this.parentBeanFactory = parentBeanFactory;
	}


	//---------------------------------------------------------------------
	// Implementation of BeanFactory interface
	//---------------------------------------------------------------------

	@Override
	public Object getBean(String name) throws BeansException {
		return doGetBean(name, null, null, false);
	}

	@Override
	public <T> T getBean(String name, Class<T> requiredType) throws BeansException {
		return doGetBean(name, requiredType, null, false);
	}

	@Override
	public Object getBean(String name, Object... args) throws BeansException {
		return doGetBean(name, null, args, false);
	}

	/**
	 * Return an instance, which may be shared or independent, of the specified bean.
	 * @param name the name of the bean to retrieve
	 * @param requiredType the required type of the bean to retrieve
	 * @param args arguments to use when creating a bean instance using explicit arguments
	 * (only applied when creating a new instance as opposed to retrieving an existing one)
	 * @return an instance of the bean
	 * @throws BeansException if the bean could not be created
	 */
	public <T> T getBean(String name, @Nullable Class<T> requiredType, @Nullable Object... args)
			throws BeansException {

		return doGetBean(name, requiredType, args, false);
	}

	/**
	 * Return an instance, which may be shared or independent, of the specified bean.
	 * @param name the name of the bean to retrieve
	 * @param requiredType the required type of the bean to retrieve
	 * @param args arguments to use when creating a bean instance using explicit arguments
	 * (only applied when creating a new instance as opposed to retrieving an existing one)
	 * @param typeCheckOnly whether the instance is obtained for a type check,
	 * not for actual use
	 * @return an instance of the bean
	 * @throws BeansException if the bean could not be created
	 */
	@SuppressWarnings("unchecked")
	protected <T> T doGetBean(final String name, @Nullable final Class<T> requiredType,
			@Nullable final Object[] args, boolean typeCheckOnly) throws BeansException {

		final String beanName = transformedBeanName(name);
		Object bean;

		// Eagerly check singleton cache for manually registered singletons.
		Object sharedInstance = getSingleton(beanName);
		if (sharedInstance != null && args == null) {
			if (logger.isTraceEnabled()) {
				if (isSingletonCurrentlyInCreation(beanName)) {
					logger.trace("Returning eagerly cached instance of singleton bean '" + beanName +
							"' that is not fully initialized yet - a consequence of a circular reference");
				}
				else {
					logger.trace("Returning cached instance of singleton bean '" + beanName + "'");
				}
			}
			bean = getObjectForBeanInstance(sharedInstance, name, beanName, null);
		}

		else {
			// Fail if we're already creating this bean instance:
			// We're assumably within a circular reference.
			if (isPrototypeCurrentlyInCreation(beanName)) {
				throw new BeanCurrentlyInCreationException(beanName);
			}

			// Check if bean definition exists in this factory.
			BeanFactory parentBeanFactory = getParentBeanFactory();
			if (parentBeanFactory != null && !containsBeanDefinition(beanName)) {
				// Not found -> check parent.
				String nameToLookup = originalBeanName(name);
				if (parentBeanFactory instanceof AbstractBeanFactory) {
					return ((AbstractBeanFactory) parentBeanFactory).doGetBean(
							nameToLookup, requiredType, args, typeCheckOnly);
				}
				else if (args != null) {
					// Delegation to parent with explicit args.
					return (T) parentBeanFactory.getBean(nameToLookup, args);
				}
				else if (requiredType != null) {
					// No args -> delegate to standard getBean method.
					return parentBeanFactory.getBean(nameToLookup, requiredType);
				}
				else {
					return (T) parentBeanFactory.getBean(nameToLookup);
				}
			}

			if (!typeCheckOnly) {
				markBeanAsCreated(beanName);
			}

			try {
				final RootBeanDefinition mbd = getMergedLocalBeanDefinition(beanName);
				checkMergedBeanDefinition(mbd, beanName, args);

				// Guarantee initialization of beans that the current bean depends on.
				String[] dependsOn = mbd.getDependsOn();
				if (dependsOn != null) {
					for (String dep : dependsOn) {
						if (isDependent(beanName, dep)) {
							throw new BeanCreationException(mbd.getResourceDescription(), beanName,
									"Circular depends-on relationship between '" + beanName + "' and '" + dep + "'");
						}
						registerDependentBean(dep, beanName);
						try {
							getBean(dep);
						}
						catch (NoSuchBeanDefinitionException ex) {
							throw new BeanCreationException(mbd.getResourceDescription(), beanName,
									"'" + beanName + "' depends on missing bean '" + dep + "'", ex);
						}
					}
				}

				// Create bean instance.
				if (mbd.isSingleton()) {
					sharedInstance = getSingleton(beanName, () -> {
						try {
							return createBean(beanName, mbd, args);
						}
						catch (BeansException ex) {
							// Explicitly remove instance from singleton cache: It might have been put there
							// eagerly by the creation process, to allow for circular reference resolution.
							// Also remove any beans that received a temporary reference to the bean.
							destroySingleton(beanName);
							throw ex;
						}
					});
					bean = getObjectForBeanInstance(sharedInstance, name, beanName, mbd);
				}

				else if (mbd.isPrototype()) {
					// It's a prototype -> create a new instance.
					Object prototypeInstance = null;
					try {
						beforePrototypeCreation(beanName);
						prototypeInstance = createBean(beanName, mbd, args);
					}
					finally {
						afterPrototypeCreation(beanName);
					}
					bean = getObjectForBeanInstance(prototypeInstance, name, beanName, mbd);
				}

				else {
					String scopeName = mbd.getScope();
					final Scope scope = this.scopes.get(scopeName);
					if (scope == null) {
						throw new IllegalStateException("No Scope registered for scope name '" + scopeName + "'");
					}
					try {
						Object scopedInstance = scope.get(beanName, () -> {
							beforePrototypeCreation(beanName);
							try {
								return createBean(beanName, mbd, args);
							}
							finally {
								afterPrototypeCreation(beanName);
							}
						});
						bean = getObjectForBeanInstance(scopedInstance, name, beanName, mbd);
					}
					catch (IllegalStateException ex) {
						throw new BeanCreationException(beanName,
								"Scope '" + scopeName + "' is not active for the current thread; consider " +
								"defining a scoped proxy for this bean if you intend to refer to it from a singleton",
								ex);
					}
				}
			}
			catch (BeansException ex) {
				cleanupAfterBeanCreationFailure(beanName);
				throw ex;
			}
		}

		// Check if required type matches the type of the actual bean instance.
		if (requiredType != null && !requiredType.isInstance(bean)) {
			try {
				T convertedBean = getTypeConverter().convertIfNecessary(bean, requiredType);
				if (convertedBean == null) {
					throw new BeanNotOfRequiredTypeException(name, requiredType, bean.getClass());
				}
				return convertedBean;
			}
			catch (TypeMismatchException ex) {
				if (logger.isTraceEnabled()) {
					logger.trace("Failed to convert bean '" + name + "' to required type '" +
							ClassUtils.getQualifiedName(requiredType) + "'", ex);
				}
				throw new BeanNotOfRequiredTypeException(name, requiredType, bean.getClass());
			}
		}
		return (T) bean;
	}

	@Override
	public boolean containsBean(String name) {
		String beanName = transformedBeanName(name);
		if (containsSingleton(beanName) || containsBeanDefinition(beanName)) {
			return (!BeanFactoryUtils.isFactoryDereference(name) || isFactoryBean(name));
		}
		// Not found -> check parent.
		BeanFactory parentBeanFactory = getParentBeanFactory();
		return (parentBeanFactory != null && parentBeanFactory.containsBean(originalBeanName(name)));
	}

	@Override
	public boolean isSingleton(String name) throws NoSuchBeanDefinitionException {
		String beanName = transformedBeanName(name);

		Object beanInstance = getSingleton(beanName, false);
		if (beanInstance != null) {
			if (beanInstance instanceof FactoryBean) {
				return (BeanFactoryUtils.isFactoryDereference(name) || ((FactoryBean<?>) beanInstance).isSingleton());
			}
			else {
				return !BeanFactoryUtils.isFactoryDereference(name);
			}
		}

		// No singleton instance found -> check bean definition.
		BeanFactory parentBeanFactory = getParentBeanFactory();
		if (parentBeanFactory != null && !containsBeanDefinition(beanName)) {
			// No bean definition found in this factory -> delegate to parent.
			return parentBeanFactory.isSingleton(originalBeanName(name));
		}

		RootBeanDefinition mbd = getMergedLocalBeanDefinition(beanName);

		// In case of FactoryBean, return singleton status of created object if not a dereference.
		if (mbd.isSingleton()) {
			if (isFactoryBean(beanName, mbd)) {
				if (BeanFactoryUtils.isFactoryDereference(name)) {
					return true;
				}
				FactoryBean<?> factoryBean = (FactoryBean<?>) getBean(FACTORY_BEAN_PREFIX + beanName);
				return factoryBean.isSingleton();
			}
			else {
				return !BeanFactoryUtils.isFactoryDereference(name);
			}
		}
		else {
			return false;
		}
	}

	@Override
	public boolean isPrototype(String name) throws NoSuchBeanDefinitionException {
		String beanName = transformedBeanName(name);

		BeanFactory parentBeanFactory = getParentBeanFactory();
		if (parentBeanFactory != null && !containsBeanDefinition(beanName)) {
			// No bean definition found in this factory -> delegate to parent.
			return parentBeanFactory.isPrototype(originalBeanName(name));
		}

		RootBeanDefinition mbd = getMergedLocalBeanDefinition(beanName);
		if (mbd.isPrototype()) {
			// In case of FactoryBean, return singleton status of created object if not a dereference.
			return (!BeanFactoryUtils.isFactoryDereference(name) || isFactoryBean(beanName, mbd));
		}

		// Singleton or scoped - not a prototype.
		// However, FactoryBean may still produce a prototype object...
		if (BeanFactoryUtils.isFactoryDereference(name)) {
			return false;
		}
		if (isFactoryBean(beanName, mbd)) {
			final FactoryBean<?> fb = (FactoryBean<?>) getBean(FACTORY_BEAN_PREFIX + beanName);
			if (System.getSecurityManager() != null) {
				return AccessController.doPrivileged((PrivilegedAction<Boolean>) () ->
						((fb instanceof SmartFactoryBean && ((SmartFactoryBean<?>) fb).isPrototype()) || !fb.isSingleton()),
						getAccessControlContext());
			}
			else {
				return ((fb instanceof SmartFactoryBean && ((SmartFactoryBean<?>) fb).isPrototype()) ||
						!fb.isSingleton());
			}
		}
		else {
			return false;
		}
	}

	@Override
	public boolean isTypeMatch(String name, ResolvableType typeToMatch) throws NoSuchBeanDefinitionException {
		String beanName = transformedBeanName(name);

		// Check manually registered singletons.
		Object beanInstance = getSingleton(beanName, false);
		if (beanInstance != null && beanInstance.getClass() != NullBean.class) {
			if (beanInstance instanceof FactoryBean) {
				if (!BeanFactoryUtils.isFactoryDereference(name)) {
					Class<?> type = getTypeForFactoryBean((FactoryBean<?>) beanInstance);
					return (type != null && typeToMatch.isAssignableFrom(type));
				}
				else {
					return typeToMatch.isInstance(beanInstance);
				}
			}
			else if (!BeanFactoryUtils.isFactoryDereference(name)) {
				if (typeToMatch.isInstance(beanInstance)) {
					// Direct match for exposed instance?
					return true;
				}
				else if (typeToMatch.hasGenerics() && containsBeanDefinition(beanName)) {
					// Generics potentially only match on the target class, not on the proxy...
					RootBeanDefinition mbd = getMergedLocalBeanDefinition(beanName);
					Class<?> targetType = mbd.getTargetType();
					if (targetType != null && targetType != ClassUtils.getUserClass(beanInstance)) {
						// Check raw class match as well, making sure it's exposed on the proxy.
						Class<?> classToMatch = typeToMatch.resolve();
						if (classToMatch != null && !classToMatch.isInstance(beanInstance)) {
							return false;
						}
						if (typeToMatch.isAssignableFrom(targetType)) {
							return true;
						}
					}
					ResolvableType resolvableType = mbd.targetType;
					if (resolvableType == null) {
						resolvableType = mbd.factoryMethodReturnType;
					}
					return (resolvableType != null && typeToMatch.isAssignableFrom(resolvableType));
				}
			}
			return false;
		}
		else if (containsSingleton(beanName) && !containsBeanDefinition(beanName)) {
			// null instance registered
			return false;
		}

		// No singleton instance found -> check bean definition.
		BeanFactory parentBeanFactory = getParentBeanFactory();
		if (parentBeanFactory != null && !containsBeanDefinition(beanName)) {
			// No bean definition found in this factory -> delegate to parent.
			return parentBeanFactory.isTypeMatch(originalBeanName(name), typeToMatch);
		}

		// Retrieve corresponding bean definition.
		RootBeanDefinition mbd = getMergedLocalBeanDefinition(beanName);

		Class<?> classToMatch = typeToMatch.resolve();
		if (classToMatch == null) {
			classToMatch = FactoryBean.class;
		}
		Class<?>[] typesToMatch = (FactoryBean.class == classToMatch ?
				new Class<?>[] {classToMatch} : new Class<?>[] {FactoryBean.class, classToMatch});

		// Check decorated bean definition, if any: We assume it'll be easier
		// to determine the decorated bean's type than the proxy's type.
		BeanDefinitionHolder dbd = mbd.getDecoratedDefinition();
		if (dbd != null && !BeanFactoryUtils.isFactoryDereference(name)) {
			RootBeanDefinition tbd = getMergedBeanDefinition(dbd.getBeanName(), dbd.getBeanDefinition(), mbd);
			Class<?> targetClass = predictBeanType(dbd.getBeanName(), tbd, typesToMatch);
			if (targetClass != null && !FactoryBean.class.isAssignableFrom(targetClass)) {
				return typeToMatch.isAssignableFrom(targetClass);
			}
		}

		Class<?> beanType = predictBeanType(beanName, mbd, typesToMatch);
		if (beanType == null) {
			return false;
		}

		// Check bean class whether we're dealing with a FactoryBean.
		if (FactoryBean.class.isAssignableFrom(beanType)) {
			if (!BeanFactoryUtils.isFactoryDereference(name) && beanInstance == null) {
				// If it's a FactoryBean, we want to look at what it creates, not the factory class.
				beanType = getTypeForFactoryBean(beanName, mbd);
				if (beanType == null) {
					return false;
				}
			}
		}
		else if (BeanFactoryUtils.isFactoryDereference(name)) {
			// Special case: A SmartInstantiationAwareBeanPostProcessor returned a non-FactoryBean
			// type but we nevertheless are being asked to dereference a FactoryBean...
			// Let's check the original bean class and proceed with it if it is a FactoryBean.
			beanType = predictBeanType(beanName, mbd, FactoryBean.class);
			if (beanType == null || !FactoryBean.class.isAssignableFrom(beanType)) {
				return false;
			}
		}

		ResolvableType resolvableType = mbd.targetType;
		if (resolvableType == null) {
			resolvableType = mbd.factoryMethodReturnType;
		}
		if (resolvableType != null && resolvableType.resolve() == beanType) {
			return typeToMatch.isAssignableFrom(resolvableType);
		}
		return typeToMatch.isAssignableFrom(beanType);
	}

	@Override
	public boolean isTypeMatch(String name, Class<?> typeToMatch) throws NoSuchBeanDefinitionException {
		return isTypeMatch(name, ResolvableType.forRawClass(typeToMatch));
	}

	@Override
	@Nullable
	public Class<?> getType(String name) throws NoSuchBeanDefinitionException {
		String beanName = transformedBeanName(name);

		// Check manually registered singletons.
		Object beanInstance = getSingleton(beanName, false);
		if (beanInstance != null && beanInstance.getClass() != NullBean.class) {
			if (beanInstance instanceof FactoryBean && !BeanFactoryUtils.isFactoryDereference(name)) {
				return getTypeForFactoryBean((FactoryBean<?>) beanInstance);
			}
			else {
				return beanInstance.getClass();
			}
		}

		// No singleton instance found -> check bean definition.
		BeanFactory parentBeanFactory = getParentBeanFactory();
		if (parentBeanFactory != null && !containsBeanDefinition(beanName)) {
			// No bean definition found in this factory -> delegate to parent.
			return parentBeanFactory.getType(originalBeanName(name));
		}

		RootBeanDefinition mbd = getMergedLocalBeanDefinition(beanName);

		// Check decorated bean definition, if any: We assume it'll be easier
		// to determine the decorated bean's type than the proxy's type.
		BeanDefinitionHolder dbd = mbd.getDecoratedDefinition();
		if (dbd != null && !BeanFactoryUtils.isFactoryDereference(name)) {
			RootBeanDefinition tbd = getMergedBeanDefinition(dbd.getBeanName(), dbd.getBeanDefinition(), mbd);
			Class<?> targetClass = predictBeanType(dbd.getBeanName(), tbd);
			if (targetClass != null && !FactoryBean.class.isAssignableFrom(targetClass)) {
				return targetClass;
			}
		}

		Class<?> beanClass = predictBeanType(beanName, mbd);

		// Check bean class whether we're dealing with a FactoryBean.
		if (beanClass != null && FactoryBean.class.isAssignableFrom(beanClass)) {
			if (!BeanFactoryUtils.isFactoryDereference(name)) {
				// If it's a FactoryBean, we want to look at what it creates, not at the factory class.
				return getTypeForFactoryBean(beanName, mbd);
			}
			else {
				return beanClass;
			}
		}
		else {
			return (!BeanFactoryUtils.isFactoryDereference(name) ? beanClass : null);
		}
	}

	@Override
	public String[] getAliases(String name) {
		String beanName = transformedBeanName(name);
		List<String> aliases = new ArrayList<>();
		boolean factoryPrefix = name.startsWith(FACTORY_BEAN_PREFIX);
		String fullBeanName = beanName;
		if (factoryPrefix) {
			fullBeanName = FACTORY_BEAN_PREFIX + beanName;
		}
		if (!fullBeanName.equals(name)) {
			aliases.add(fullBeanName);
		}
		String[] retrievedAliases = super.getAliases(beanName);
		for (String retrievedAlias : retrievedAliases) {
			String alias = (factoryPrefix ? FACTORY_BEAN_PREFIX : "") + retrievedAlias;
			if (!alias.equals(name)) {
				aliases.add(alias);
			}
		}
		if (!containsSingleton(beanName) && !containsBeanDefinition(beanName)) {
			BeanFactory parentBeanFactory = getParentBeanFactory();
			if (parentBeanFactory != null) {
				aliases.addAll(Arrays.asList(parentBeanFactory.getAliases(fullBeanName)));
			}
		}
		return StringUtils.toStringArray(aliases);
	}


	//---------------------------------------------------------------------
	// Implementation of HierarchicalBeanFactory interface
	//---------------------------------------------------------------------

	@Override
	@Nullable
	public BeanFactory getParentBeanFactory() {
		return this.parentBeanFactory;
	}

	@Override
	public boolean containsLocalBean(String name) {
		String beanName = transformedBeanName(name);
		return ((containsSingleton(beanName) || containsBeanDefinition(beanName)) &&
				(!BeanFactoryUtils.isFactoryDereference(name) || isFactoryBean(beanName)));
	}


	//---------------------------------------------------------------------
	// Implementation of ConfigurableBeanFactory interface
	//---------------------------------------------------------------------

	@Override
	public void setParentBeanFactory(@Nullable BeanFactory parentBeanFactory) {
		if (this.parentBeanFactory != null && this.parentBeanFactory != parentBeanFactory) {
			throw new IllegalStateException("Already associated with parent BeanFactory: " + this.parentBeanFactory);
		}
		this.parentBeanFactory = parentBeanFactory;
	}

	@Override
	public void setBeanClassLoader(@Nullable ClassLoader beanClassLoader) {
		this.beanClassLoader = (beanClassLoader != null ? beanClassLoader : ClassUtils.getDefaultClassLoader());
	}

	@Override
	@Nullable
	public ClassLoader getBeanClassLoader() {
		return this.beanClassLoader;
	}

	@Override
	public void setTempClassLoader(@Nullable ClassLoader tempClassLoader) {
		this.tempClassLoader = tempClassLoader;
	}

	@Override
	@Nullable
	public ClassLoader getTempClassLoader() {
		return this.tempClassLoader;
	}

	@Override
	public void setCacheBeanMetadata(boolean cacheBeanMetadata) {
		this.cacheBeanMetadata = cacheBeanMetadata;
	}

	@Override
	public boolean isCacheBeanMetadata() {
		return this.cacheBeanMetadata;
	}

	@Override
	public void setBeanExpressionResolver(@Nullable BeanExpressionResolver resolver) {
		this.beanExpressionResolver = resolver;
	}

	@Override
	@Nullable
	public BeanExpressionResolver getBeanExpressionResolver() {
		return this.beanExpressionResolver;
	}

	@Override
	public void setConversionService(@Nullable ConversionService conversionService) {
		this.conversionService = conversionService;
	}

	@Override
	@Nullable
	public ConversionService getConversionService() {
		return this.conversionService;
	}

	@Override
	public void addPropertyEditorRegistrar(PropertyEditorRegistrar registrar) {
		Assert.notNull(registrar, "PropertyEditorRegistrar must not be null");
		this.propertyEditorRegistrars.add(registrar);
	}

	/**
	 * Return the set of PropertyEditorRegistrars.
	 */
	public Set<PropertyEditorRegistrar> getPropertyEditorRegistrars() {
		return this.propertyEditorRegistrars;
	}

	@Override
	public void registerCustomEditor(Class<?> requiredType, Class<? extends PropertyEditor> propertyEditorClass) {
		Assert.notNull(requiredType, "Required type must not be null");
		Assert.notNull(propertyEditorClass, "PropertyEditor class must not be null");
		this.customEditors.put(requiredType, propertyEditorClass);
	}

	@Override
	public void copyRegisteredEditorsTo(PropertyEditorRegistry registry) {
		registerCustomEditors(registry);
	}

	/**
	 * Return the map of custom editors, with Classes as keys and PropertyEditor classes as values.
	 */
	public Map<Class<?>, Class<? extends PropertyEditor>> getCustomEditors() {
		return this.customEditors;
	}

	@Override
	public void setTypeConverter(TypeConverter typeConverter) {
		this.typeConverter = typeConverter;
	}

	/**
	 * Return the custom TypeConverter to use, if any.
	 * @return the custom TypeConverter, or {@code null} if none specified
	 */
	@Nullable
	protected TypeConverter getCustomTypeConverter() {
		return this.typeConverter;
	}

	@Override
	public TypeConverter getTypeConverter() {
		TypeConverter customConverter = getCustomTypeConverter();
		if (customConverter != null) {
			return customConverter;
		}
		else {
			// Build default TypeConverter, registering custom editors.
			SimpleTypeConverter typeConverter = new SimpleTypeConverter();
			typeConverter.setConversionService(getConversionService());
			registerCustomEditors(typeConverter);
			return typeConverter;
		}
	}

	@Override
	public void addEmbeddedValueResolver(StringValueResolver valueResolver) {
		Assert.notNull(valueResolver, "StringValueResolver must not be null");
		this.embeddedValueResolvers.add(valueResolver);
	}

	@Override
	public boolean hasEmbeddedValueResolver() {
		return !this.embeddedValueResolvers.isEmpty();
	}

	@Override
	@Nullable
	public String resolveEmbeddedValue(@Nullable String value) {
		if (value == null) {
			return null;
		}
		String result = value;
		for (StringValueResolver resolver : this.embeddedValueResolvers) {
			result = resolver.resolveStringValue(result);
			if (result == null) {
				return null;
			}
		}
		return result;
	}

	@Override
	public void addBeanPostProcessor(BeanPostProcessor beanPostProcessor) {
		Assert.notNull(beanPostProcessor, "BeanPostProcessor must not be null");
		// Remove from old position, if any
		this.beanPostProcessors.remove(beanPostProcessor);
		// Track whether it is instantiation/destruction aware
		if (beanPostProcessor instanceof InstantiationAwareBeanPostProcessor) {
			this.hasInstantiationAwareBeanPostProcessors = true;
		}
		if (beanPostProcessor instanceof DestructionAwareBeanPostProcessor) {
			this.hasDestructionAwareBeanPostProcessors = true;
		}
		// Add to end of list
		this.beanPostProcessors.add(beanPostProcessor);
	}

	@Override
	public int getBeanPostProcessorCount() {
		return this.beanPostProcessors.size();
	}

	/**
	 * Return the list of BeanPostProcessors that will get applied
	 * to beans created with this factory.
	 */
	public List<BeanPostProcessor> getBeanPostProcessors() {
		return this.beanPostProcessors;
	}

	/**
	 * Return whether this factory holds a InstantiationAwareBeanPostProcessor
	 * that will get applied to singleton beans on creation.
	 * @see #addBeanPostProcessor
	 * @see org.springframework.beans.factory.config.InstantiationAwareBeanPostProcessor
	 */
	protected boolean hasInstantiationAwareBeanPostProcessors() {
		return this.hasInstantiationAwareBeanPostProcessors;
	}

	/**
	 * Return whether this factory holds a DestructionAwareBeanPostProcessor
	 * that will get applied to singleton beans on shutdown.
	 * @see #addBeanPostProcessor
	 * @see org.springframework.beans.factory.config.DestructionAwareBeanPostProcessor
	 */
	protected boolean hasDestructionAwareBeanPostProcessors() {
		return this.hasDestructionAwareBeanPostProcessors;
	}

	@Override
	public void registerScope(String scopeName, Scope scope) {
		Assert.notNull(scopeName, "Scope identifier must not be null");
		Assert.notNull(scope, "Scope must not be null");
		if (SCOPE_SINGLETON.equals(scopeName) || SCOPE_PROTOTYPE.equals(scopeName)) {
			throw new IllegalArgumentException("Cannot replace existing scopes 'singleton' and 'prototype'");
		}
		Scope previous = this.scopes.put(scopeName, scope);
		if (previous != null && previous != scope) {
			if (logger.isDebugEnabled()) {
				logger.debug("Replacing scope '" + scopeName + "' from [" + previous + "] to [" + scope + "]");
			}
		}
		else {
			if (logger.isTraceEnabled()) {
				logger.trace("Registering scope '" + scopeName + "' with implementation [" + scope + "]");
			}
		}
	}

	@Override
	public String[] getRegisteredScopeNames() {
		return StringUtils.toStringArray(this.scopes.keySet());
	}

	@Override
	@Nullable
	public Scope getRegisteredScope(String scopeName) {
		Assert.notNull(scopeName, "Scope identifier must not be null");
		return this.scopes.get(scopeName);
	}

	/**
	 * Set the security context provider for this bean factory. If a security manager
	 * is set, interaction with the user code will be executed using the privileged
	 * of the provided security context.
	 */
	public void setSecurityContextProvider(SecurityContextProvider securityProvider) {
		this.securityContextProvider = securityProvider;
	}

	/**
	 * Delegate the creation of the access control context to the
	 * {@link #setSecurityContextProvider SecurityContextProvider}.
	 */
	@Override
	public AccessControlContext getAccessControlContext() {
		return (this.securityContextProvider != null ?
				this.securityContextProvider.getAccessControlContext() :
				AccessController.getContext());
	}

	@Override
	public void copyConfigurationFrom(ConfigurableBeanFactory otherFactory) {
		Assert.notNull(otherFactory, "BeanFactory must not be null");
		setBeanClassLoader(otherFactory.getBeanClassLoader());
		setCacheBeanMetadata(otherFactory.isCacheBeanMetadata());
		setBeanExpressionResolver(otherFactory.getBeanExpressionResolver());
		setConversionService(otherFactory.getConversionService());
		if (otherFactory instanceof AbstractBeanFactory) {
			AbstractBeanFactory otherAbstractFactory = (AbstractBeanFactory) otherFactory;
			this.propertyEditorRegistrars.addAll(otherAbstractFactory.propertyEditorRegistrars);
			this.customEditors.putAll(otherAbstractFactory.customEditors);
			this.typeConverter = otherAbstractFactory.typeConverter;
			this.beanPostProcessors.addAll(otherAbstractFactory.beanPostProcessors);
			this.hasInstantiationAwareBeanPostProcessors = this.hasInstantiationAwareBeanPostProcessors ||
					otherAbstractFactory.hasInstantiationAwareBeanPostProcessors;
			this.hasDestructionAwareBeanPostProcessors = this.hasDestructionAwareBeanPostProcessors ||
					otherAbstractFactory.hasDestructionAwareBeanPostProcessors;
			this.scopes.putAll(otherAbstractFactory.scopes);
			this.securityContextProvider = otherAbstractFactory.securityContextProvider;
		}
		else {
			setTypeConverter(otherFactory.getTypeConverter());
			String[] otherScopeNames = otherFactory.getRegisteredScopeNames();
			for (String scopeName : otherScopeNames) {
				this.scopes.put(scopeName, otherFactory.getRegisteredScope(scopeName));
			}
		}
	}

	/**
	 * Return a 'merged' BeanDefinition for the given bean name,
	 * merging a child bean definition with its parent if necessary.
	 * <p>This {@code getMergedBeanDefinition} considers bean definition
	 * in ancestors as well.
	 * @param name the name of the bean to retrieve the merged definition for
	 * (may be an alias)
	 * @return a (potentially merged) RootBeanDefinition for the given bean
	 * @throws NoSuchBeanDefinitionException if there is no bean with the given name
	 * @throws BeanDefinitionStoreException in case of an invalid bean definition
	 */
	@Override
	public BeanDefinition getMergedBeanDefinition(String name) throws BeansException {
		String beanName = transformedBeanName(name);
		// Efficiently check whether bean definition exists in this factory.
		if (!containsBeanDefinition(beanName) && getParentBeanFactory() instanceof ConfigurableBeanFactory) {
			return ((ConfigurableBeanFactory) getParentBeanFactory()).getMergedBeanDefinition(beanName);
		}
		// Resolve merged bean definition locally.
		return getMergedLocalBeanDefinition(beanName);
	}

	@Override
	public boolean isFactoryBean(String name) throws NoSuchBeanDefinitionException {
		String beanName = transformedBeanName(name);
		Object beanInstance = getSingleton(beanName, false);
		if (beanInstance != null) {
			return (beanInstance instanceof FactoryBean);
		}
		// No singleton instance found -> check bean definition.
		if (!containsBeanDefinition(beanName) && getParentBeanFactory() instanceof ConfigurableBeanFactory) {
			// No bean definition found in this factory -> delegate to parent.
			return ((ConfigurableBeanFactory) getParentBeanFactory()).isFactoryBean(name);
		}
		return isFactoryBean(beanName, getMergedLocalBeanDefinition(beanName));
	}

	@Override
	public boolean isActuallyInCreation(String beanName) {
		return (isSingletonCurrentlyInCreation(beanName) || isPrototypeCurrentlyInCreation(beanName));
	}

	/**
	 * Return whether the specified prototype bean is currently in creation
	 * (within the current thread).
	 * @param beanName the name of the bean
	 */
	protected boolean isPrototypeCurrentlyInCreation(String beanName) {
		Object curVal = this.prototypesCurrentlyInCreation.get();
		return (curVal != null &&
				(curVal.equals(beanName) || (curVal instanceof Set && ((Set<?>) curVal).contains(beanName))));
	}

	/**
	 * Callback before prototype creation.
	 * <p>The default implementation register the prototype as currently in creation.
	 * @param beanName the name of the prototype about to be created
	 * @see #isPrototypeCurrentlyInCreation
	 */
	@SuppressWarnings("unchecked")
	protected void beforePrototypeCreation(String beanName) {
		Object curVal = this.prototypesCurrentlyInCreation.get();
		if (curVal == null) {
			this.prototypesCurrentlyInCreation.set(beanName);
		}
		else if (curVal instanceof String) {
			Set<String> beanNameSet = new HashSet<>(2);
			beanNameSet.add((String) curVal);
			beanNameSet.add(beanName);
			this.prototypesCurrentlyInCreation.set(beanNameSet);
		}
		else {
			Set<String> beanNameSet = (Set<String>) curVal;
			beanNameSet.add(beanName);
		}
	}

	/**
	 * Callback after prototype creation.
	 * <p>The default implementation marks the prototype as not in creation anymore.
	 * @param beanName the name of the prototype that has been created
	 * @see #isPrototypeCurrentlyInCreation
	 */
	@SuppressWarnings("unchecked")
	protected void afterPrototypeCreation(String beanName) {
		Object curVal = this.prototypesCurrentlyInCreation.get();
		if (curVal instanceof String) {
			this.prototypesCurrentlyInCreation.remove();
		}
		else if (curVal instanceof Set) {
			Set<String> beanNameSet = (Set<String>) curVal;
			beanNameSet.remove(beanName);
			if (beanNameSet.isEmpty()) {
				this.prototypesCurrentlyInCreation.remove();
			}
		}
	}

	@Override
	public void destroyBean(String beanName, Object beanInstance) {
		destroyBean(beanName, beanInstance, getMergedLocalBeanDefinition(beanName));
	}

	/**
	 * Destroy the given bean instance (usually a prototype instance
	 * obtained from this factory) according to the given bean definition.
	 * @param beanName the name of the bean definition
	 * @param bean the bean instance to destroy
	 * @param mbd the merged bean definition
	 */
	protected void destroyBean(String beanName, Object bean, RootBeanDefinition mbd) {
		new DisposableBeanAdapter(bean, beanName, mbd, getBeanPostProcessors(), getAccessControlContext()).destroy();
	}

	@Override
	public void destroyScopedBean(String beanName) {
		RootBeanDefinition mbd = getMergedLocalBeanDefinition(beanName);
		if (mbd.isSingleton() || mbd.isPrototype()) {
			throw new IllegalArgumentException(
					"Bean name '" + beanName + "' does not correspond to an object in a mutable scope");
		}
		String scopeName = mbd.getScope();
		Scope scope = this.scopes.get(scopeName);
		if (scope == null) {
			throw new IllegalStateException("No Scope SPI registered for scope name '" + scopeName + "'");
		}
		Object bean = scope.remove(beanName);
		if (bean != null) {
			destroyBean(beanName, bean, mbd);
		}
	}


	//---------------------------------------------------------------------
	// Implementation methods
	//---------------------------------------------------------------------

	/**
	 * Return the bean name, stripping out the factory dereference prefix if necessary,
	 * and resolving aliases to canonical names.
	 * @param name the user-specified name
	 * @return the transformed bean name
	 */
	protected String transformedBeanName(String name) {
		return canonicalName(BeanFactoryUtils.transformedBeanName(name));
	}

	/**
	 * Determine the original bean name, resolving locally defined aliases to canonical names.
	 * @param name the user-specified name
	 * @return the original bean name
	 */
	protected String originalBeanName(String name) {
		String beanName = transformedBeanName(name);
		if (name.startsWith(FACTORY_BEAN_PREFIX)) {
			beanName = FACTORY_BEAN_PREFIX + beanName;
		}
		return beanName;
	}

	/**
	 * Initialize the given BeanWrapper with the custom editors registered
	 * with this factory. To be called for BeanWrappers that will create
	 * and populate bean instances.
	 * <p>The default implementation delegates to {@link #registerCustomEditors}.
	 * Can be overridden in subclasses.
	 * @param bw the BeanWrapper to initialize
	 */
	protected void initBeanWrapper(BeanWrapper bw) {
		bw.setConversionService(getConversionService());
		registerCustomEditors(bw);
	}

	/**
	 * Initialize the given PropertyEditorRegistry with the custom editors
	 * that have been registered with this BeanFactory.
	 * <p>To be called for BeanWrappers that will create and populate bean
	 * instances, and for SimpleTypeConverter used for constructor argument
	 * and factory method type conversion.
	 * @param registry the PropertyEditorRegistry to initialize
	 */
	protected void registerCustomEditors(PropertyEditorRegistry registry) {
		PropertyEditorRegistrySupport registrySupport =
				(registry instanceof PropertyEditorRegistrySupport ? (PropertyEditorRegistrySupport) registry : null);
		if (registrySupport != null) {
			registrySupport.useConfigValueEditors();
		}
		if (!this.propertyEditorRegistrars.isEmpty()) {
			for (PropertyEditorRegistrar registrar : this.propertyEditorRegistrars) {
				try {
					registrar.registerCustomEditors(registry);
				}
				catch (BeanCreationException ex) {
					Throwable rootCause = ex.getMostSpecificCause();
					if (rootCause instanceof BeanCurrentlyInCreationException) {
						BeanCreationException bce = (BeanCreationException) rootCause;
						String bceBeanName = bce.getBeanName();
						if (bceBeanName != null && isCurrentlyInCreation(bceBeanName)) {
							if (logger.isDebugEnabled()) {
								logger.debug("PropertyEditorRegistrar [" + registrar.getClass().getName() +
										"] failed because it tried to obtain currently created bean '" +
										ex.getBeanName() + "': " + ex.getMessage());
							}
							onSuppressedException(ex);
							continue;
						}
					}
					throw ex;
				}
			}
		}
		if (!this.customEditors.isEmpty()) {
			this.customEditors.forEach((requiredType, editorClass) ->
					registry.registerCustomEditor(requiredType, BeanUtils.instantiateClass(editorClass)));
		}
	}


	/**
	 * Return a merged RootBeanDefinition, traversing the parent bean definition
	 * if the specified bean corresponds to a child bean definition.
	 * @param beanName the name of the bean to retrieve the merged definition for
	 * @return a (potentially merged) RootBeanDefinition for the given bean
	 * @throws NoSuchBeanDefinitionException if there is no bean with the given name
	 * @throws BeanDefinitionStoreException in case of an invalid bean definition
	 */
	protected RootBeanDefinition getMergedLocalBeanDefinition(String beanName) throws BeansException {
		// Quick check on the concurrent map first, with minimal locking.
		RootBeanDefinition mbd = this.mergedBeanDefinitions.get(beanName);
		if (mbd != null) {
			return mbd;
		}
		return getMergedBeanDefinition(beanName, getBeanDefinition(beanName));
	}

	/**
	 * Return a RootBeanDefinition for the given top-level bean, by merging with
	 * the parent if the given bean's definition is a child bean definition.
	 * @param beanName the name of the bean definition
	 * @param bd the original bean definition (Root/ChildBeanDefinition)
	 * @return a (potentially merged) RootBeanDefinition for the given bean
	 * @throws BeanDefinitionStoreException in case of an invalid bean definition
	 */
	protected RootBeanDefinition getMergedBeanDefinition(String beanName, BeanDefinition bd)
			throws BeanDefinitionStoreException {

		return getMergedBeanDefinition(beanName, bd, null);
	}

	/**
	 * Return a RootBeanDefinition for the given bean, by merging with the
	 * parent if the given bean's definition is a child bean definition.
	 * @param beanName the name of the bean definition
	 * @param bd the original bean definition (Root/ChildBeanDefinition)
	 * @param containingBd the containing bean definition in case of inner bean,
	 * or {@code null} in case of a top-level bean
	 * @return a (potentially merged) RootBeanDefinition for the given bean
	 * @throws BeanDefinitionStoreException in case of an invalid bean definition
	 */
	protected RootBeanDefinition getMergedBeanDefinition(
			String beanName, BeanDefinition bd, @Nullable BeanDefinition containingBd)
			throws BeanDefinitionStoreException {

		synchronized (this.mergedBeanDefinitions) {
			RootBeanDefinition mbd = null;

			// Check with full lock now in order to enforce the same merged instance.
			if (containingBd == null) {
				mbd = this.mergedBeanDefinitions.get(beanName);
			}

			if (mbd == null) {
				if (bd.getParentName() == null) {
					// Use copy of given root bean definition.
					if (bd instanceof RootBeanDefinition) {
						mbd = ((RootBeanDefinition) bd).cloneBeanDefinition();
					}
					else {
						mbd = new RootBeanDefinition(bd);
					}
				}
				else {
					// Child bean definition: needs to be merged with parent.
					BeanDefinition pbd;
					try {
						String parentBeanName = transformedBeanName(bd.getParentName());
						if (!beanName.equals(parentBeanName)) {
							pbd = getMergedBeanDefinition(parentBeanName);
						}
						else {
							BeanFactory parent = getParentBeanFactory();
							if (parent instanceof ConfigurableBeanFactory) {
								pbd = ((ConfigurableBeanFactory) parent).getMergedBeanDefinition(parentBeanName);
							}
							else {
								throw new NoSuchBeanDefinitionException(parentBeanName,
										"Parent name '" + parentBeanName + "' is equal to bean name '" + beanName +
										"': cannot be resolved without a ConfigurableBeanFactory parent");
							}
						}
					}
					catch (NoSuchBeanDefinitionException ex) {
						throw new BeanDefinitionStoreException(bd.getResourceDescription(), beanName,
								"Could not resolve parent bean definition '" + bd.getParentName() + "'", ex);
					}
					// Deep copy with overridden values.
					mbd = new RootBeanDefinition(pbd);
					mbd.overrideFrom(bd);
				}

				// Set default singleton scope, if not configured before.
				if (!StringUtils.hasLength(mbd.getScope())) {
					mbd.setScope(SCOPE_SINGLETON);
				}

				// A bean contained in a non-singleton bean cannot be a singleton itself.
				// Let's correct this on the fly here, since this might be the result of
				// parent-child merging for the outer bean, in which case the original inner bean
				// definition will not have inherited the merged outer bean's singleton status.
				if (containingBd != null && !containingBd.isSingleton() && mbd.isSingleton()) {
					mbd.setScope(containingBd.getScope());
				}

				// Cache the merged bean definition for the time being
				// (it might still get re-merged later on in order to pick up metadata changes)
				if (containingBd == null && isCacheBeanMetadata()) {
					this.mergedBeanDefinitions.put(beanName, mbd);
				}
			}

			return mbd;
		}
	}

	/**
	 * Check the given merged bean definition,
	 * potentially throwing validation exceptions.
	 * @param mbd the merged bean definition to check
	 * @param beanName the name of the bean
	 * @param args the arguments for bean creation, if any
	 * @throws BeanDefinitionStoreException in case of validation failure
	 */
	protected void checkMergedBeanDefinition(RootBeanDefinition mbd, String beanName, @Nullable Object[] args)
			throws BeanDefinitionStoreException {

		if (mbd.isAbstract()) {
			throw new BeanIsAbstractException(beanName);
		}
	}

	/**
	 * Remove the merged bean definition for the specified bean,
	 * recreating it on next access.
	 * @param beanName the bean name to clear the merged definition for
	 */
	protected void clearMergedBeanDefinition(String beanName) {
		this.mergedBeanDefinitions.remove(beanName);
	}

	/**
	 * Clear the merged bean definition cache, removing entries for beans
	 * which are not considered eligible for full metadata caching yet.
	 * <p>Typically triggered after changes to the original bean definitions,
	 * e.g. after applying a {@code BeanFactoryPostProcessor}. Note that metadata
	 * for beans which have already been created at this point will be kept around.
	 * @since 4.2
	 */
	public void clearMetadataCache() {
		this.mergedBeanDefinitions.keySet().removeIf(bean -> !isBeanEligibleForMetadataCaching(bean));
	}

	/**
	 * Resolve the bean class for the specified bean definition,
	 * resolving a bean class name into a Class reference (if necessary)
	 * and storing the resolved Class in the bean definition for further use.
	 * @param mbd the merged bean definition to determine the class for
	 * @param beanName the name of the bean (for error handling purposes)
	 * @param typesToMatch the types to match in case of internal type matching purposes
	 * (also signals that the returned {@code Class} will never be exposed to application code)
	 * @return the resolved bean class (or {@code null} if none)
	 * @throws CannotLoadBeanClassException if we failed to load the class
	 */
	@Nullable
	protected Class<?> resolveBeanClass(final RootBeanDefinition mbd, String beanName, final Class<?>... typesToMatch)
			throws CannotLoadBeanClassException {

		try {
			if (mbd.hasBeanClass()) {
				return mbd.getBeanClass();
			}
			if (System.getSecurityManager() != null) {
				return AccessController.doPrivileged((PrivilegedExceptionAction<Class<?>>) () ->
					doResolveBeanClass(mbd, typesToMatch), getAccessControlContext());
			}
			else {
				return doResolveBeanClass(mbd, typesToMatch);
			}
		}
		catch (PrivilegedActionException pae) {
			ClassNotFoundException ex = (ClassNotFoundException) pae.getException();
			throw new CannotLoadBeanClassException(mbd.getResourceDescription(), beanName, mbd.getBeanClassName(), ex);
		}
		catch (ClassNotFoundException ex) {
			throw new CannotLoadBeanClassException(mbd.getResourceDescription(), beanName, mbd.getBeanClassName(), ex);
		}
		catch (LinkageError err) {
			throw new CannotLoadBeanClassException(mbd.getResourceDescription(), beanName, mbd.getBeanClassName(), err);
		}
	}

	@Nullable
	private Class<?> doResolveBeanClass(RootBeanDefinition mbd, Class<?>... typesToMatch)
			throws ClassNotFoundException {

		ClassLoader beanClassLoader = getBeanClassLoader();
		ClassLoader dynamicLoader = beanClassLoader;
		boolean freshResolve = false;

		if (!ObjectUtils.isEmpty(typesToMatch)) {
			// When just doing type checks (i.e. not creating an actual instance yet),
			// use the specified temporary class loader (e.g. in a weaving scenario).
			ClassLoader tempClassLoader = getTempClassLoader();
			if (tempClassLoader != null) {
				dynamicLoader = tempClassLoader;
				freshResolve = true;
				if (tempClassLoader instanceof DecoratingClassLoader) {
					DecoratingClassLoader dcl = (DecoratingClassLoader) tempClassLoader;
					for (Class<?> typeToMatch : typesToMatch) {
						dcl.excludeClass(typeToMatch.getName());
					}
				}
			}
		}

		String className = mbd.getBeanClassName();
		if (className != null) {
			Object evaluated = evaluateBeanDefinitionString(className, mbd);
			if (!className.equals(evaluated)) {
				// A dynamically resolved expression, supported as of 4.2...
				if (evaluated instanceof Class) {
					return (Class<?>) evaluated;
				}
				else if (evaluated instanceof String) {
					className = (String) evaluated;
					freshResolve = true;
				}
				else {
					throw new IllegalStateException("Invalid class name expression result: " + evaluated);
				}
			}
			if (freshResolve) {
				// When resolving against a temporary class loader, exit early in order
				// to avoid storing the resolved Class in the bean definition.
				if (dynamicLoader != null) {
					try {
						return dynamicLoader.loadClass(className);
					}
					catch (ClassNotFoundException ex) {
						if (logger.isTraceEnabled()) {
							logger.trace("Could not load class [" + className + "] from " + dynamicLoader + ": " + ex);
						}
					}
				}
				return ClassUtils.forName(className, dynamicLoader);
			}
		}

		// Resolve regularly, caching the result in the BeanDefinition...
		return mbd.resolveBeanClass(beanClassLoader);
	}

	/**
	 * Evaluate the given String as contained in a bean definition,
	 * potentially resolving it as an expression.
	 * @param value the value to check
	 * @param beanDefinition the bean definition that the value comes from
	 * @return the resolved value
	 * @see #setBeanExpressionResolver
	 */
	@Nullable
	protected Object evaluateBeanDefinitionString(@Nullable String value, @Nullable BeanDefinition beanDefinition) {
		if (this.beanExpressionResolver == null) {
			return value;
		}

		Scope scope = null;
		if (beanDefinition != null) {
			String scopeName = beanDefinition.getScope();
			if (scopeName != null) {
				scope = getRegisteredScope(scopeName);
			}
		}
		return this.beanExpressionResolver.evaluate(value, new BeanExpressionContext(this, scope));
	}


	/**
	 * Predict the eventual bean type (of the processed bean instance) for the
	 * specified bean. Called by {@link #getType} and {@link #isTypeMatch}.
	 * Does not need to handle FactoryBeans specifically, since it is only
	 * supposed to operate on the raw bean type.
	 * <p>This implementation is simplistic in that it is not able to
	 * handle factory methods and InstantiationAwareBeanPostProcessors.
	 * It only predicts the bean type correctly for a standard bean.
	 * To be overridden in subclasses, applying more sophisticated type detection.
	 * @param beanName the name of the bean
	 * @param mbd the merged bean definition to determine the type for
	 * @param typesToMatch the types to match in case of internal type matching purposes
	 * (also signals that the returned {@code Class} will never be exposed to application code)
	 * @return the type of the bean, or {@code null} if not predictable
	 */
	@Nullable
	protected Class<?> predictBeanType(String beanName, RootBeanDefinition mbd, Class<?>... typesToMatch) {
		Class<?> targetType = mbd.getTargetType();
		if (targetType != null) {
			return targetType;
		}
		if (mbd.getFactoryMethodName() != null) {
			return null;
		}
		return resolveBeanClass(mbd, beanName, typesToMatch);
	}

	/**
	 * Check whether the given bean is defined as a {@link FactoryBean}.
	 * @param beanName the name of the bean
	 * @param mbd the corresponding bean definition
	 */
	protected boolean isFactoryBean(String beanName, RootBeanDefinition mbd) {
		Class<?> beanType = predictBeanType(beanName, mbd, FactoryBean.class);
		return (beanType != null && FactoryBean.class.isAssignableFrom(beanType));
	}

	/**
	 * Determine the bean type for the given FactoryBean definition, as far as possible.
	 * Only called if there is no singleton instance registered for the target bean already.
	 * <p>The default implementation creates the FactoryBean via {@code getBean}
	 * to call its {@code getObjectType} method. Subclasses are encouraged to optimize
	 * this, typically by just instantiating the FactoryBean but not populating it yet,
	 * trying whether its {@code getObjectType} method already returns a type.
	 * If no type found, a full FactoryBean creation as performed by this implementation
	 * should be used as fallback.
	 * @param beanName the name of the bean
	 * @param mbd the merged bean definition for the bean
	 * @return the type for the bean if determinable, or {@code null} otherwise
	 * @see org.springframework.beans.factory.FactoryBean#getObjectType()
	 * @see #getBean(String)
	 */
	@Nullable
	protected Class<?> getTypeForFactoryBean(String beanName, RootBeanDefinition mbd) {
		if (!mbd.isSingleton()) {
			return null;
		}
		try {
			FactoryBean<?> factoryBean = doGetBean(FACTORY_BEAN_PREFIX + beanName, FactoryBean.class, null, true);
			return getTypeForFactoryBean(factoryBean);
		}
		catch (BeanCreationException ex) {
			if (ex.contains(BeanCurrentlyInCreationException.class)) {
				if (logger.isTraceEnabled()) {
					logger.trace("Bean currently in creation on FactoryBean type check: " + ex);
				}
			}
			else if (mbd.isLazyInit()) {
				if (logger.isTraceEnabled()) {
					logger.trace("Bean creation exception on lazy FactoryBean type check: " + ex);
				}
			}
			else {
				if (logger.isDebugEnabled()) {
					logger.debug("Bean creation exception on non-lazy FactoryBean type check: " + ex);
				}
			}
			onSuppressedException(ex);
			return null;
		}
	}

	/**
	 * Mark the specified bean as already created (or about to be created).
	 * <p>This allows the bean factory to optimize its caching for repeated
	 * creation of the specified bean.
	 * @param beanName the name of the bean
	 */
	protected void markBeanAsCreated(String beanName) {
		if (!this.alreadyCreated.contains(beanName)) {
			synchronized (this.mergedBeanDefinitions) {
				if (!this.alreadyCreated.contains(beanName)) {
					// Let the bean definition get re-merged now that we're actually creating
					// the bean... just in case some of its metadata changed in the meantime.
					clearMergedBeanDefinition(beanName);
					this.alreadyCreated.add(beanName);
				}
			}
		}
	}

	/**
	 * Perform appropriate cleanup of cached metadata after bean creation failed.
	 * @param beanName the name of the bean
	 */
	protected void cleanupAfterBeanCreationFailure(String beanName) {
		synchronized (this.mergedBeanDefinitions) {
			this.alreadyCreated.remove(beanName);
		}
	}

	/**
	 * Determine whether the specified bean is eligible for having
	 * its bean definition metadata cached.
	 * @param beanName the name of the bean
	 * @return {@code true} if the bean's metadata may be cached
	 * at this point already
	 */
	protected boolean isBeanEligibleForMetadataCaching(String beanName) {
		return this.alreadyCreated.contains(beanName);
	}

	/**
	 * Remove the singleton instance (if any) for the given bean name,
	 * but only if it hasn't been used for other purposes than type checking.
	 * @param beanName the name of the bean
	 * @return {@code true} if actually removed, {@code false} otherwise
	 */
	protected boolean removeSingletonIfCreatedForTypeCheckOnly(String beanName) {
		if (!this.alreadyCreated.contains(beanName)) {
			removeSingleton(beanName);
			return true;
		}
		else {
			return false;
		}
	}

	/**
	 * Check whether this factory's bean creation phase already started,
	 * i.e. whether any bean has been marked as created in the meantime.
	 * @since 4.2.2
	 * @see #markBeanAsCreated
	 */
	protected boolean hasBeanCreationStarted() {
		return !this.alreadyCreated.isEmpty();
	}

	/**
	 * Get the object for the given bean instance, either the bean
	 * instance itself or its created object in case of a FactoryBean.
	 * @param beanInstance the shared bean instance
	 * @param name name that may include factory dereference prefix
	 * @param beanName the canonical bean name
	 * @param mbd the merged bean definition
	 * @return the object to expose for the bean
	 */
	protected Object getObjectForBeanInstance(
			Object beanInstance, String name, String beanName, @Nullable RootBeanDefinition mbd) {

		// Don't let calling code try to dereference the factory if the bean isn't a factory.
		if (BeanFactoryUtils.isFactoryDereference(name)) {
			if (beanInstance instanceof NullBean) {
				return beanInstance;
			}
			if (!(beanInstance instanceof FactoryBean)) {
				throw new BeanIsNotAFactoryException(beanName, beanInstance.getClass());
			}
		}

		// Now we have the bean instance, which may be a normal bean or a FactoryBean.
		// If it's a FactoryBean, we use it to create a bean instance, unless the
		// caller actually wants a reference to the factory.
		if (!(beanInstance instanceof FactoryBean) || BeanFactoryUtils.isFactoryDereference(name)) {
			return beanInstance;
		}

		Object object = null;
		if (mbd == null) {
			object = getCachedObjectForFactoryBean(beanName);
		}
		if (object == null) {
			// Return bean instance from factory.
			FactoryBean<?> factory = (FactoryBean<?>) beanInstance;
			// Caches object obtained from FactoryBean if it is a singleton.
			if (mbd == null && containsBeanDefinition(beanName)) {
				mbd = getMergedLocalBeanDefinition(beanName);
			}
			boolean synthetic = (mbd != null && mbd.isSynthetic());
			object = getObjectFromFactoryBean(factory, beanName, !synthetic);
		}
		return object;
	}

	/**
	 * Determine whether the given bean name is already in use within this factory,
	 * i.e. whether there is a local bean or alias registered under this name or
	 * an inner bean created with this name.
	 * @param beanName the name to check
	 */
	public boolean isBeanNameInUse(String beanName) {
		return isAlias(beanName) || containsLocalBean(beanName) || hasDependentBean(beanName);
	}

	/**
	 * Determine whether the given bean requires destruction on shutdown.
	 * <p>The default implementation checks the DisposableBean interface as well as
	 * a specified destroy method and registered DestructionAwareBeanPostProcessors.
	 * @param bean the bean instance to check
	 * @param mbd the corresponding bean definition
	 * @see org.springframework.beans.factory.DisposableBean
	 * @see AbstractBeanDefinition#getDestroyMethodName()
	 * @see org.springframework.beans.factory.config.DestructionAwareBeanPostProcessor
	 */
	protected boolean requiresDestruction(Object bean, RootBeanDefinition mbd) {
		return (bean.getClass() != NullBean.class &&
				(DisposableBeanAdapter.hasDestroyMethod(bean, mbd) || (hasDestructionAwareBeanPostProcessors() &&
						DisposableBeanAdapter.hasApplicableProcessors(bean, getBeanPostProcessors()))));
	}

	/**
	 * Add the given bean to the list of disposable beans in this factory,
	 * registering its DisposableBean interface and/or the given destroy method
	 * to be called on factory shutdown (if applicable). Only applies to singletons.
	 * @param beanName the name of the bean
	 * @param bean the bean instance
	 * @param mbd the bean definition for the bean
	 * @see RootBeanDefinition#isSingleton
	 * @see RootBeanDefinition#getDependsOn
	 * @see #registerDisposableBean
	 * @see #registerDependentBean
	 */
	protected void registerDisposableBeanIfNecessary(String beanName, Object bean, RootBeanDefinition mbd) {
		AccessControlContext acc = (System.getSecurityManager() != null ? getAccessControlContext() : null);
		if (!mbd.isPrototype() && requiresDestruction(bean, mbd)) {
			if (mbd.isSingleton()) {
				// Register a DisposableBean implementation that performs all destruction
				// work for the given bean: DestructionAwareBeanPostProcessors,
				// DisposableBean interface, custom destroy method.
				registerDisposableBean(beanName,
						new DisposableBeanAdapter(bean, beanName, mbd, getBeanPostProcessors(), acc));
			}
			else {
				// A bean with a custom scope...
				Scope scope = this.scopes.get(mbd.getScope());
				if (scope == null) {
					throw new IllegalStateException("No Scope registered for scope name '" + mbd.getScope() + "'");
				}
				scope.registerDestructionCallback(beanName,
						new DisposableBeanAdapter(bean, beanName, mbd, getBeanPostProcessors(), acc));
			}
		}
	}


	//---------------------------------------------------------------------
	// Abstract methods to be implemented by subclasses
	//---------------------------------------------------------------------

	/**
	 * Check if this bean factory contains a bean definition with the given name.
	 * Does not consider any hierarchy this factory may participate in.
	 * Invoked by {@code containsBean} when no cached singleton instance is found.
	 * <p>Depending on the nature of the concrete bean factory implementation,
	 * this operation might be expensive (for example, because of directory lookups
	 * in external registries). However, for listable bean factories, this usually
	 * just amounts to a local hash lookup: The operation is therefore part of the
	 * public interface there. The same implementation can serve for both this
	 * template method and the public interface method in that case.
	 * @param beanName the name of the bean to look for
	 * @return if this bean factory contains a bean definition with the given name
	 * @see #containsBean
	 * @see org.springframework.beans.factory.ListableBeanFactory#containsBeanDefinition
	 */
	protected abstract boolean containsBeanDefinition(String beanName);

	/**
	 * Return the bean definition for the given bean name.
	 * Subclasses should normally implement caching, as this method is invoked
	 * by this class every time bean definition metadata is needed.
	 * <p>Depending on the nature of the concrete bean factory implementation,
	 * this operation might be expensive (for example, because of directory lookups
	 * in external registries). However, for listable bean factories, this usually
	 * just amounts to a local hash lookup: The operation is therefore part of the
	 * public interface there. The same implementation can serve for both this
	 * template method and the public interface method in that case.
	 * @param beanName the name of the bean to find a definition for
	 * @return the BeanDefinition for this prototype name (never {@code null})
	 * @throws org.springframework.beans.factory.NoSuchBeanDefinitionException
	 * if the bean definition cannot be resolved
	 * @throws BeansException in case of errors
	 * @see RootBeanDefinition
	 * @see ChildBeanDefinition
	 * @see org.springframework.beans.factory.config.ConfigurableListableBeanFactory#getBeanDefinition
	 */
	protected abstract BeanDefinition getBeanDefinition(String beanName) throws BeansException;

	/**
	 * Create a bean instance for the given merged bean definition (and arguments).
	 * The bean definition will already have been merged with the parent definition
	 * in case of a child definition.
	 * <p>All bean retrieval methods delegate to this method for actual bean creation.
	 * @param beanName the name of the bean
	 * @param mbd the merged bean definition for the bean
	 * @param args explicit arguments to use for constructor or factory method invocation
	 * @return a new instance of the bean
	 * @throws BeanCreationException if the bean could not be created
	 */
	protected abstract Object createBean(String beanName, RootBeanDefinition mbd, @Nullable Object[] args)
			throws BeanCreationException;
>>>>>>> 1b6afd52

}<|MERGE_RESOLUTION|>--- conflicted
+++ resolved
@@ -126,7 +126,6 @@
     /** Whether to cache bean metadata or rather reobtain it for every access. */
     private boolean cacheBeanMetadata = true;
 
-<<<<<<< HEAD
     /** Resolution strategy for expressions in bean definition values. */
     @Nullable
     private BeanExpressionResolver beanExpressionResolver;
@@ -914,7 +913,7 @@
 
     /**
      * Return whether this factory holds a InstantiationAwareBeanPostProcessor
-     * that will get applied to singleton beans on shutdown.
+     * that will get applied to singleton beans on creation.
      * @see #addBeanPostProcessor
      * @see org.springframework.beans.factory.config.InstantiationAwareBeanPostProcessor
      */
@@ -1838,1673 +1837,5 @@
      */
     protected abstract Object createBean(String beanName, RootBeanDefinition mbd, @Nullable Object[] args)
             throws BeanCreationException;
-=======
-	/** Resolution strategy for expressions in bean definition values. */
-	@Nullable
-	private BeanExpressionResolver beanExpressionResolver;
-
-	/** Spring ConversionService to use instead of PropertyEditors. */
-	@Nullable
-	private ConversionService conversionService;
-
-	/** Custom PropertyEditorRegistrars to apply to the beans of this factory. */
-	private final Set<PropertyEditorRegistrar> propertyEditorRegistrars = new LinkedHashSet<>(4);
-
-	/** Custom PropertyEditors to apply to the beans of this factory. */
-	private final Map<Class<?>, Class<? extends PropertyEditor>> customEditors = new HashMap<>(4);
-
-	/** A custom TypeConverter to use, overriding the default PropertyEditor mechanism. */
-	@Nullable
-	private TypeConverter typeConverter;
-
-	/** String resolvers to apply e.g. to annotation attribute values. */
-	private final List<StringValueResolver> embeddedValueResolvers = new CopyOnWriteArrayList<>();
-
-	/** BeanPostProcessors to apply in createBean. */
-	private final List<BeanPostProcessor> beanPostProcessors = new CopyOnWriteArrayList<>();
-
-	/** Indicates whether any InstantiationAwareBeanPostProcessors have been registered. */
-	private volatile boolean hasInstantiationAwareBeanPostProcessors;
-
-	/** Indicates whether any DestructionAwareBeanPostProcessors have been registered. */
-	private volatile boolean hasDestructionAwareBeanPostProcessors;
-
-	/** Map from scope identifier String to corresponding Scope. */
-	private final Map<String, Scope> scopes = new LinkedHashMap<>(8);
-
-	/** Security context used when running with a SecurityManager. */
-	@Nullable
-	private SecurityContextProvider securityContextProvider;
-
-	/** Map from bean name to merged RootBeanDefinition. */
-	private final Map<String, RootBeanDefinition> mergedBeanDefinitions = new ConcurrentHashMap<>(256);
-
-	/** Names of beans that have already been created at least once. */
-	private final Set<String> alreadyCreated = Collections.newSetFromMap(new ConcurrentHashMap<>(256));
-
-	/** Names of beans that are currently in creation. */
-	private final ThreadLocal<Object> prototypesCurrentlyInCreation =
-			new NamedThreadLocal<>("Prototype beans currently in creation");
-
-
-	/**
-	 * Create a new AbstractBeanFactory.
-	 */
-	public AbstractBeanFactory() {
-	}
-
-	/**
-	 * Create a new AbstractBeanFactory with the given parent.
-	 * @param parentBeanFactory parent bean factory, or {@code null} if none
-	 * @see #getBean
-	 */
-	public AbstractBeanFactory(@Nullable BeanFactory parentBeanFactory) {
-		this.parentBeanFactory = parentBeanFactory;
-	}
-
-
-	//---------------------------------------------------------------------
-	// Implementation of BeanFactory interface
-	//---------------------------------------------------------------------
-
-	@Override
-	public Object getBean(String name) throws BeansException {
-		return doGetBean(name, null, null, false);
-	}
-
-	@Override
-	public <T> T getBean(String name, Class<T> requiredType) throws BeansException {
-		return doGetBean(name, requiredType, null, false);
-	}
-
-	@Override
-	public Object getBean(String name, Object... args) throws BeansException {
-		return doGetBean(name, null, args, false);
-	}
-
-	/**
-	 * Return an instance, which may be shared or independent, of the specified bean.
-	 * @param name the name of the bean to retrieve
-	 * @param requiredType the required type of the bean to retrieve
-	 * @param args arguments to use when creating a bean instance using explicit arguments
-	 * (only applied when creating a new instance as opposed to retrieving an existing one)
-	 * @return an instance of the bean
-	 * @throws BeansException if the bean could not be created
-	 */
-	public <T> T getBean(String name, @Nullable Class<T> requiredType, @Nullable Object... args)
-			throws BeansException {
-
-		return doGetBean(name, requiredType, args, false);
-	}
-
-	/**
-	 * Return an instance, which may be shared or independent, of the specified bean.
-	 * @param name the name of the bean to retrieve
-	 * @param requiredType the required type of the bean to retrieve
-	 * @param args arguments to use when creating a bean instance using explicit arguments
-	 * (only applied when creating a new instance as opposed to retrieving an existing one)
-	 * @param typeCheckOnly whether the instance is obtained for a type check,
-	 * not for actual use
-	 * @return an instance of the bean
-	 * @throws BeansException if the bean could not be created
-	 */
-	@SuppressWarnings("unchecked")
-	protected <T> T doGetBean(final String name, @Nullable final Class<T> requiredType,
-			@Nullable final Object[] args, boolean typeCheckOnly) throws BeansException {
-
-		final String beanName = transformedBeanName(name);
-		Object bean;
-
-		// Eagerly check singleton cache for manually registered singletons.
-		Object sharedInstance = getSingleton(beanName);
-		if (sharedInstance != null && args == null) {
-			if (logger.isTraceEnabled()) {
-				if (isSingletonCurrentlyInCreation(beanName)) {
-					logger.trace("Returning eagerly cached instance of singleton bean '" + beanName +
-							"' that is not fully initialized yet - a consequence of a circular reference");
-				}
-				else {
-					logger.trace("Returning cached instance of singleton bean '" + beanName + "'");
-				}
-			}
-			bean = getObjectForBeanInstance(sharedInstance, name, beanName, null);
-		}
-
-		else {
-			// Fail if we're already creating this bean instance:
-			// We're assumably within a circular reference.
-			if (isPrototypeCurrentlyInCreation(beanName)) {
-				throw new BeanCurrentlyInCreationException(beanName);
-			}
-
-			// Check if bean definition exists in this factory.
-			BeanFactory parentBeanFactory = getParentBeanFactory();
-			if (parentBeanFactory != null && !containsBeanDefinition(beanName)) {
-				// Not found -> check parent.
-				String nameToLookup = originalBeanName(name);
-				if (parentBeanFactory instanceof AbstractBeanFactory) {
-					return ((AbstractBeanFactory) parentBeanFactory).doGetBean(
-							nameToLookup, requiredType, args, typeCheckOnly);
-				}
-				else if (args != null) {
-					// Delegation to parent with explicit args.
-					return (T) parentBeanFactory.getBean(nameToLookup, args);
-				}
-				else if (requiredType != null) {
-					// No args -> delegate to standard getBean method.
-					return parentBeanFactory.getBean(nameToLookup, requiredType);
-				}
-				else {
-					return (T) parentBeanFactory.getBean(nameToLookup);
-				}
-			}
-
-			if (!typeCheckOnly) {
-				markBeanAsCreated(beanName);
-			}
-
-			try {
-				final RootBeanDefinition mbd = getMergedLocalBeanDefinition(beanName);
-				checkMergedBeanDefinition(mbd, beanName, args);
-
-				// Guarantee initialization of beans that the current bean depends on.
-				String[] dependsOn = mbd.getDependsOn();
-				if (dependsOn != null) {
-					for (String dep : dependsOn) {
-						if (isDependent(beanName, dep)) {
-							throw new BeanCreationException(mbd.getResourceDescription(), beanName,
-									"Circular depends-on relationship between '" + beanName + "' and '" + dep + "'");
-						}
-						registerDependentBean(dep, beanName);
-						try {
-							getBean(dep);
-						}
-						catch (NoSuchBeanDefinitionException ex) {
-							throw new BeanCreationException(mbd.getResourceDescription(), beanName,
-									"'" + beanName + "' depends on missing bean '" + dep + "'", ex);
-						}
-					}
-				}
-
-				// Create bean instance.
-				if (mbd.isSingleton()) {
-					sharedInstance = getSingleton(beanName, () -> {
-						try {
-							return createBean(beanName, mbd, args);
-						}
-						catch (BeansException ex) {
-							// Explicitly remove instance from singleton cache: It might have been put there
-							// eagerly by the creation process, to allow for circular reference resolution.
-							// Also remove any beans that received a temporary reference to the bean.
-							destroySingleton(beanName);
-							throw ex;
-						}
-					});
-					bean = getObjectForBeanInstance(sharedInstance, name, beanName, mbd);
-				}
-
-				else if (mbd.isPrototype()) {
-					// It's a prototype -> create a new instance.
-					Object prototypeInstance = null;
-					try {
-						beforePrototypeCreation(beanName);
-						prototypeInstance = createBean(beanName, mbd, args);
-					}
-					finally {
-						afterPrototypeCreation(beanName);
-					}
-					bean = getObjectForBeanInstance(prototypeInstance, name, beanName, mbd);
-				}
-
-				else {
-					String scopeName = mbd.getScope();
-					final Scope scope = this.scopes.get(scopeName);
-					if (scope == null) {
-						throw new IllegalStateException("No Scope registered for scope name '" + scopeName + "'");
-					}
-					try {
-						Object scopedInstance = scope.get(beanName, () -> {
-							beforePrototypeCreation(beanName);
-							try {
-								return createBean(beanName, mbd, args);
-							}
-							finally {
-								afterPrototypeCreation(beanName);
-							}
-						});
-						bean = getObjectForBeanInstance(scopedInstance, name, beanName, mbd);
-					}
-					catch (IllegalStateException ex) {
-						throw new BeanCreationException(beanName,
-								"Scope '" + scopeName + "' is not active for the current thread; consider " +
-								"defining a scoped proxy for this bean if you intend to refer to it from a singleton",
-								ex);
-					}
-				}
-			}
-			catch (BeansException ex) {
-				cleanupAfterBeanCreationFailure(beanName);
-				throw ex;
-			}
-		}
-
-		// Check if required type matches the type of the actual bean instance.
-		if (requiredType != null && !requiredType.isInstance(bean)) {
-			try {
-				T convertedBean = getTypeConverter().convertIfNecessary(bean, requiredType);
-				if (convertedBean == null) {
-					throw new BeanNotOfRequiredTypeException(name, requiredType, bean.getClass());
-				}
-				return convertedBean;
-			}
-			catch (TypeMismatchException ex) {
-				if (logger.isTraceEnabled()) {
-					logger.trace("Failed to convert bean '" + name + "' to required type '" +
-							ClassUtils.getQualifiedName(requiredType) + "'", ex);
-				}
-				throw new BeanNotOfRequiredTypeException(name, requiredType, bean.getClass());
-			}
-		}
-		return (T) bean;
-	}
-
-	@Override
-	public boolean containsBean(String name) {
-		String beanName = transformedBeanName(name);
-		if (containsSingleton(beanName) || containsBeanDefinition(beanName)) {
-			return (!BeanFactoryUtils.isFactoryDereference(name) || isFactoryBean(name));
-		}
-		// Not found -> check parent.
-		BeanFactory parentBeanFactory = getParentBeanFactory();
-		return (parentBeanFactory != null && parentBeanFactory.containsBean(originalBeanName(name)));
-	}
-
-	@Override
-	public boolean isSingleton(String name) throws NoSuchBeanDefinitionException {
-		String beanName = transformedBeanName(name);
-
-		Object beanInstance = getSingleton(beanName, false);
-		if (beanInstance != null) {
-			if (beanInstance instanceof FactoryBean) {
-				return (BeanFactoryUtils.isFactoryDereference(name) || ((FactoryBean<?>) beanInstance).isSingleton());
-			}
-			else {
-				return !BeanFactoryUtils.isFactoryDereference(name);
-			}
-		}
-
-		// No singleton instance found -> check bean definition.
-		BeanFactory parentBeanFactory = getParentBeanFactory();
-		if (parentBeanFactory != null && !containsBeanDefinition(beanName)) {
-			// No bean definition found in this factory -> delegate to parent.
-			return parentBeanFactory.isSingleton(originalBeanName(name));
-		}
-
-		RootBeanDefinition mbd = getMergedLocalBeanDefinition(beanName);
-
-		// In case of FactoryBean, return singleton status of created object if not a dereference.
-		if (mbd.isSingleton()) {
-			if (isFactoryBean(beanName, mbd)) {
-				if (BeanFactoryUtils.isFactoryDereference(name)) {
-					return true;
-				}
-				FactoryBean<?> factoryBean = (FactoryBean<?>) getBean(FACTORY_BEAN_PREFIX + beanName);
-				return factoryBean.isSingleton();
-			}
-			else {
-				return !BeanFactoryUtils.isFactoryDereference(name);
-			}
-		}
-		else {
-			return false;
-		}
-	}
-
-	@Override
-	public boolean isPrototype(String name) throws NoSuchBeanDefinitionException {
-		String beanName = transformedBeanName(name);
-
-		BeanFactory parentBeanFactory = getParentBeanFactory();
-		if (parentBeanFactory != null && !containsBeanDefinition(beanName)) {
-			// No bean definition found in this factory -> delegate to parent.
-			return parentBeanFactory.isPrototype(originalBeanName(name));
-		}
-
-		RootBeanDefinition mbd = getMergedLocalBeanDefinition(beanName);
-		if (mbd.isPrototype()) {
-			// In case of FactoryBean, return singleton status of created object if not a dereference.
-			return (!BeanFactoryUtils.isFactoryDereference(name) || isFactoryBean(beanName, mbd));
-		}
-
-		// Singleton or scoped - not a prototype.
-		// However, FactoryBean may still produce a prototype object...
-		if (BeanFactoryUtils.isFactoryDereference(name)) {
-			return false;
-		}
-		if (isFactoryBean(beanName, mbd)) {
-			final FactoryBean<?> fb = (FactoryBean<?>) getBean(FACTORY_BEAN_PREFIX + beanName);
-			if (System.getSecurityManager() != null) {
-				return AccessController.doPrivileged((PrivilegedAction<Boolean>) () ->
-						((fb instanceof SmartFactoryBean && ((SmartFactoryBean<?>) fb).isPrototype()) || !fb.isSingleton()),
-						getAccessControlContext());
-			}
-			else {
-				return ((fb instanceof SmartFactoryBean && ((SmartFactoryBean<?>) fb).isPrototype()) ||
-						!fb.isSingleton());
-			}
-		}
-		else {
-			return false;
-		}
-	}
-
-	@Override
-	public boolean isTypeMatch(String name, ResolvableType typeToMatch) throws NoSuchBeanDefinitionException {
-		String beanName = transformedBeanName(name);
-
-		// Check manually registered singletons.
-		Object beanInstance = getSingleton(beanName, false);
-		if (beanInstance != null && beanInstance.getClass() != NullBean.class) {
-			if (beanInstance instanceof FactoryBean) {
-				if (!BeanFactoryUtils.isFactoryDereference(name)) {
-					Class<?> type = getTypeForFactoryBean((FactoryBean<?>) beanInstance);
-					return (type != null && typeToMatch.isAssignableFrom(type));
-				}
-				else {
-					return typeToMatch.isInstance(beanInstance);
-				}
-			}
-			else if (!BeanFactoryUtils.isFactoryDereference(name)) {
-				if (typeToMatch.isInstance(beanInstance)) {
-					// Direct match for exposed instance?
-					return true;
-				}
-				else if (typeToMatch.hasGenerics() && containsBeanDefinition(beanName)) {
-					// Generics potentially only match on the target class, not on the proxy...
-					RootBeanDefinition mbd = getMergedLocalBeanDefinition(beanName);
-					Class<?> targetType = mbd.getTargetType();
-					if (targetType != null && targetType != ClassUtils.getUserClass(beanInstance)) {
-						// Check raw class match as well, making sure it's exposed on the proxy.
-						Class<?> classToMatch = typeToMatch.resolve();
-						if (classToMatch != null && !classToMatch.isInstance(beanInstance)) {
-							return false;
-						}
-						if (typeToMatch.isAssignableFrom(targetType)) {
-							return true;
-						}
-					}
-					ResolvableType resolvableType = mbd.targetType;
-					if (resolvableType == null) {
-						resolvableType = mbd.factoryMethodReturnType;
-					}
-					return (resolvableType != null && typeToMatch.isAssignableFrom(resolvableType));
-				}
-			}
-			return false;
-		}
-		else if (containsSingleton(beanName) && !containsBeanDefinition(beanName)) {
-			// null instance registered
-			return false;
-		}
-
-		// No singleton instance found -> check bean definition.
-		BeanFactory parentBeanFactory = getParentBeanFactory();
-		if (parentBeanFactory != null && !containsBeanDefinition(beanName)) {
-			// No bean definition found in this factory -> delegate to parent.
-			return parentBeanFactory.isTypeMatch(originalBeanName(name), typeToMatch);
-		}
-
-		// Retrieve corresponding bean definition.
-		RootBeanDefinition mbd = getMergedLocalBeanDefinition(beanName);
-
-		Class<?> classToMatch = typeToMatch.resolve();
-		if (classToMatch == null) {
-			classToMatch = FactoryBean.class;
-		}
-		Class<?>[] typesToMatch = (FactoryBean.class == classToMatch ?
-				new Class<?>[] {classToMatch} : new Class<?>[] {FactoryBean.class, classToMatch});
-
-		// Check decorated bean definition, if any: We assume it'll be easier
-		// to determine the decorated bean's type than the proxy's type.
-		BeanDefinitionHolder dbd = mbd.getDecoratedDefinition();
-		if (dbd != null && !BeanFactoryUtils.isFactoryDereference(name)) {
-			RootBeanDefinition tbd = getMergedBeanDefinition(dbd.getBeanName(), dbd.getBeanDefinition(), mbd);
-			Class<?> targetClass = predictBeanType(dbd.getBeanName(), tbd, typesToMatch);
-			if (targetClass != null && !FactoryBean.class.isAssignableFrom(targetClass)) {
-				return typeToMatch.isAssignableFrom(targetClass);
-			}
-		}
-
-		Class<?> beanType = predictBeanType(beanName, mbd, typesToMatch);
-		if (beanType == null) {
-			return false;
-		}
-
-		// Check bean class whether we're dealing with a FactoryBean.
-		if (FactoryBean.class.isAssignableFrom(beanType)) {
-			if (!BeanFactoryUtils.isFactoryDereference(name) && beanInstance == null) {
-				// If it's a FactoryBean, we want to look at what it creates, not the factory class.
-				beanType = getTypeForFactoryBean(beanName, mbd);
-				if (beanType == null) {
-					return false;
-				}
-			}
-		}
-		else if (BeanFactoryUtils.isFactoryDereference(name)) {
-			// Special case: A SmartInstantiationAwareBeanPostProcessor returned a non-FactoryBean
-			// type but we nevertheless are being asked to dereference a FactoryBean...
-			// Let's check the original bean class and proceed with it if it is a FactoryBean.
-			beanType = predictBeanType(beanName, mbd, FactoryBean.class);
-			if (beanType == null || !FactoryBean.class.isAssignableFrom(beanType)) {
-				return false;
-			}
-		}
-
-		ResolvableType resolvableType = mbd.targetType;
-		if (resolvableType == null) {
-			resolvableType = mbd.factoryMethodReturnType;
-		}
-		if (resolvableType != null && resolvableType.resolve() == beanType) {
-			return typeToMatch.isAssignableFrom(resolvableType);
-		}
-		return typeToMatch.isAssignableFrom(beanType);
-	}
-
-	@Override
-	public boolean isTypeMatch(String name, Class<?> typeToMatch) throws NoSuchBeanDefinitionException {
-		return isTypeMatch(name, ResolvableType.forRawClass(typeToMatch));
-	}
-
-	@Override
-	@Nullable
-	public Class<?> getType(String name) throws NoSuchBeanDefinitionException {
-		String beanName = transformedBeanName(name);
-
-		// Check manually registered singletons.
-		Object beanInstance = getSingleton(beanName, false);
-		if (beanInstance != null && beanInstance.getClass() != NullBean.class) {
-			if (beanInstance instanceof FactoryBean && !BeanFactoryUtils.isFactoryDereference(name)) {
-				return getTypeForFactoryBean((FactoryBean<?>) beanInstance);
-			}
-			else {
-				return beanInstance.getClass();
-			}
-		}
-
-		// No singleton instance found -> check bean definition.
-		BeanFactory parentBeanFactory = getParentBeanFactory();
-		if (parentBeanFactory != null && !containsBeanDefinition(beanName)) {
-			// No bean definition found in this factory -> delegate to parent.
-			return parentBeanFactory.getType(originalBeanName(name));
-		}
-
-		RootBeanDefinition mbd = getMergedLocalBeanDefinition(beanName);
-
-		// Check decorated bean definition, if any: We assume it'll be easier
-		// to determine the decorated bean's type than the proxy's type.
-		BeanDefinitionHolder dbd = mbd.getDecoratedDefinition();
-		if (dbd != null && !BeanFactoryUtils.isFactoryDereference(name)) {
-			RootBeanDefinition tbd = getMergedBeanDefinition(dbd.getBeanName(), dbd.getBeanDefinition(), mbd);
-			Class<?> targetClass = predictBeanType(dbd.getBeanName(), tbd);
-			if (targetClass != null && !FactoryBean.class.isAssignableFrom(targetClass)) {
-				return targetClass;
-			}
-		}
-
-		Class<?> beanClass = predictBeanType(beanName, mbd);
-
-		// Check bean class whether we're dealing with a FactoryBean.
-		if (beanClass != null && FactoryBean.class.isAssignableFrom(beanClass)) {
-			if (!BeanFactoryUtils.isFactoryDereference(name)) {
-				// If it's a FactoryBean, we want to look at what it creates, not at the factory class.
-				return getTypeForFactoryBean(beanName, mbd);
-			}
-			else {
-				return beanClass;
-			}
-		}
-		else {
-			return (!BeanFactoryUtils.isFactoryDereference(name) ? beanClass : null);
-		}
-	}
-
-	@Override
-	public String[] getAliases(String name) {
-		String beanName = transformedBeanName(name);
-		List<String> aliases = new ArrayList<>();
-		boolean factoryPrefix = name.startsWith(FACTORY_BEAN_PREFIX);
-		String fullBeanName = beanName;
-		if (factoryPrefix) {
-			fullBeanName = FACTORY_BEAN_PREFIX + beanName;
-		}
-		if (!fullBeanName.equals(name)) {
-			aliases.add(fullBeanName);
-		}
-		String[] retrievedAliases = super.getAliases(beanName);
-		for (String retrievedAlias : retrievedAliases) {
-			String alias = (factoryPrefix ? FACTORY_BEAN_PREFIX : "") + retrievedAlias;
-			if (!alias.equals(name)) {
-				aliases.add(alias);
-			}
-		}
-		if (!containsSingleton(beanName) && !containsBeanDefinition(beanName)) {
-			BeanFactory parentBeanFactory = getParentBeanFactory();
-			if (parentBeanFactory != null) {
-				aliases.addAll(Arrays.asList(parentBeanFactory.getAliases(fullBeanName)));
-			}
-		}
-		return StringUtils.toStringArray(aliases);
-	}
-
-
-	//---------------------------------------------------------------------
-	// Implementation of HierarchicalBeanFactory interface
-	//---------------------------------------------------------------------
-
-	@Override
-	@Nullable
-	public BeanFactory getParentBeanFactory() {
-		return this.parentBeanFactory;
-	}
-
-	@Override
-	public boolean containsLocalBean(String name) {
-		String beanName = transformedBeanName(name);
-		return ((containsSingleton(beanName) || containsBeanDefinition(beanName)) &&
-				(!BeanFactoryUtils.isFactoryDereference(name) || isFactoryBean(beanName)));
-	}
-
-
-	//---------------------------------------------------------------------
-	// Implementation of ConfigurableBeanFactory interface
-	//---------------------------------------------------------------------
-
-	@Override
-	public void setParentBeanFactory(@Nullable BeanFactory parentBeanFactory) {
-		if (this.parentBeanFactory != null && this.parentBeanFactory != parentBeanFactory) {
-			throw new IllegalStateException("Already associated with parent BeanFactory: " + this.parentBeanFactory);
-		}
-		this.parentBeanFactory = parentBeanFactory;
-	}
-
-	@Override
-	public void setBeanClassLoader(@Nullable ClassLoader beanClassLoader) {
-		this.beanClassLoader = (beanClassLoader != null ? beanClassLoader : ClassUtils.getDefaultClassLoader());
-	}
-
-	@Override
-	@Nullable
-	public ClassLoader getBeanClassLoader() {
-		return this.beanClassLoader;
-	}
-
-	@Override
-	public void setTempClassLoader(@Nullable ClassLoader tempClassLoader) {
-		this.tempClassLoader = tempClassLoader;
-	}
-
-	@Override
-	@Nullable
-	public ClassLoader getTempClassLoader() {
-		return this.tempClassLoader;
-	}
-
-	@Override
-	public void setCacheBeanMetadata(boolean cacheBeanMetadata) {
-		this.cacheBeanMetadata = cacheBeanMetadata;
-	}
-
-	@Override
-	public boolean isCacheBeanMetadata() {
-		return this.cacheBeanMetadata;
-	}
-
-	@Override
-	public void setBeanExpressionResolver(@Nullable BeanExpressionResolver resolver) {
-		this.beanExpressionResolver = resolver;
-	}
-
-	@Override
-	@Nullable
-	public BeanExpressionResolver getBeanExpressionResolver() {
-		return this.beanExpressionResolver;
-	}
-
-	@Override
-	public void setConversionService(@Nullable ConversionService conversionService) {
-		this.conversionService = conversionService;
-	}
-
-	@Override
-	@Nullable
-	public ConversionService getConversionService() {
-		return this.conversionService;
-	}
-
-	@Override
-	public void addPropertyEditorRegistrar(PropertyEditorRegistrar registrar) {
-		Assert.notNull(registrar, "PropertyEditorRegistrar must not be null");
-		this.propertyEditorRegistrars.add(registrar);
-	}
-
-	/**
-	 * Return the set of PropertyEditorRegistrars.
-	 */
-	public Set<PropertyEditorRegistrar> getPropertyEditorRegistrars() {
-		return this.propertyEditorRegistrars;
-	}
-
-	@Override
-	public void registerCustomEditor(Class<?> requiredType, Class<? extends PropertyEditor> propertyEditorClass) {
-		Assert.notNull(requiredType, "Required type must not be null");
-		Assert.notNull(propertyEditorClass, "PropertyEditor class must not be null");
-		this.customEditors.put(requiredType, propertyEditorClass);
-	}
-
-	@Override
-	public void copyRegisteredEditorsTo(PropertyEditorRegistry registry) {
-		registerCustomEditors(registry);
-	}
-
-	/**
-	 * Return the map of custom editors, with Classes as keys and PropertyEditor classes as values.
-	 */
-	public Map<Class<?>, Class<? extends PropertyEditor>> getCustomEditors() {
-		return this.customEditors;
-	}
-
-	@Override
-	public void setTypeConverter(TypeConverter typeConverter) {
-		this.typeConverter = typeConverter;
-	}
-
-	/**
-	 * Return the custom TypeConverter to use, if any.
-	 * @return the custom TypeConverter, or {@code null} if none specified
-	 */
-	@Nullable
-	protected TypeConverter getCustomTypeConverter() {
-		return this.typeConverter;
-	}
-
-	@Override
-	public TypeConverter getTypeConverter() {
-		TypeConverter customConverter = getCustomTypeConverter();
-		if (customConverter != null) {
-			return customConverter;
-		}
-		else {
-			// Build default TypeConverter, registering custom editors.
-			SimpleTypeConverter typeConverter = new SimpleTypeConverter();
-			typeConverter.setConversionService(getConversionService());
-			registerCustomEditors(typeConverter);
-			return typeConverter;
-		}
-	}
-
-	@Override
-	public void addEmbeddedValueResolver(StringValueResolver valueResolver) {
-		Assert.notNull(valueResolver, "StringValueResolver must not be null");
-		this.embeddedValueResolvers.add(valueResolver);
-	}
-
-	@Override
-	public boolean hasEmbeddedValueResolver() {
-		return !this.embeddedValueResolvers.isEmpty();
-	}
-
-	@Override
-	@Nullable
-	public String resolveEmbeddedValue(@Nullable String value) {
-		if (value == null) {
-			return null;
-		}
-		String result = value;
-		for (StringValueResolver resolver : this.embeddedValueResolvers) {
-			result = resolver.resolveStringValue(result);
-			if (result == null) {
-				return null;
-			}
-		}
-		return result;
-	}
-
-	@Override
-	public void addBeanPostProcessor(BeanPostProcessor beanPostProcessor) {
-		Assert.notNull(beanPostProcessor, "BeanPostProcessor must not be null");
-		// Remove from old position, if any
-		this.beanPostProcessors.remove(beanPostProcessor);
-		// Track whether it is instantiation/destruction aware
-		if (beanPostProcessor instanceof InstantiationAwareBeanPostProcessor) {
-			this.hasInstantiationAwareBeanPostProcessors = true;
-		}
-		if (beanPostProcessor instanceof DestructionAwareBeanPostProcessor) {
-			this.hasDestructionAwareBeanPostProcessors = true;
-		}
-		// Add to end of list
-		this.beanPostProcessors.add(beanPostProcessor);
-	}
-
-	@Override
-	public int getBeanPostProcessorCount() {
-		return this.beanPostProcessors.size();
-	}
-
-	/**
-	 * Return the list of BeanPostProcessors that will get applied
-	 * to beans created with this factory.
-	 */
-	public List<BeanPostProcessor> getBeanPostProcessors() {
-		return this.beanPostProcessors;
-	}
-
-	/**
-	 * Return whether this factory holds a InstantiationAwareBeanPostProcessor
-	 * that will get applied to singleton beans on creation.
-	 * @see #addBeanPostProcessor
-	 * @see org.springframework.beans.factory.config.InstantiationAwareBeanPostProcessor
-	 */
-	protected boolean hasInstantiationAwareBeanPostProcessors() {
-		return this.hasInstantiationAwareBeanPostProcessors;
-	}
-
-	/**
-	 * Return whether this factory holds a DestructionAwareBeanPostProcessor
-	 * that will get applied to singleton beans on shutdown.
-	 * @see #addBeanPostProcessor
-	 * @see org.springframework.beans.factory.config.DestructionAwareBeanPostProcessor
-	 */
-	protected boolean hasDestructionAwareBeanPostProcessors() {
-		return this.hasDestructionAwareBeanPostProcessors;
-	}
-
-	@Override
-	public void registerScope(String scopeName, Scope scope) {
-		Assert.notNull(scopeName, "Scope identifier must not be null");
-		Assert.notNull(scope, "Scope must not be null");
-		if (SCOPE_SINGLETON.equals(scopeName) || SCOPE_PROTOTYPE.equals(scopeName)) {
-			throw new IllegalArgumentException("Cannot replace existing scopes 'singleton' and 'prototype'");
-		}
-		Scope previous = this.scopes.put(scopeName, scope);
-		if (previous != null && previous != scope) {
-			if (logger.isDebugEnabled()) {
-				logger.debug("Replacing scope '" + scopeName + "' from [" + previous + "] to [" + scope + "]");
-			}
-		}
-		else {
-			if (logger.isTraceEnabled()) {
-				logger.trace("Registering scope '" + scopeName + "' with implementation [" + scope + "]");
-			}
-		}
-	}
-
-	@Override
-	public String[] getRegisteredScopeNames() {
-		return StringUtils.toStringArray(this.scopes.keySet());
-	}
-
-	@Override
-	@Nullable
-	public Scope getRegisteredScope(String scopeName) {
-		Assert.notNull(scopeName, "Scope identifier must not be null");
-		return this.scopes.get(scopeName);
-	}
-
-	/**
-	 * Set the security context provider for this bean factory. If a security manager
-	 * is set, interaction with the user code will be executed using the privileged
-	 * of the provided security context.
-	 */
-	public void setSecurityContextProvider(SecurityContextProvider securityProvider) {
-		this.securityContextProvider = securityProvider;
-	}
-
-	/**
-	 * Delegate the creation of the access control context to the
-	 * {@link #setSecurityContextProvider SecurityContextProvider}.
-	 */
-	@Override
-	public AccessControlContext getAccessControlContext() {
-		return (this.securityContextProvider != null ?
-				this.securityContextProvider.getAccessControlContext() :
-				AccessController.getContext());
-	}
-
-	@Override
-	public void copyConfigurationFrom(ConfigurableBeanFactory otherFactory) {
-		Assert.notNull(otherFactory, "BeanFactory must not be null");
-		setBeanClassLoader(otherFactory.getBeanClassLoader());
-		setCacheBeanMetadata(otherFactory.isCacheBeanMetadata());
-		setBeanExpressionResolver(otherFactory.getBeanExpressionResolver());
-		setConversionService(otherFactory.getConversionService());
-		if (otherFactory instanceof AbstractBeanFactory) {
-			AbstractBeanFactory otherAbstractFactory = (AbstractBeanFactory) otherFactory;
-			this.propertyEditorRegistrars.addAll(otherAbstractFactory.propertyEditorRegistrars);
-			this.customEditors.putAll(otherAbstractFactory.customEditors);
-			this.typeConverter = otherAbstractFactory.typeConverter;
-			this.beanPostProcessors.addAll(otherAbstractFactory.beanPostProcessors);
-			this.hasInstantiationAwareBeanPostProcessors = this.hasInstantiationAwareBeanPostProcessors ||
-					otherAbstractFactory.hasInstantiationAwareBeanPostProcessors;
-			this.hasDestructionAwareBeanPostProcessors = this.hasDestructionAwareBeanPostProcessors ||
-					otherAbstractFactory.hasDestructionAwareBeanPostProcessors;
-			this.scopes.putAll(otherAbstractFactory.scopes);
-			this.securityContextProvider = otherAbstractFactory.securityContextProvider;
-		}
-		else {
-			setTypeConverter(otherFactory.getTypeConverter());
-			String[] otherScopeNames = otherFactory.getRegisteredScopeNames();
-			for (String scopeName : otherScopeNames) {
-				this.scopes.put(scopeName, otherFactory.getRegisteredScope(scopeName));
-			}
-		}
-	}
-
-	/**
-	 * Return a 'merged' BeanDefinition for the given bean name,
-	 * merging a child bean definition with its parent if necessary.
-	 * <p>This {@code getMergedBeanDefinition} considers bean definition
-	 * in ancestors as well.
-	 * @param name the name of the bean to retrieve the merged definition for
-	 * (may be an alias)
-	 * @return a (potentially merged) RootBeanDefinition for the given bean
-	 * @throws NoSuchBeanDefinitionException if there is no bean with the given name
-	 * @throws BeanDefinitionStoreException in case of an invalid bean definition
-	 */
-	@Override
-	public BeanDefinition getMergedBeanDefinition(String name) throws BeansException {
-		String beanName = transformedBeanName(name);
-		// Efficiently check whether bean definition exists in this factory.
-		if (!containsBeanDefinition(beanName) && getParentBeanFactory() instanceof ConfigurableBeanFactory) {
-			return ((ConfigurableBeanFactory) getParentBeanFactory()).getMergedBeanDefinition(beanName);
-		}
-		// Resolve merged bean definition locally.
-		return getMergedLocalBeanDefinition(beanName);
-	}
-
-	@Override
-	public boolean isFactoryBean(String name) throws NoSuchBeanDefinitionException {
-		String beanName = transformedBeanName(name);
-		Object beanInstance = getSingleton(beanName, false);
-		if (beanInstance != null) {
-			return (beanInstance instanceof FactoryBean);
-		}
-		// No singleton instance found -> check bean definition.
-		if (!containsBeanDefinition(beanName) && getParentBeanFactory() instanceof ConfigurableBeanFactory) {
-			// No bean definition found in this factory -> delegate to parent.
-			return ((ConfigurableBeanFactory) getParentBeanFactory()).isFactoryBean(name);
-		}
-		return isFactoryBean(beanName, getMergedLocalBeanDefinition(beanName));
-	}
-
-	@Override
-	public boolean isActuallyInCreation(String beanName) {
-		return (isSingletonCurrentlyInCreation(beanName) || isPrototypeCurrentlyInCreation(beanName));
-	}
-
-	/**
-	 * Return whether the specified prototype bean is currently in creation
-	 * (within the current thread).
-	 * @param beanName the name of the bean
-	 */
-	protected boolean isPrototypeCurrentlyInCreation(String beanName) {
-		Object curVal = this.prototypesCurrentlyInCreation.get();
-		return (curVal != null &&
-				(curVal.equals(beanName) || (curVal instanceof Set && ((Set<?>) curVal).contains(beanName))));
-	}
-
-	/**
-	 * Callback before prototype creation.
-	 * <p>The default implementation register the prototype as currently in creation.
-	 * @param beanName the name of the prototype about to be created
-	 * @see #isPrototypeCurrentlyInCreation
-	 */
-	@SuppressWarnings("unchecked")
-	protected void beforePrototypeCreation(String beanName) {
-		Object curVal = this.prototypesCurrentlyInCreation.get();
-		if (curVal == null) {
-			this.prototypesCurrentlyInCreation.set(beanName);
-		}
-		else if (curVal instanceof String) {
-			Set<String> beanNameSet = new HashSet<>(2);
-			beanNameSet.add((String) curVal);
-			beanNameSet.add(beanName);
-			this.prototypesCurrentlyInCreation.set(beanNameSet);
-		}
-		else {
-			Set<String> beanNameSet = (Set<String>) curVal;
-			beanNameSet.add(beanName);
-		}
-	}
-
-	/**
-	 * Callback after prototype creation.
-	 * <p>The default implementation marks the prototype as not in creation anymore.
-	 * @param beanName the name of the prototype that has been created
-	 * @see #isPrototypeCurrentlyInCreation
-	 */
-	@SuppressWarnings("unchecked")
-	protected void afterPrototypeCreation(String beanName) {
-		Object curVal = this.prototypesCurrentlyInCreation.get();
-		if (curVal instanceof String) {
-			this.prototypesCurrentlyInCreation.remove();
-		}
-		else if (curVal instanceof Set) {
-			Set<String> beanNameSet = (Set<String>) curVal;
-			beanNameSet.remove(beanName);
-			if (beanNameSet.isEmpty()) {
-				this.prototypesCurrentlyInCreation.remove();
-			}
-		}
-	}
-
-	@Override
-	public void destroyBean(String beanName, Object beanInstance) {
-		destroyBean(beanName, beanInstance, getMergedLocalBeanDefinition(beanName));
-	}
-
-	/**
-	 * Destroy the given bean instance (usually a prototype instance
-	 * obtained from this factory) according to the given bean definition.
-	 * @param beanName the name of the bean definition
-	 * @param bean the bean instance to destroy
-	 * @param mbd the merged bean definition
-	 */
-	protected void destroyBean(String beanName, Object bean, RootBeanDefinition mbd) {
-		new DisposableBeanAdapter(bean, beanName, mbd, getBeanPostProcessors(), getAccessControlContext()).destroy();
-	}
-
-	@Override
-	public void destroyScopedBean(String beanName) {
-		RootBeanDefinition mbd = getMergedLocalBeanDefinition(beanName);
-		if (mbd.isSingleton() || mbd.isPrototype()) {
-			throw new IllegalArgumentException(
-					"Bean name '" + beanName + "' does not correspond to an object in a mutable scope");
-		}
-		String scopeName = mbd.getScope();
-		Scope scope = this.scopes.get(scopeName);
-		if (scope == null) {
-			throw new IllegalStateException("No Scope SPI registered for scope name '" + scopeName + "'");
-		}
-		Object bean = scope.remove(beanName);
-		if (bean != null) {
-			destroyBean(beanName, bean, mbd);
-		}
-	}
-
-
-	//---------------------------------------------------------------------
-	// Implementation methods
-	//---------------------------------------------------------------------
-
-	/**
-	 * Return the bean name, stripping out the factory dereference prefix if necessary,
-	 * and resolving aliases to canonical names.
-	 * @param name the user-specified name
-	 * @return the transformed bean name
-	 */
-	protected String transformedBeanName(String name) {
-		return canonicalName(BeanFactoryUtils.transformedBeanName(name));
-	}
-
-	/**
-	 * Determine the original bean name, resolving locally defined aliases to canonical names.
-	 * @param name the user-specified name
-	 * @return the original bean name
-	 */
-	protected String originalBeanName(String name) {
-		String beanName = transformedBeanName(name);
-		if (name.startsWith(FACTORY_BEAN_PREFIX)) {
-			beanName = FACTORY_BEAN_PREFIX + beanName;
-		}
-		return beanName;
-	}
-
-	/**
-	 * Initialize the given BeanWrapper with the custom editors registered
-	 * with this factory. To be called for BeanWrappers that will create
-	 * and populate bean instances.
-	 * <p>The default implementation delegates to {@link #registerCustomEditors}.
-	 * Can be overridden in subclasses.
-	 * @param bw the BeanWrapper to initialize
-	 */
-	protected void initBeanWrapper(BeanWrapper bw) {
-		bw.setConversionService(getConversionService());
-		registerCustomEditors(bw);
-	}
-
-	/**
-	 * Initialize the given PropertyEditorRegistry with the custom editors
-	 * that have been registered with this BeanFactory.
-	 * <p>To be called for BeanWrappers that will create and populate bean
-	 * instances, and for SimpleTypeConverter used for constructor argument
-	 * and factory method type conversion.
-	 * @param registry the PropertyEditorRegistry to initialize
-	 */
-	protected void registerCustomEditors(PropertyEditorRegistry registry) {
-		PropertyEditorRegistrySupport registrySupport =
-				(registry instanceof PropertyEditorRegistrySupport ? (PropertyEditorRegistrySupport) registry : null);
-		if (registrySupport != null) {
-			registrySupport.useConfigValueEditors();
-		}
-		if (!this.propertyEditorRegistrars.isEmpty()) {
-			for (PropertyEditorRegistrar registrar : this.propertyEditorRegistrars) {
-				try {
-					registrar.registerCustomEditors(registry);
-				}
-				catch (BeanCreationException ex) {
-					Throwable rootCause = ex.getMostSpecificCause();
-					if (rootCause instanceof BeanCurrentlyInCreationException) {
-						BeanCreationException bce = (BeanCreationException) rootCause;
-						String bceBeanName = bce.getBeanName();
-						if (bceBeanName != null && isCurrentlyInCreation(bceBeanName)) {
-							if (logger.isDebugEnabled()) {
-								logger.debug("PropertyEditorRegistrar [" + registrar.getClass().getName() +
-										"] failed because it tried to obtain currently created bean '" +
-										ex.getBeanName() + "': " + ex.getMessage());
-							}
-							onSuppressedException(ex);
-							continue;
-						}
-					}
-					throw ex;
-				}
-			}
-		}
-		if (!this.customEditors.isEmpty()) {
-			this.customEditors.forEach((requiredType, editorClass) ->
-					registry.registerCustomEditor(requiredType, BeanUtils.instantiateClass(editorClass)));
-		}
-	}
-
-
-	/**
-	 * Return a merged RootBeanDefinition, traversing the parent bean definition
-	 * if the specified bean corresponds to a child bean definition.
-	 * @param beanName the name of the bean to retrieve the merged definition for
-	 * @return a (potentially merged) RootBeanDefinition for the given bean
-	 * @throws NoSuchBeanDefinitionException if there is no bean with the given name
-	 * @throws BeanDefinitionStoreException in case of an invalid bean definition
-	 */
-	protected RootBeanDefinition getMergedLocalBeanDefinition(String beanName) throws BeansException {
-		// Quick check on the concurrent map first, with minimal locking.
-		RootBeanDefinition mbd = this.mergedBeanDefinitions.get(beanName);
-		if (mbd != null) {
-			return mbd;
-		}
-		return getMergedBeanDefinition(beanName, getBeanDefinition(beanName));
-	}
-
-	/**
-	 * Return a RootBeanDefinition for the given top-level bean, by merging with
-	 * the parent if the given bean's definition is a child bean definition.
-	 * @param beanName the name of the bean definition
-	 * @param bd the original bean definition (Root/ChildBeanDefinition)
-	 * @return a (potentially merged) RootBeanDefinition for the given bean
-	 * @throws BeanDefinitionStoreException in case of an invalid bean definition
-	 */
-	protected RootBeanDefinition getMergedBeanDefinition(String beanName, BeanDefinition bd)
-			throws BeanDefinitionStoreException {
-
-		return getMergedBeanDefinition(beanName, bd, null);
-	}
-
-	/**
-	 * Return a RootBeanDefinition for the given bean, by merging with the
-	 * parent if the given bean's definition is a child bean definition.
-	 * @param beanName the name of the bean definition
-	 * @param bd the original bean definition (Root/ChildBeanDefinition)
-	 * @param containingBd the containing bean definition in case of inner bean,
-	 * or {@code null} in case of a top-level bean
-	 * @return a (potentially merged) RootBeanDefinition for the given bean
-	 * @throws BeanDefinitionStoreException in case of an invalid bean definition
-	 */
-	protected RootBeanDefinition getMergedBeanDefinition(
-			String beanName, BeanDefinition bd, @Nullable BeanDefinition containingBd)
-			throws BeanDefinitionStoreException {
-
-		synchronized (this.mergedBeanDefinitions) {
-			RootBeanDefinition mbd = null;
-
-			// Check with full lock now in order to enforce the same merged instance.
-			if (containingBd == null) {
-				mbd = this.mergedBeanDefinitions.get(beanName);
-			}
-
-			if (mbd == null) {
-				if (bd.getParentName() == null) {
-					// Use copy of given root bean definition.
-					if (bd instanceof RootBeanDefinition) {
-						mbd = ((RootBeanDefinition) bd).cloneBeanDefinition();
-					}
-					else {
-						mbd = new RootBeanDefinition(bd);
-					}
-				}
-				else {
-					// Child bean definition: needs to be merged with parent.
-					BeanDefinition pbd;
-					try {
-						String parentBeanName = transformedBeanName(bd.getParentName());
-						if (!beanName.equals(parentBeanName)) {
-							pbd = getMergedBeanDefinition(parentBeanName);
-						}
-						else {
-							BeanFactory parent = getParentBeanFactory();
-							if (parent instanceof ConfigurableBeanFactory) {
-								pbd = ((ConfigurableBeanFactory) parent).getMergedBeanDefinition(parentBeanName);
-							}
-							else {
-								throw new NoSuchBeanDefinitionException(parentBeanName,
-										"Parent name '" + parentBeanName + "' is equal to bean name '" + beanName +
-										"': cannot be resolved without a ConfigurableBeanFactory parent");
-							}
-						}
-					}
-					catch (NoSuchBeanDefinitionException ex) {
-						throw new BeanDefinitionStoreException(bd.getResourceDescription(), beanName,
-								"Could not resolve parent bean definition '" + bd.getParentName() + "'", ex);
-					}
-					// Deep copy with overridden values.
-					mbd = new RootBeanDefinition(pbd);
-					mbd.overrideFrom(bd);
-				}
-
-				// Set default singleton scope, if not configured before.
-				if (!StringUtils.hasLength(mbd.getScope())) {
-					mbd.setScope(SCOPE_SINGLETON);
-				}
-
-				// A bean contained in a non-singleton bean cannot be a singleton itself.
-				// Let's correct this on the fly here, since this might be the result of
-				// parent-child merging for the outer bean, in which case the original inner bean
-				// definition will not have inherited the merged outer bean's singleton status.
-				if (containingBd != null && !containingBd.isSingleton() && mbd.isSingleton()) {
-					mbd.setScope(containingBd.getScope());
-				}
-
-				// Cache the merged bean definition for the time being
-				// (it might still get re-merged later on in order to pick up metadata changes)
-				if (containingBd == null && isCacheBeanMetadata()) {
-					this.mergedBeanDefinitions.put(beanName, mbd);
-				}
-			}
-
-			return mbd;
-		}
-	}
-
-	/**
-	 * Check the given merged bean definition,
-	 * potentially throwing validation exceptions.
-	 * @param mbd the merged bean definition to check
-	 * @param beanName the name of the bean
-	 * @param args the arguments for bean creation, if any
-	 * @throws BeanDefinitionStoreException in case of validation failure
-	 */
-	protected void checkMergedBeanDefinition(RootBeanDefinition mbd, String beanName, @Nullable Object[] args)
-			throws BeanDefinitionStoreException {
-
-		if (mbd.isAbstract()) {
-			throw new BeanIsAbstractException(beanName);
-		}
-	}
-
-	/**
-	 * Remove the merged bean definition for the specified bean,
-	 * recreating it on next access.
-	 * @param beanName the bean name to clear the merged definition for
-	 */
-	protected void clearMergedBeanDefinition(String beanName) {
-		this.mergedBeanDefinitions.remove(beanName);
-	}
-
-	/**
-	 * Clear the merged bean definition cache, removing entries for beans
-	 * which are not considered eligible for full metadata caching yet.
-	 * <p>Typically triggered after changes to the original bean definitions,
-	 * e.g. after applying a {@code BeanFactoryPostProcessor}. Note that metadata
-	 * for beans which have already been created at this point will be kept around.
-	 * @since 4.2
-	 */
-	public void clearMetadataCache() {
-		this.mergedBeanDefinitions.keySet().removeIf(bean -> !isBeanEligibleForMetadataCaching(bean));
-	}
-
-	/**
-	 * Resolve the bean class for the specified bean definition,
-	 * resolving a bean class name into a Class reference (if necessary)
-	 * and storing the resolved Class in the bean definition for further use.
-	 * @param mbd the merged bean definition to determine the class for
-	 * @param beanName the name of the bean (for error handling purposes)
-	 * @param typesToMatch the types to match in case of internal type matching purposes
-	 * (also signals that the returned {@code Class} will never be exposed to application code)
-	 * @return the resolved bean class (or {@code null} if none)
-	 * @throws CannotLoadBeanClassException if we failed to load the class
-	 */
-	@Nullable
-	protected Class<?> resolveBeanClass(final RootBeanDefinition mbd, String beanName, final Class<?>... typesToMatch)
-			throws CannotLoadBeanClassException {
-
-		try {
-			if (mbd.hasBeanClass()) {
-				return mbd.getBeanClass();
-			}
-			if (System.getSecurityManager() != null) {
-				return AccessController.doPrivileged((PrivilegedExceptionAction<Class<?>>) () ->
-					doResolveBeanClass(mbd, typesToMatch), getAccessControlContext());
-			}
-			else {
-				return doResolveBeanClass(mbd, typesToMatch);
-			}
-		}
-		catch (PrivilegedActionException pae) {
-			ClassNotFoundException ex = (ClassNotFoundException) pae.getException();
-			throw new CannotLoadBeanClassException(mbd.getResourceDescription(), beanName, mbd.getBeanClassName(), ex);
-		}
-		catch (ClassNotFoundException ex) {
-			throw new CannotLoadBeanClassException(mbd.getResourceDescription(), beanName, mbd.getBeanClassName(), ex);
-		}
-		catch (LinkageError err) {
-			throw new CannotLoadBeanClassException(mbd.getResourceDescription(), beanName, mbd.getBeanClassName(), err);
-		}
-	}
-
-	@Nullable
-	private Class<?> doResolveBeanClass(RootBeanDefinition mbd, Class<?>... typesToMatch)
-			throws ClassNotFoundException {
-
-		ClassLoader beanClassLoader = getBeanClassLoader();
-		ClassLoader dynamicLoader = beanClassLoader;
-		boolean freshResolve = false;
-
-		if (!ObjectUtils.isEmpty(typesToMatch)) {
-			// When just doing type checks (i.e. not creating an actual instance yet),
-			// use the specified temporary class loader (e.g. in a weaving scenario).
-			ClassLoader tempClassLoader = getTempClassLoader();
-			if (tempClassLoader != null) {
-				dynamicLoader = tempClassLoader;
-				freshResolve = true;
-				if (tempClassLoader instanceof DecoratingClassLoader) {
-					DecoratingClassLoader dcl = (DecoratingClassLoader) tempClassLoader;
-					for (Class<?> typeToMatch : typesToMatch) {
-						dcl.excludeClass(typeToMatch.getName());
-					}
-				}
-			}
-		}
-
-		String className = mbd.getBeanClassName();
-		if (className != null) {
-			Object evaluated = evaluateBeanDefinitionString(className, mbd);
-			if (!className.equals(evaluated)) {
-				// A dynamically resolved expression, supported as of 4.2...
-				if (evaluated instanceof Class) {
-					return (Class<?>) evaluated;
-				}
-				else if (evaluated instanceof String) {
-					className = (String) evaluated;
-					freshResolve = true;
-				}
-				else {
-					throw new IllegalStateException("Invalid class name expression result: " + evaluated);
-				}
-			}
-			if (freshResolve) {
-				// When resolving against a temporary class loader, exit early in order
-				// to avoid storing the resolved Class in the bean definition.
-				if (dynamicLoader != null) {
-					try {
-						return dynamicLoader.loadClass(className);
-					}
-					catch (ClassNotFoundException ex) {
-						if (logger.isTraceEnabled()) {
-							logger.trace("Could not load class [" + className + "] from " + dynamicLoader + ": " + ex);
-						}
-					}
-				}
-				return ClassUtils.forName(className, dynamicLoader);
-			}
-		}
-
-		// Resolve regularly, caching the result in the BeanDefinition...
-		return mbd.resolveBeanClass(beanClassLoader);
-	}
-
-	/**
-	 * Evaluate the given String as contained in a bean definition,
-	 * potentially resolving it as an expression.
-	 * @param value the value to check
-	 * @param beanDefinition the bean definition that the value comes from
-	 * @return the resolved value
-	 * @see #setBeanExpressionResolver
-	 */
-	@Nullable
-	protected Object evaluateBeanDefinitionString(@Nullable String value, @Nullable BeanDefinition beanDefinition) {
-		if (this.beanExpressionResolver == null) {
-			return value;
-		}
-
-		Scope scope = null;
-		if (beanDefinition != null) {
-			String scopeName = beanDefinition.getScope();
-			if (scopeName != null) {
-				scope = getRegisteredScope(scopeName);
-			}
-		}
-		return this.beanExpressionResolver.evaluate(value, new BeanExpressionContext(this, scope));
-	}
-
-
-	/**
-	 * Predict the eventual bean type (of the processed bean instance) for the
-	 * specified bean. Called by {@link #getType} and {@link #isTypeMatch}.
-	 * Does not need to handle FactoryBeans specifically, since it is only
-	 * supposed to operate on the raw bean type.
-	 * <p>This implementation is simplistic in that it is not able to
-	 * handle factory methods and InstantiationAwareBeanPostProcessors.
-	 * It only predicts the bean type correctly for a standard bean.
-	 * To be overridden in subclasses, applying more sophisticated type detection.
-	 * @param beanName the name of the bean
-	 * @param mbd the merged bean definition to determine the type for
-	 * @param typesToMatch the types to match in case of internal type matching purposes
-	 * (also signals that the returned {@code Class} will never be exposed to application code)
-	 * @return the type of the bean, or {@code null} if not predictable
-	 */
-	@Nullable
-	protected Class<?> predictBeanType(String beanName, RootBeanDefinition mbd, Class<?>... typesToMatch) {
-		Class<?> targetType = mbd.getTargetType();
-		if (targetType != null) {
-			return targetType;
-		}
-		if (mbd.getFactoryMethodName() != null) {
-			return null;
-		}
-		return resolveBeanClass(mbd, beanName, typesToMatch);
-	}
-
-	/**
-	 * Check whether the given bean is defined as a {@link FactoryBean}.
-	 * @param beanName the name of the bean
-	 * @param mbd the corresponding bean definition
-	 */
-	protected boolean isFactoryBean(String beanName, RootBeanDefinition mbd) {
-		Class<?> beanType = predictBeanType(beanName, mbd, FactoryBean.class);
-		return (beanType != null && FactoryBean.class.isAssignableFrom(beanType));
-	}
-
-	/**
-	 * Determine the bean type for the given FactoryBean definition, as far as possible.
-	 * Only called if there is no singleton instance registered for the target bean already.
-	 * <p>The default implementation creates the FactoryBean via {@code getBean}
-	 * to call its {@code getObjectType} method. Subclasses are encouraged to optimize
-	 * this, typically by just instantiating the FactoryBean but not populating it yet,
-	 * trying whether its {@code getObjectType} method already returns a type.
-	 * If no type found, a full FactoryBean creation as performed by this implementation
-	 * should be used as fallback.
-	 * @param beanName the name of the bean
-	 * @param mbd the merged bean definition for the bean
-	 * @return the type for the bean if determinable, or {@code null} otherwise
-	 * @see org.springframework.beans.factory.FactoryBean#getObjectType()
-	 * @see #getBean(String)
-	 */
-	@Nullable
-	protected Class<?> getTypeForFactoryBean(String beanName, RootBeanDefinition mbd) {
-		if (!mbd.isSingleton()) {
-			return null;
-		}
-		try {
-			FactoryBean<?> factoryBean = doGetBean(FACTORY_BEAN_PREFIX + beanName, FactoryBean.class, null, true);
-			return getTypeForFactoryBean(factoryBean);
-		}
-		catch (BeanCreationException ex) {
-			if (ex.contains(BeanCurrentlyInCreationException.class)) {
-				if (logger.isTraceEnabled()) {
-					logger.trace("Bean currently in creation on FactoryBean type check: " + ex);
-				}
-			}
-			else if (mbd.isLazyInit()) {
-				if (logger.isTraceEnabled()) {
-					logger.trace("Bean creation exception on lazy FactoryBean type check: " + ex);
-				}
-			}
-			else {
-				if (logger.isDebugEnabled()) {
-					logger.debug("Bean creation exception on non-lazy FactoryBean type check: " + ex);
-				}
-			}
-			onSuppressedException(ex);
-			return null;
-		}
-	}
-
-	/**
-	 * Mark the specified bean as already created (or about to be created).
-	 * <p>This allows the bean factory to optimize its caching for repeated
-	 * creation of the specified bean.
-	 * @param beanName the name of the bean
-	 */
-	protected void markBeanAsCreated(String beanName) {
-		if (!this.alreadyCreated.contains(beanName)) {
-			synchronized (this.mergedBeanDefinitions) {
-				if (!this.alreadyCreated.contains(beanName)) {
-					// Let the bean definition get re-merged now that we're actually creating
-					// the bean... just in case some of its metadata changed in the meantime.
-					clearMergedBeanDefinition(beanName);
-					this.alreadyCreated.add(beanName);
-				}
-			}
-		}
-	}
-
-	/**
-	 * Perform appropriate cleanup of cached metadata after bean creation failed.
-	 * @param beanName the name of the bean
-	 */
-	protected void cleanupAfterBeanCreationFailure(String beanName) {
-		synchronized (this.mergedBeanDefinitions) {
-			this.alreadyCreated.remove(beanName);
-		}
-	}
-
-	/**
-	 * Determine whether the specified bean is eligible for having
-	 * its bean definition metadata cached.
-	 * @param beanName the name of the bean
-	 * @return {@code true} if the bean's metadata may be cached
-	 * at this point already
-	 */
-	protected boolean isBeanEligibleForMetadataCaching(String beanName) {
-		return this.alreadyCreated.contains(beanName);
-	}
-
-	/**
-	 * Remove the singleton instance (if any) for the given bean name,
-	 * but only if it hasn't been used for other purposes than type checking.
-	 * @param beanName the name of the bean
-	 * @return {@code true} if actually removed, {@code false} otherwise
-	 */
-	protected boolean removeSingletonIfCreatedForTypeCheckOnly(String beanName) {
-		if (!this.alreadyCreated.contains(beanName)) {
-			removeSingleton(beanName);
-			return true;
-		}
-		else {
-			return false;
-		}
-	}
-
-	/**
-	 * Check whether this factory's bean creation phase already started,
-	 * i.e. whether any bean has been marked as created in the meantime.
-	 * @since 4.2.2
-	 * @see #markBeanAsCreated
-	 */
-	protected boolean hasBeanCreationStarted() {
-		return !this.alreadyCreated.isEmpty();
-	}
-
-	/**
-	 * Get the object for the given bean instance, either the bean
-	 * instance itself or its created object in case of a FactoryBean.
-	 * @param beanInstance the shared bean instance
-	 * @param name name that may include factory dereference prefix
-	 * @param beanName the canonical bean name
-	 * @param mbd the merged bean definition
-	 * @return the object to expose for the bean
-	 */
-	protected Object getObjectForBeanInstance(
-			Object beanInstance, String name, String beanName, @Nullable RootBeanDefinition mbd) {
-
-		// Don't let calling code try to dereference the factory if the bean isn't a factory.
-		if (BeanFactoryUtils.isFactoryDereference(name)) {
-			if (beanInstance instanceof NullBean) {
-				return beanInstance;
-			}
-			if (!(beanInstance instanceof FactoryBean)) {
-				throw new BeanIsNotAFactoryException(beanName, beanInstance.getClass());
-			}
-		}
-
-		// Now we have the bean instance, which may be a normal bean or a FactoryBean.
-		// If it's a FactoryBean, we use it to create a bean instance, unless the
-		// caller actually wants a reference to the factory.
-		if (!(beanInstance instanceof FactoryBean) || BeanFactoryUtils.isFactoryDereference(name)) {
-			return beanInstance;
-		}
-
-		Object object = null;
-		if (mbd == null) {
-			object = getCachedObjectForFactoryBean(beanName);
-		}
-		if (object == null) {
-			// Return bean instance from factory.
-			FactoryBean<?> factory = (FactoryBean<?>) beanInstance;
-			// Caches object obtained from FactoryBean if it is a singleton.
-			if (mbd == null && containsBeanDefinition(beanName)) {
-				mbd = getMergedLocalBeanDefinition(beanName);
-			}
-			boolean synthetic = (mbd != null && mbd.isSynthetic());
-			object = getObjectFromFactoryBean(factory, beanName, !synthetic);
-		}
-		return object;
-	}
-
-	/**
-	 * Determine whether the given bean name is already in use within this factory,
-	 * i.e. whether there is a local bean or alias registered under this name or
-	 * an inner bean created with this name.
-	 * @param beanName the name to check
-	 */
-	public boolean isBeanNameInUse(String beanName) {
-		return isAlias(beanName) || containsLocalBean(beanName) || hasDependentBean(beanName);
-	}
-
-	/**
-	 * Determine whether the given bean requires destruction on shutdown.
-	 * <p>The default implementation checks the DisposableBean interface as well as
-	 * a specified destroy method and registered DestructionAwareBeanPostProcessors.
-	 * @param bean the bean instance to check
-	 * @param mbd the corresponding bean definition
-	 * @see org.springframework.beans.factory.DisposableBean
-	 * @see AbstractBeanDefinition#getDestroyMethodName()
-	 * @see org.springframework.beans.factory.config.DestructionAwareBeanPostProcessor
-	 */
-	protected boolean requiresDestruction(Object bean, RootBeanDefinition mbd) {
-		return (bean.getClass() != NullBean.class &&
-				(DisposableBeanAdapter.hasDestroyMethod(bean, mbd) || (hasDestructionAwareBeanPostProcessors() &&
-						DisposableBeanAdapter.hasApplicableProcessors(bean, getBeanPostProcessors()))));
-	}
-
-	/**
-	 * Add the given bean to the list of disposable beans in this factory,
-	 * registering its DisposableBean interface and/or the given destroy method
-	 * to be called on factory shutdown (if applicable). Only applies to singletons.
-	 * @param beanName the name of the bean
-	 * @param bean the bean instance
-	 * @param mbd the bean definition for the bean
-	 * @see RootBeanDefinition#isSingleton
-	 * @see RootBeanDefinition#getDependsOn
-	 * @see #registerDisposableBean
-	 * @see #registerDependentBean
-	 */
-	protected void registerDisposableBeanIfNecessary(String beanName, Object bean, RootBeanDefinition mbd) {
-		AccessControlContext acc = (System.getSecurityManager() != null ? getAccessControlContext() : null);
-		if (!mbd.isPrototype() && requiresDestruction(bean, mbd)) {
-			if (mbd.isSingleton()) {
-				// Register a DisposableBean implementation that performs all destruction
-				// work for the given bean: DestructionAwareBeanPostProcessors,
-				// DisposableBean interface, custom destroy method.
-				registerDisposableBean(beanName,
-						new DisposableBeanAdapter(bean, beanName, mbd, getBeanPostProcessors(), acc));
-			}
-			else {
-				// A bean with a custom scope...
-				Scope scope = this.scopes.get(mbd.getScope());
-				if (scope == null) {
-					throw new IllegalStateException("No Scope registered for scope name '" + mbd.getScope() + "'");
-				}
-				scope.registerDestructionCallback(beanName,
-						new DisposableBeanAdapter(bean, beanName, mbd, getBeanPostProcessors(), acc));
-			}
-		}
-	}
-
-
-	//---------------------------------------------------------------------
-	// Abstract methods to be implemented by subclasses
-	//---------------------------------------------------------------------
-
-	/**
-	 * Check if this bean factory contains a bean definition with the given name.
-	 * Does not consider any hierarchy this factory may participate in.
-	 * Invoked by {@code containsBean} when no cached singleton instance is found.
-	 * <p>Depending on the nature of the concrete bean factory implementation,
-	 * this operation might be expensive (for example, because of directory lookups
-	 * in external registries). However, for listable bean factories, this usually
-	 * just amounts to a local hash lookup: The operation is therefore part of the
-	 * public interface there. The same implementation can serve for both this
-	 * template method and the public interface method in that case.
-	 * @param beanName the name of the bean to look for
-	 * @return if this bean factory contains a bean definition with the given name
-	 * @see #containsBean
-	 * @see org.springframework.beans.factory.ListableBeanFactory#containsBeanDefinition
-	 */
-	protected abstract boolean containsBeanDefinition(String beanName);
-
-	/**
-	 * Return the bean definition for the given bean name.
-	 * Subclasses should normally implement caching, as this method is invoked
-	 * by this class every time bean definition metadata is needed.
-	 * <p>Depending on the nature of the concrete bean factory implementation,
-	 * this operation might be expensive (for example, because of directory lookups
-	 * in external registries). However, for listable bean factories, this usually
-	 * just amounts to a local hash lookup: The operation is therefore part of the
-	 * public interface there. The same implementation can serve for both this
-	 * template method and the public interface method in that case.
-	 * @param beanName the name of the bean to find a definition for
-	 * @return the BeanDefinition for this prototype name (never {@code null})
-	 * @throws org.springframework.beans.factory.NoSuchBeanDefinitionException
-	 * if the bean definition cannot be resolved
-	 * @throws BeansException in case of errors
-	 * @see RootBeanDefinition
-	 * @see ChildBeanDefinition
-	 * @see org.springframework.beans.factory.config.ConfigurableListableBeanFactory#getBeanDefinition
-	 */
-	protected abstract BeanDefinition getBeanDefinition(String beanName) throws BeansException;
-
-	/**
-	 * Create a bean instance for the given merged bean definition (and arguments).
-	 * The bean definition will already have been merged with the parent definition
-	 * in case of a child definition.
-	 * <p>All bean retrieval methods delegate to this method for actual bean creation.
-	 * @param beanName the name of the bean
-	 * @param mbd the merged bean definition for the bean
-	 * @param args explicit arguments to use for constructor or factory method invocation
-	 * @return a new instance of the bean
-	 * @throws BeanCreationException if the bean could not be created
-	 */
-	protected abstract Object createBean(String beanName, RootBeanDefinition mbd, @Nullable Object[] args)
-			throws BeanCreationException;
->>>>>>> 1b6afd52
 
 }