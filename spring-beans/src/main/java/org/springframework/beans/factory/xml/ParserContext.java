/*
 * Copyright 2002-2018 the original author or authors.
 *
 * Licensed under the Apache License, Version 2.0 (the "License");
 * you may not use this file except in compliance with the License.
 * You may obtain a copy of the License at
 *
 *      http://www.apache.org/licenses/LICENSE-2.0
 *
 * Unless required by applicable law or agreed to in writing, software
 * distributed under the License is distributed on an "AS IS" BASIS,
 * WITHOUT WARRANTIES OR CONDITIONS OF ANY KIND, either express or implied.
 * See the License for the specific language governing permissions and
 * limitations under the License.
 */

package org.springframework.beans.factory.xml;

import java.util.ArrayDeque;
import java.util.Deque;

import org.springframework.beans.factory.config.BeanDefinition;
import org.springframework.beans.factory.parsing.BeanComponentDefinition;
import org.springframework.beans.factory.parsing.ComponentDefinition;
import org.springframework.beans.factory.parsing.CompositeComponentDefinition;
import org.springframework.beans.factory.support.BeanDefinitionReaderUtils;
import org.springframework.beans.factory.support.BeanDefinitionRegistry;
import org.springframework.lang.Nullable;

/**
 * Context that gets passed along a bean definition parsing process, encapsulating all relevant
 * configuration as well as state. Nested inside an {@link XmlReaderContext}.
 *
 * @author Rob Harrop
 * @author Juergen Hoeller
 * @see XmlReaderContext
 * @see BeanDefinitionParserDelegate
 * @since 2.0
 */
public final class ParserContext {

  private final XmlReaderContext readerContext;

  private final BeanDefinitionParserDelegate delegate;

<<<<<<< HEAD
  private BeanDefinition containingBeanDefinition;

  private final Stack<ComponentDefinition> containingComponents = new Stack<>();
=======
	@Nullable
	private BeanDefinition containingBeanDefinition;

	private final Deque<CompositeComponentDefinition> containingComponents = new ArrayDeque<>();
>>>>>>> 406f6ec7


  public ParserContext(XmlReaderContext readerContext, BeanDefinitionParserDelegate delegate) {
    this.readerContext = readerContext;
    this.delegate = delegate;
  }

<<<<<<< HEAD
  public ParserContext(XmlReaderContext readerContext, BeanDefinitionParserDelegate delegate,
      BeanDefinition containingBeanDefinition) {
=======
	public ParserContext(XmlReaderContext readerContext, BeanDefinitionParserDelegate delegate,
			@Nullable BeanDefinition containingBeanDefinition) {
>>>>>>> 406f6ec7

    this.readerContext = readerContext;
    this.delegate = delegate;
    this.containingBeanDefinition = containingBeanDefinition;
  }


  public final XmlReaderContext getReaderContext() {
    return this.readerContext;
  }

  public final BeanDefinitionRegistry getRegistry() {
    return this.readerContext.getRegistry();
  }

  public final BeanDefinitionParserDelegate getDelegate() {
    return this.delegate;
  }

<<<<<<< HEAD
  public final BeanDefinition getContainingBeanDefinition() {
    return this.containingBeanDefinition;
  }
=======
	@Nullable
	public final BeanDefinition getContainingBeanDefinition() {
		return this.containingBeanDefinition;
	}
>>>>>>> 406f6ec7

  public final boolean isNested() {
    return (this.containingBeanDefinition != null);
  }

  public boolean isDefaultLazyInit() {
    return BeanDefinitionParserDelegate.TRUE_VALUE
        .equals(this.delegate.getDefaults().getLazyInit());
  }

<<<<<<< HEAD
  public Object extractSource(Object sourceCandidate) {
    return this.readerContext.extractSource(sourceCandidate);
  }

  public CompositeComponentDefinition getContainingComponent() {
    return (!this.containingComponents.isEmpty() ?
        (CompositeComponentDefinition) this.containingComponents.lastElement() : null);
  }
=======
	@Nullable
	public Object extractSource(Object sourceCandidate) {
		return this.readerContext.extractSource(sourceCandidate);
	}

	@Nullable
	public CompositeComponentDefinition getContainingComponent() {
		return this.containingComponents.peek();
	}
>>>>>>> 406f6ec7

  public void pushContainingComponent(CompositeComponentDefinition containingComponent) {
    this.containingComponents.push(containingComponent);
  }

<<<<<<< HEAD
  public CompositeComponentDefinition popContainingComponent() {
    return (CompositeComponentDefinition) this.containingComponents.pop();
  }
=======
	public CompositeComponentDefinition popContainingComponent() {
		return this.containingComponents.pop();
	}
>>>>>>> 406f6ec7

  public void popAndRegisterContainingComponent() {
    registerComponent(popContainingComponent());
  }

  public void registerComponent(ComponentDefinition component) {
    CompositeComponentDefinition containingComponent = getContainingComponent();
    if (containingComponent != null) {
      containingComponent.addNestedComponent(component);
    } else {
      this.readerContext.fireComponentRegistered(component);
    }
  }

  public void registerBeanComponent(BeanComponentDefinition component) {
    BeanDefinitionReaderUtils.registerBeanDefinition(component, getRegistry());
    registerComponent(component);
  }

}<|MERGE_RESOLUTION|>--- conflicted
+++ resolved
@@ -28,94 +28,67 @@
 import org.springframework.lang.Nullable;
 
 /**
- * Context that gets passed along a bean definition parsing process, encapsulating all relevant
- * configuration as well as state. Nested inside an {@link XmlReaderContext}.
+ * Context that gets passed along a bean definition parsing process,
+ * encapsulating all relevant configuration as well as state.
+ * Nested inside an {@link XmlReaderContext}.
  *
  * @author Rob Harrop
  * @author Juergen Hoeller
+ * @since 2.0
  * @see XmlReaderContext
  * @see BeanDefinitionParserDelegate
- * @since 2.0
  */
 public final class ParserContext {
 
-  private final XmlReaderContext readerContext;
+	private final XmlReaderContext readerContext;
 
-  private final BeanDefinitionParserDelegate delegate;
+	private final BeanDefinitionParserDelegate delegate;
 
-<<<<<<< HEAD
-  private BeanDefinition containingBeanDefinition;
-
-  private final Stack<ComponentDefinition> containingComponents = new Stack<>();
-=======
 	@Nullable
 	private BeanDefinition containingBeanDefinition;
 
 	private final Deque<CompositeComponentDefinition> containingComponents = new ArrayDeque<>();
->>>>>>> 406f6ec7
 
 
-  public ParserContext(XmlReaderContext readerContext, BeanDefinitionParserDelegate delegate) {
-    this.readerContext = readerContext;
-    this.delegate = delegate;
-  }
+	public ParserContext(XmlReaderContext readerContext, BeanDefinitionParserDelegate delegate) {
+		this.readerContext = readerContext;
+		this.delegate = delegate;
+	}
 
-<<<<<<< HEAD
-  public ParserContext(XmlReaderContext readerContext, BeanDefinitionParserDelegate delegate,
-      BeanDefinition containingBeanDefinition) {
-=======
 	public ParserContext(XmlReaderContext readerContext, BeanDefinitionParserDelegate delegate,
 			@Nullable BeanDefinition containingBeanDefinition) {
->>>>>>> 406f6ec7
 
-    this.readerContext = readerContext;
-    this.delegate = delegate;
-    this.containingBeanDefinition = containingBeanDefinition;
-  }
+		this.readerContext = readerContext;
+		this.delegate = delegate;
+		this.containingBeanDefinition = containingBeanDefinition;
+	}
 
 
-  public final XmlReaderContext getReaderContext() {
-    return this.readerContext;
-  }
+	public final XmlReaderContext getReaderContext() {
+		return this.readerContext;
+	}
 
-  public final BeanDefinitionRegistry getRegistry() {
-    return this.readerContext.getRegistry();
-  }
+	public final BeanDefinitionRegistry getRegistry() {
+		return this.readerContext.getRegistry();
+	}
 
-  public final BeanDefinitionParserDelegate getDelegate() {
-    return this.delegate;
-  }
+	public final BeanDefinitionParserDelegate getDelegate() {
+		return this.delegate;
+	}
 
-<<<<<<< HEAD
-  public final BeanDefinition getContainingBeanDefinition() {
-    return this.containingBeanDefinition;
-  }
-=======
 	@Nullable
 	public final BeanDefinition getContainingBeanDefinition() {
 		return this.containingBeanDefinition;
 	}
->>>>>>> 406f6ec7
 
-  public final boolean isNested() {
-    return (this.containingBeanDefinition != null);
-  }
+	public final boolean isNested() {
+		return (this.containingBeanDefinition != null);
+	}
 
-  public boolean isDefaultLazyInit() {
-    return BeanDefinitionParserDelegate.TRUE_VALUE
-        .equals(this.delegate.getDefaults().getLazyInit());
-  }
+	public boolean isDefaultLazyInit() {
+		return BeanDefinitionParserDelegate.TRUE_VALUE.equals(this.delegate.getDefaults().getLazyInit());
+	}
 
-<<<<<<< HEAD
-  public Object extractSource(Object sourceCandidate) {
-    return this.readerContext.extractSource(sourceCandidate);
-  }
-
-  public CompositeComponentDefinition getContainingComponent() {
-    return (!this.containingComponents.isEmpty() ?
-        (CompositeComponentDefinition) this.containingComponents.lastElement() : null);
-  }
-=======
 	@Nullable
 	public Object extractSource(Object sourceCandidate) {
 		return this.readerContext.extractSource(sourceCandidate);
@@ -125,38 +98,32 @@
 	public CompositeComponentDefinition getContainingComponent() {
 		return this.containingComponents.peek();
 	}
->>>>>>> 406f6ec7
 
-  public void pushContainingComponent(CompositeComponentDefinition containingComponent) {
-    this.containingComponents.push(containingComponent);
-  }
+	public void pushContainingComponent(CompositeComponentDefinition containingComponent) {
+		this.containingComponents.push(containingComponent);
+	}
 
-<<<<<<< HEAD
-  public CompositeComponentDefinition popContainingComponent() {
-    return (CompositeComponentDefinition) this.containingComponents.pop();
-  }
-=======
 	public CompositeComponentDefinition popContainingComponent() {
 		return this.containingComponents.pop();
 	}
->>>>>>> 406f6ec7
 
-  public void popAndRegisterContainingComponent() {
-    registerComponent(popContainingComponent());
-  }
+	public void popAndRegisterContainingComponent() {
+		registerComponent(popContainingComponent());
+	}
 
-  public void registerComponent(ComponentDefinition component) {
-    CompositeComponentDefinition containingComponent = getContainingComponent();
-    if (containingComponent != null) {
-      containingComponent.addNestedComponent(component);
-    } else {
-      this.readerContext.fireComponentRegistered(component);
-    }
-  }
+	public void registerComponent(ComponentDefinition component) {
+		CompositeComponentDefinition containingComponent = getContainingComponent();
+		if (containingComponent != null) {
+			containingComponent.addNestedComponent(component);
+		}
+		else {
+			this.readerContext.fireComponentRegistered(component);
+		}
+	}
 
-  public void registerBeanComponent(BeanComponentDefinition component) {
-    BeanDefinitionReaderUtils.registerBeanDefinition(component, getRegistry());
-    registerComponent(component);
-  }
+	public void registerBeanComponent(BeanComponentDefinition component) {
+		BeanDefinitionReaderUtils.registerBeanDefinition(component, getRegistry());
+		registerComponent(component);
+	}
 
 }