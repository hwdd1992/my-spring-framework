--- conflicted
+++ resolved
@@ -24,112 +24,29 @@
 import org.springframework.lang.Nullable;
 
 /**
- * Base class for those {@link BeanDefinitionParser} implementations that need to parse and define
- * just a <i>single</i> {@code BeanDefinition}.
+ * Base class for those {@link BeanDefinitionParser} implementations that
+ * need to parse and define just a <i>single</i> {@code BeanDefinition}.
  *
  * <p>Extend this parser class when you want to create a single bean definition
- * from an arbitrarily complex XML element. You may wish to consider extending the {@link
- * AbstractSimpleBeanDefinitionParser} when you want to create a single bean definition from a
- * relatively simple custom XML element.
+ * from an arbitrarily complex XML element. You may wish to consider extending
+ * the {@link AbstractSimpleBeanDefinitionParser} when you want to create a
+ * single bean definition from a relatively simple custom XML element.
  *
  * <p>The resulting {@code BeanDefinition} will be automatically registered
- * with the {@link org.springframework.beans.factory.support.BeanDefinitionRegistry}. Your job
- * simply is to {@link #doParse parse} the custom XML {@link Element} into a single {@code
- * BeanDefinition}.
+ * with the {@link org.springframework.beans.factory.support.BeanDefinitionRegistry}.
+ * Your job simply is to {@link #doParse parse} the custom XML {@link Element}
+ * into a single {@code BeanDefinition}.
  *
  * @author Rob Harrop
  * @author Juergen Hoeller
  * @author Rick Evans
+ * @since 2.0
  * @see #getBeanClass
  * @see #getBeanClassName
  * @see #doParse
- * @since 2.0
  */
 public abstract class AbstractSingleBeanDefinitionParser extends AbstractBeanDefinitionParser {
 
-<<<<<<< HEAD
-  /**
-   * Creates a {@link BeanDefinitionBuilder} instance for the {@link #getBeanClass bean Class} and
-   * passes it to the {@link #doParse} strategy method.
-   *
-   * @param element the element that is to be parsed into a single BeanDefinition
-   * @param parserContext the object encapsulating the current state of the parsing process
-   * @return the BeanDefinition resulting from the parsing of the supplied {@link Element}
-   * @throws IllegalStateException if the bean {@link Class} returned from {@link
-   * #getBeanClass(org.w3c.dom.Element)} is {@code null}
-   * @see #doParse
-   */
-  @Override
-  protected final AbstractBeanDefinition parseInternal(Element element,
-      ParserContext parserContext) {
-    BeanDefinitionBuilder builder = BeanDefinitionBuilder.genericBeanDefinition();
-    String parentName = getParentName(element);
-    if (parentName != null) {
-      builder.getRawBeanDefinition().setParentName(parentName);
-    }
-    Class<?> beanClass = getBeanClass(element);
-    if (beanClass != null) {
-      builder.getRawBeanDefinition().setBeanClass(beanClass);
-    } else {
-      String beanClassName = getBeanClassName(element);
-      if (beanClassName != null) {
-        builder.getRawBeanDefinition().setBeanClassName(beanClassName);
-      }
-    }
-    builder.getRawBeanDefinition().setSource(parserContext.extractSource(element));
-    if (parserContext.isNested()) {
-      // Inner bean definition must receive same scope as containing bean.
-      builder.setScope(parserContext.getContainingBeanDefinition().getScope());
-    }
-    if (parserContext.isDefaultLazyInit()) {
-      // Default-lazy-init applies to custom bean definitions as well.
-      builder.setLazyInit(true);
-    }
-    doParse(element, parserContext, builder);
-    return builder.getBeanDefinition();
-  }
-
-  /**
-   * Determine the name for the parent of the currently parsed bean, in case of the current bean
-   * being defined as a child bean.
-   * <p>The default implementation returns {@code null},
-   * indicating a root bean definition.
-   *
-   * @param element the {@code Element} that is being parsed
-   * @return the name of the parent bean for the currently parsed bean, or {@code null} if none
-   */
-  protected String getParentName(Element element) {
-    return null;
-  }
-
-  /**
-   * Determine the bean class corresponding to the supplied {@link Element}.
-   * <p>Note that, for application classes, it is generally preferable to
-   * override {@link #getBeanClassName} instead, in order to avoid a direct dependence on the bean
-   * implementation class. The BeanDefinitionParser and its NamespaceHandler can be used within an
-   * IDE plugin then, even if the application classes are not available on the plugin's classpath.
-   *
-   * @param element the {@code Element} that is being parsed
-   * @return the {@link Class} of the bean that is being defined via parsing the supplied {@code
-   * Element}, or {@code null} if none
-   * @see #getBeanClassName
-   */
-  protected Class<?> getBeanClass(Element element) {
-    return null;
-  }
-
-  /**
-   * Determine the bean class name corresponding to the supplied {@link Element}.
-   *
-   * @param element the {@code Element} that is being parsed
-   * @return the class name of the bean that is being defined via parsing the supplied {@code
-   * Element}, or {@code null} if none
-   * @see #getBeanClass
-   */
-  protected String getBeanClassName(Element element) {
-    return null;
-  }
-=======
 	/**
 	 * Creates a {@link BeanDefinitionBuilder} instance for the
 	 * {@link #getBeanClass bean Class} and passes it to the
@@ -214,33 +131,29 @@
 	protected String getBeanClassName(Element element) {
 		return null;
 	}
->>>>>>> 406f6ec7
 
-  /**
-   * Parse the supplied {@link Element} and populate the supplied {@link BeanDefinitionBuilder} as
-   * required.
-   * <p>The default implementation delegates to the {@code doParse}
-   * version without ParserContext argument.
-   *
-   * @param element the XML element being parsed
-   * @param parserContext the object encapsulating the current state of the parsing process
-   * @param builder used to define the {@code BeanDefinition}
-   * @see #doParse(Element, BeanDefinitionBuilder)
-   */
-  protected void doParse(Element element, ParserContext parserContext,
-      BeanDefinitionBuilder builder) {
-    doParse(element, builder);
-  }
+	/**
+	 * Parse the supplied {@link Element} and populate the supplied
+	 * {@link BeanDefinitionBuilder} as required.
+	 * <p>The default implementation delegates to the {@code doParse}
+	 * version without ParserContext argument.
+	 * @param element the XML element being parsed
+	 * @param parserContext the object encapsulating the current state of the parsing process
+	 * @param builder used to define the {@code BeanDefinition}
+	 * @see #doParse(Element, BeanDefinitionBuilder)
+	 */
+	protected void doParse(Element element, ParserContext parserContext, BeanDefinitionBuilder builder) {
+		doParse(element, builder);
+	}
 
-  /**
-   * Parse the supplied {@link Element} and populate the supplied {@link BeanDefinitionBuilder} as
-   * required.
-   * <p>The default implementation does nothing.
-   *
-   * @param element the XML element being parsed
-   * @param builder used to define the {@code BeanDefinition}
-   */
-  protected void doParse(Element element, BeanDefinitionBuilder builder) {
-  }
+	/**
+	 * Parse the supplied {@link Element} and populate the supplied
+	 * {@link BeanDefinitionBuilder} as required.
+	 * <p>The default implementation does nothing.
+	 * @param element the XML element being parsed
+	 * @param builder used to define the {@code BeanDefinition}
+	 */
+	protected void doParse(Element element, BeanDefinitionBuilder builder) {
+	}
 
 }