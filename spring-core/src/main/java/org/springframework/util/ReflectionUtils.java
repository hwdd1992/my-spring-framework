--- conflicted
+++ resolved
@@ -45,7 +45,6 @@
  */
 public abstract class ReflectionUtils {
 
-<<<<<<< HEAD
     /**
      * Naming prefix for CGLIB-renamed methods.
      *
@@ -828,809 +827,17 @@
     }
 
 
-    /**
-     * Pre-built FieldFilter that matches all non-static, non-final fields.
-     */
-    public static final FieldFilter COPYABLE_FIELDS = new FieldFilter() {
-
-        @Override
-        public boolean matches(Field field) {
-            return !(Modifier.isStatic(field.getModifiers()) || Modifier.isFinal(field.getModifiers()));
-        }
-    };
-
-
-    /**
-     * Pre-built MethodFilter that matches all non-bridge methods.
-     */
-    public static final MethodFilter NON_BRIDGED_METHODS = new MethodFilter() {
-
-        @Override
-        public boolean matches(Method method) {
-            return !method.isBridge();
-        }
-    };
-
-
-    /**
-     * Pre-built MethodFilter that matches all non-bridge methods
-     * which are not declared on {@code java.lang.Object}.
-     */
-    public static final MethodFilter USER_DECLARED_METHODS = new MethodFilter() {
-
-        @Override
-        public boolean matches(Method method) {
-            return (!method.isBridge() && method.getDeclaringClass() != Object.class);
-        }
-    };
-=======
-	/**
-	 * Naming prefix for CGLIB-renamed methods.
-	 * @see #isCglibRenamedMethod
-	 */
-	private static final String CGLIB_RENAMED_METHOD_PREFIX = "CGLIB$";
-
-	private static final Method[] NO_METHODS = {};
-
-	private static final Field[] NO_FIELDS = {};
-
-
-	/**
-	 * Cache for {@link Class#getDeclaredMethods()} plus equivalent default methods
-	 * from Java 8 based interfaces, allowing for fast iteration.
-	 */
-	private static final Map<Class<?>, Method[]> declaredMethodsCache =
-			new ConcurrentReferenceHashMap<Class<?>, Method[]>(256);
-
-	/**
-	 * Cache for {@link Class#getDeclaredFields()}, allowing for fast iteration.
-	 */
-	private static final Map<Class<?>, Field[]> declaredFieldsCache =
-			new ConcurrentReferenceHashMap<Class<?>, Field[]>(256);
-
-
-	/**
-	 * Attempt to find a {@link Field field} on the supplied {@link Class} with the
-	 * supplied {@code name}. Searches all superclasses up to {@link Object}.
-	 * @param clazz the class to introspect
-	 * @param name the name of the field
-	 * @return the corresponding Field object, or {@code null} if not found
-	 */
-	public static Field findField(Class<?> clazz, String name) {
-		return findField(clazz, name, null);
-	}
-
-	/**
-	 * Attempt to find a {@link Field field} on the supplied {@link Class} with the
-	 * supplied {@code name} and/or {@link Class type}. Searches all superclasses
-	 * up to {@link Object}.
-	 * @param clazz the class to introspect
-	 * @param name the name of the field (may be {@code null} if type is specified)
-	 * @param type the type of the field (may be {@code null} if name is specified)
-	 * @return the corresponding Field object, or {@code null} if not found
-	 */
-	public static Field findField(Class<?> clazz, String name, Class<?> type) {
-		Assert.notNull(clazz, "Class must not be null");
-		Assert.isTrue(name != null || type != null, "Either name or type of the field must be specified");
-		Class<?> searchType = clazz;
-		while (Object.class != searchType && searchType != null) {
-			Field[] fields = getDeclaredFields(searchType);
-			for (Field field : fields) {
-				if ((name == null || name.equals(field.getName())) &&
-						(type == null || type.equals(field.getType()))) {
-					return field;
-				}
-			}
-			searchType = searchType.getSuperclass();
-		}
-		return null;
-	}
-
-	/**
-	 * Set the field represented by the supplied {@link Field field object} on the
-	 * specified {@link Object target object} to the specified {@code value}.
-	 * In accordance with {@link Field#set(Object, Object)} semantics, the new value
-	 * is automatically unwrapped if the underlying field has a primitive type.
-	 * <p>Thrown exceptions are handled via a call to {@link #handleReflectionException(Exception)}.
-	 * @param field the field to set
-	 * @param target the target object on which to set the field
-	 * @param value the value to set (may be {@code null})
-	 */
-	public static void setField(Field field, Object target, Object value) {
-		try {
-			field.set(target, value);
-		}
-		catch (IllegalAccessException ex) {
-			handleReflectionException(ex);
-			throw new IllegalStateException(
-					"Unexpected reflection exception - " + ex.getClass().getName() + ": " + ex.getMessage());
-		}
-	}
-
-	/**
-	 * Get the field represented by the supplied {@link Field field object} on the
-	 * specified {@link Object target object}. In accordance with {@link Field#get(Object)}
-	 * semantics, the returned value is automatically wrapped if the underlying field
-	 * has a primitive type.
-	 * <p>Thrown exceptions are handled via a call to {@link #handleReflectionException(Exception)}.
-	 * @param field the field to get
-	 * @param target the target object from which to get the field
-	 * @return the field's current value
-	 */
-	public static Object getField(Field field, Object target) {
-		try {
-			return field.get(target);
-		}
-		catch (IllegalAccessException ex) {
-			handleReflectionException(ex);
-			throw new IllegalStateException(
-					"Unexpected reflection exception - " + ex.getClass().getName() + ": " + ex.getMessage());
-		}
-	}
-
-	/**
-	 * Attempt to find a {@link Method} on the supplied class with the supplied name
-	 * and no parameters. Searches all superclasses up to {@code Object}.
-	 * <p>Returns {@code null} if no {@link Method} can be found.
-	 * @param clazz the class to introspect
-	 * @param name the name of the method
-	 * @return the Method object, or {@code null} if none found
-	 */
-	public static Method findMethod(Class<?> clazz, String name) {
-		return findMethod(clazz, name, new Class<?>[0]);
-	}
-
-	/**
-	 * Attempt to find a {@link Method} on the supplied class with the supplied name
-	 * and parameter types. Searches all superclasses up to {@code Object}.
-	 * <p>Returns {@code null} if no {@link Method} can be found.
-	 * @param clazz the class to introspect
-	 * @param name the name of the method
-	 * @param paramTypes the parameter types of the method
-	 * (may be {@code null} to indicate any signature)
-	 * @return the Method object, or {@code null} if none found
-	 */
-	public static Method findMethod(Class<?> clazz, String name, Class<?>... paramTypes) {
-		Assert.notNull(clazz, "Class must not be null");
-		Assert.notNull(name, "Method name must not be null");
-		Class<?> searchType = clazz;
-		while (searchType != null) {
-			Method[] methods = (searchType.isInterface() ? searchType.getMethods() : getDeclaredMethods(searchType));
-			for (Method method : methods) {
-				if (name.equals(method.getName()) &&
-						(paramTypes == null || Arrays.equals(paramTypes, method.getParameterTypes()))) {
-					return method;
-				}
-			}
-			searchType = searchType.getSuperclass();
-		}
-		return null;
-	}
-
-	/**
-	 * Invoke the specified {@link Method} against the supplied target object with no arguments.
-	 * The target object can be {@code null} when invoking a static {@link Method}.
-	 * <p>Thrown exceptions are handled via a call to {@link #handleReflectionException}.
-	 * @param method the method to invoke
-	 * @param target the target object to invoke the method on
-	 * @return the invocation result, if any
-	 * @see #invokeMethod(java.lang.reflect.Method, Object, Object[])
-	 */
-	public static Object invokeMethod(Method method, Object target) {
-		return invokeMethod(method, target, new Object[0]);
-	}
-
-	/**
-	 * Invoke the specified {@link Method} against the supplied target object with the
-	 * supplied arguments. The target object can be {@code null} when invoking a
-	 * static {@link Method}.
-	 * <p>Thrown exceptions are handled via a call to {@link #handleReflectionException}.
-	 * @param method the method to invoke
-	 * @param target the target object to invoke the method on
-	 * @param args the invocation arguments (may be {@code null})
-	 * @return the invocation result, if any
-	 */
-	public static Object invokeMethod(Method method, Object target, Object... args) {
-		try {
-			return method.invoke(target, args);
-		}
-		catch (Exception ex) {
-			handleReflectionException(ex);
-		}
-		throw new IllegalStateException("Should never get here");
-	}
-
-	/**
-	 * Invoke the specified JDBC API {@link Method} against the supplied target
-	 * object with no arguments.
-	 * @param method the method to invoke
-	 * @param target the target object to invoke the method on
-	 * @return the invocation result, if any
-	 * @throws SQLException the JDBC API SQLException to rethrow (if any)
-	 * @see #invokeJdbcMethod(java.lang.reflect.Method, Object, Object[])
-	 */
-	public static Object invokeJdbcMethod(Method method, Object target) throws SQLException {
-		return invokeJdbcMethod(method, target, new Object[0]);
-	}
-
-	/**
-	 * Invoke the specified JDBC API {@link Method} against the supplied target
-	 * object with the supplied arguments.
-	 * @param method the method to invoke
-	 * @param target the target object to invoke the method on
-	 * @param args the invocation arguments (may be {@code null})
-	 * @return the invocation result, if any
-	 * @throws SQLException the JDBC API SQLException to rethrow (if any)
-	 * @see #invokeMethod(java.lang.reflect.Method, Object, Object[])
-	 */
-	public static Object invokeJdbcMethod(Method method, Object target, Object... args) throws SQLException {
-		try {
-			return method.invoke(target, args);
-		}
-		catch (IllegalAccessException ex) {
-			handleReflectionException(ex);
-		}
-		catch (InvocationTargetException ex) {
-			if (ex.getTargetException() instanceof SQLException) {
-				throw (SQLException) ex.getTargetException();
-			}
-			handleInvocationTargetException(ex);
-		}
-		throw new IllegalStateException("Should never get here");
-	}
-
-	/**
-	 * Handle the given reflection exception. Should only be called if no
-	 * checked exception is expected to be thrown by the target method.
-	 * <p>Throws the underlying RuntimeException or Error in case of an
-	 * InvocationTargetException with such a root cause. Throws an
-	 * IllegalStateException with an appropriate message or
-	 * UndeclaredThrowableException otherwise.
-	 * @param ex the reflection exception to handle
-	 */
-	public static void handleReflectionException(Exception ex) {
-		if (ex instanceof NoSuchMethodException) {
-			throw new IllegalStateException("Method not found: " + ex.getMessage());
-		}
-		if (ex instanceof IllegalAccessException) {
-			throw new IllegalStateException("Could not access method: " + ex.getMessage());
-		}
-		if (ex instanceof InvocationTargetException) {
-			handleInvocationTargetException((InvocationTargetException) ex);
-		}
-		if (ex instanceof RuntimeException) {
-			throw (RuntimeException) ex;
-		}
-		throw new UndeclaredThrowableException(ex);
-	}
-
-	/**
-	 * Handle the given invocation target exception. Should only be called if no
-	 * checked exception is expected to be thrown by the target method.
-	 * <p>Throws the underlying RuntimeException or Error in case of such a root
-	 * cause. Throws an UndeclaredThrowableException otherwise.
-	 * @param ex the invocation target exception to handle
-	 */
-	public static void handleInvocationTargetException(InvocationTargetException ex) {
-		rethrowRuntimeException(ex.getTargetException());
-	}
-
-	/**
-	 * Rethrow the given {@link Throwable exception}, which is presumably the
-	 * <em>target exception</em> of an {@link InvocationTargetException}.
-	 * Should only be called if no checked exception is expected to be thrown
-	 * by the target method.
-	 * <p>Rethrows the underlying exception cast to a {@link RuntimeException} or
-	 * {@link Error} if appropriate; otherwise, throws an
-	 * {@link UndeclaredThrowableException}.
-	 * @param ex the exception to rethrow
-	 * @throws RuntimeException the rethrown exception
-	 */
-	public static void rethrowRuntimeException(Throwable ex) {
-		if (ex instanceof RuntimeException) {
-			throw (RuntimeException) ex;
-		}
-		if (ex instanceof Error) {
-			throw (Error) ex;
-		}
-		throw new UndeclaredThrowableException(ex);
-	}
-
-	/**
-	 * Rethrow the given {@link Throwable exception}, which is presumably the
-	 * <em>target exception</em> of an {@link InvocationTargetException}.
-	 * Should only be called if no checked exception is expected to be thrown
-	 * by the target method.
-	 * <p>Rethrows the underlying exception cast to an {@link Exception} or
-	 * {@link Error} if appropriate; otherwise, throws an
-	 * {@link UndeclaredThrowableException}.
-	 * @param ex the exception to rethrow
-	 * @throws Exception the rethrown exception (in case of a checked exception)
-	 */
-	public static void rethrowException(Throwable ex) throws Exception {
-		if (ex instanceof Exception) {
-			throw (Exception) ex;
-		}
-		if (ex instanceof Error) {
-			throw (Error) ex;
-		}
-		throw new UndeclaredThrowableException(ex);
-	}
-
-	/**
-	 * Determine whether the given method explicitly declares the given
-	 * exception or one of its superclasses, which means that an exception
-	 * of that type can be propagated as-is within a reflective invocation.
-	 * @param method the declaring method
-	 * @param exceptionType the exception to throw
-	 * @return {@code true} if the exception can be thrown as-is;
-	 * {@code false} if it needs to be wrapped
-	 */
-	public static boolean declaresException(Method method, Class<?> exceptionType) {
-		Assert.notNull(method, "Method must not be null");
-		Class<?>[] declaredExceptions = method.getExceptionTypes();
-		for (Class<?> declaredException : declaredExceptions) {
-			if (declaredException.isAssignableFrom(exceptionType)) {
-				return true;
-			}
-		}
-		return false;
-	}
-
-	/**
-	 * Determine whether the given field is a "public static final" constant.
-	 * @param field the field to check
-	 */
-	public static boolean isPublicStaticFinal(Field field) {
-		int modifiers = field.getModifiers();
-		return (Modifier.isPublic(modifiers) && Modifier.isStatic(modifiers) && Modifier.isFinal(modifiers));
-	}
-
-	/**
-	 * Determine whether the given method is an "equals" method.
-	 * @see java.lang.Object#equals(Object)
-	 */
-	public static boolean isEqualsMethod(Method method) {
-		if (method == null || !method.getName().equals("equals")) {
-			return false;
-		}
-		Class<?>[] paramTypes = method.getParameterTypes();
-		return (paramTypes.length == 1 && paramTypes[0] == Object.class);
-	}
-
-	/**
-	 * Determine whether the given method is a "hashCode" method.
-	 * @see java.lang.Object#hashCode()
-	 */
-	public static boolean isHashCodeMethod(Method method) {
-		return (method != null && method.getName().equals("hashCode") && method.getParameterTypes().length == 0);
-	}
-
-	/**
-	 * Determine whether the given method is a "toString" method.
-	 * @see java.lang.Object#toString()
-	 */
-	public static boolean isToStringMethod(Method method) {
-		return (method != null && method.getName().equals("toString") && method.getParameterTypes().length == 0);
-	}
-
-	/**
-	 * Determine whether the given method is originally declared by {@link java.lang.Object}.
-	 */
-	public static boolean isObjectMethod(Method method) {
-		if (method == null) {
-			return false;
-		}
-		try {
-			Object.class.getDeclaredMethod(method.getName(), method.getParameterTypes());
-			return true;
-		}
-		catch (Exception ex) {
-			return false;
-		}
-	}
-
-	/**
-	 * Determine whether the given method is a CGLIB 'renamed' method,
-	 * following the pattern "CGLIB$methodName$0".
-	 * @param renamedMethod the method to check
-	 * @see org.springframework.cglib.proxy.Enhancer#rename
-	 */
-	public static boolean isCglibRenamedMethod(Method renamedMethod) {
-		String name = renamedMethod.getName();
-		if (name.startsWith(CGLIB_RENAMED_METHOD_PREFIX)) {
-			int i = name.length() - 1;
-			while (i >= 0 && Character.isDigit(name.charAt(i))) {
-				i--;
-			}
-			return ((i > CGLIB_RENAMED_METHOD_PREFIX.length()) &&
-						(i < name.length() - 1) && name.charAt(i) == '$');
-		}
-		return false;
-	}
-
-	/**
-	 * Make the given field accessible, explicitly setting it accessible if
-	 * necessary. The {@code setAccessible(true)} method is only called
-	 * when actually necessary, to avoid unnecessary conflicts with a JVM
-	 * SecurityManager (if active).
-	 * @param field the field to make accessible
-	 * @see java.lang.reflect.Field#setAccessible
-	 */
-	public static void makeAccessible(Field field) {
-		if ((!Modifier.isPublic(field.getModifiers()) ||
-				!Modifier.isPublic(field.getDeclaringClass().getModifiers()) ||
-				Modifier.isFinal(field.getModifiers())) && !field.isAccessible()) {
-			field.setAccessible(true);
-		}
-	}
-
-	/**
-	 * Make the given method accessible, explicitly setting it accessible if
-	 * necessary. The {@code setAccessible(true)} method is only called
-	 * when actually necessary, to avoid unnecessary conflicts with a JVM
-	 * SecurityManager (if active).
-	 * @param method the method to make accessible
-	 * @see java.lang.reflect.Method#setAccessible
-	 */
-	public static void makeAccessible(Method method) {
-		if ((!Modifier.isPublic(method.getModifiers()) ||
-				!Modifier.isPublic(method.getDeclaringClass().getModifiers())) && !method.isAccessible()) {
-			method.setAccessible(true);
-		}
-	}
-
-	/**
-	 * Make the given constructor accessible, explicitly setting it accessible
-	 * if necessary. The {@code setAccessible(true)} method is only called
-	 * when actually necessary, to avoid unnecessary conflicts with a JVM
-	 * SecurityManager (if active).
-	 * @param ctor the constructor to make accessible
-	 * @see java.lang.reflect.Constructor#setAccessible
-	 */
-	public static void makeAccessible(Constructor<?> ctor) {
-		if ((!Modifier.isPublic(ctor.getModifiers()) ||
-				!Modifier.isPublic(ctor.getDeclaringClass().getModifiers())) && !ctor.isAccessible()) {
-			ctor.setAccessible(true);
-		}
-	}
-
-	/**
-	 * Perform the given callback operation on all matching methods of the given
-	 * class, as locally declared or equivalent thereof (such as default methods
-	 * on Java 8 based interfaces that the given class implements).
-	 * @param clazz the class to introspect
-	 * @param mc the callback to invoke for each method
-	 * @since 4.2
-	 * @see #doWithMethods
-	 */
-	public static void doWithLocalMethods(Class<?> clazz, MethodCallback mc) {
-		Method[] methods = getDeclaredMethods(clazz);
-		for (Method method : methods) {
-			try {
-				mc.doWith(method);
-			}
-			catch (IllegalAccessException ex) {
-				throw new IllegalStateException("Not allowed to access method '" + method.getName() + "': " + ex);
-			}
-		}
-	}
-
-	/**
-	 * Perform the given callback operation on all matching methods of the given
-	 * class and superclasses.
-	 * <p>The same named method occurring on subclass and superclass will appear
-	 * twice, unless excluded by a {@link MethodFilter}.
-	 * @param clazz the class to introspect
-	 * @param mc the callback to invoke for each method
-	 * @see #doWithMethods(Class, MethodCallback, MethodFilter)
-	 */
-	public static void doWithMethods(Class<?> clazz, MethodCallback mc) {
-		doWithMethods(clazz, mc, null);
-	}
-
-	/**
-	 * Perform the given callback operation on all matching methods of the given
-	 * class and superclasses (or given interface and super-interfaces).
-	 * <p>The same named method occurring on subclass and superclass will appear
-	 * twice, unless excluded by the specified {@link MethodFilter}.
-	 * @param clazz the class to introspect
-	 * @param mc the callback to invoke for each method
-	 * @param mf the filter that determines the methods to apply the callback to
-	 */
-	public static void doWithMethods(Class<?> clazz, MethodCallback mc, MethodFilter mf) {
-		// Keep backing up the inheritance hierarchy.
-		Method[] methods = getDeclaredMethods(clazz);
-		for (Method method : methods) {
-			if (mf != null && !mf.matches(method)) {
-				continue;
-			}
-			try {
-				mc.doWith(method);
-			}
-			catch (IllegalAccessException ex) {
-				throw new IllegalStateException("Not allowed to access method '" + method.getName() + "': " + ex);
-			}
-		}
-		if (clazz.getSuperclass() != null) {
-			doWithMethods(clazz.getSuperclass(), mc, mf);
-		}
-		else if (clazz.isInterface()) {
-			for (Class<?> superIfc : clazz.getInterfaces()) {
-				doWithMethods(superIfc, mc, mf);
-			}
-		}
-	}
-
-	/**
-	 * Get all declared methods on the leaf class and all superclasses.
-	 * Leaf class methods are included first.
-	 * @param leafClass the class to introspect
-	 */
-	public static Method[] getAllDeclaredMethods(Class<?> leafClass) {
-		final List<Method> methods = new ArrayList<Method>(32);
-		doWithMethods(leafClass, new MethodCallback() {
-			@Override
-			public void doWith(Method method) {
-				methods.add(method);
-			}
-		});
-		return methods.toArray(new Method[methods.size()]);
-	}
-
-	/**
-	 * Get the unique set of declared methods on the leaf class and all superclasses.
-	 * Leaf class methods are included first and while traversing the superclass hierarchy
-	 * any methods found with signatures matching a method already included are filtered out.
-	 * @param leafClass the class to introspect
-	 */
-	public static Method[] getUniqueDeclaredMethods(Class<?> leafClass) {
-		final List<Method> methods = new ArrayList<Method>(32);
-		doWithMethods(leafClass, new MethodCallback() {
-			@Override
-			public void doWith(Method method) {
-				boolean knownSignature = false;
-				Method methodBeingOverriddenWithCovariantReturnType = null;
-				for (Method existingMethod : methods) {
-					if (method.getName().equals(existingMethod.getName()) &&
-							Arrays.equals(method.getParameterTypes(), existingMethod.getParameterTypes())) {
-						// Is this a covariant return type situation?
-						if (existingMethod.getReturnType() != method.getReturnType() &&
-								existingMethod.getReturnType().isAssignableFrom(method.getReturnType())) {
-							methodBeingOverriddenWithCovariantReturnType = existingMethod;
-						}
-						else {
-							knownSignature = true;
-						}
-						break;
-					}
-				}
-				if (methodBeingOverriddenWithCovariantReturnType != null) {
-					methods.remove(methodBeingOverriddenWithCovariantReturnType);
-				}
-				if (!knownSignature && !isCglibRenamedMethod(method)) {
-					methods.add(method);
-				}
-			}
-		});
-		return methods.toArray(new Method[methods.size()]);
-	}
-
-	/**
-	 * This variant retrieves {@link Class#getDeclaredMethods()} from a local cache
-	 * in order to avoid the JVM's SecurityManager check and defensive array copying.
-	 * In addition, it also includes Java 8 default methods from locally implemented
-	 * interfaces, since those are effectively to be treated just like declared methods.
-	 * @param clazz the class to introspect
-	 * @return the cached array of methods
-	 * @see Class#getDeclaredMethods()
-	 */
-	private static Method[] getDeclaredMethods(Class<?> clazz) {
-		Assert.notNull(clazz, "Class must not be null");
-		Method[] result = declaredMethodsCache.get(clazz);
-		if (result == null) {
-			Method[] declaredMethods = clazz.getDeclaredMethods();
-			List<Method> defaultMethods = findConcreteMethodsOnInterfaces(clazz);
-			if (defaultMethods != null) {
-				result = new Method[declaredMethods.length + defaultMethods.size()];
-				System.arraycopy(declaredMethods, 0, result, 0, declaredMethods.length);
-				int index = declaredMethods.length;
-				for (Method defaultMethod : defaultMethods) {
-					result[index] = defaultMethod;
-					index++;
-				}
-			}
-			else {
-				result = declaredMethods;
-			}
-			declaredMethodsCache.put(clazz, (result.length == 0 ? NO_METHODS : result));
-		}
-		return result;
-	}
-
-	private static List<Method> findConcreteMethodsOnInterfaces(Class<?> clazz) {
-		List<Method> result = null;
-		for (Class<?> ifc : clazz.getInterfaces()) {
-			for (Method ifcMethod : ifc.getMethods()) {
-				if (!Modifier.isAbstract(ifcMethod.getModifiers())) {
-					if (result == null) {
-						result = new LinkedList<Method>();
-					}
-					result.add(ifcMethod);
-				}
-			}
-		}
-		return result;
-	}
-
-	/**
-	 * Invoke the given callback on all locally declared fields in the given class.
-	 * @param clazz the target class to analyze
-	 * @param fc the callback to invoke for each field
-	 * @since 4.2
-	 * @see #doWithFields
-	 */
-	public static void doWithLocalFields(Class<?> clazz, FieldCallback fc) {
-		for (Field field : getDeclaredFields(clazz)) {
-			try {
-				fc.doWith(field);
-			}
-			catch (IllegalAccessException ex) {
-				throw new IllegalStateException("Not allowed to access field '" + field.getName() + "': " + ex);
-			}
-		}
-	}
-
-	/**
-	 * Invoke the given callback on all fields in the target class, going up the
-	 * class hierarchy to get all declared fields.
-	 * @param clazz the target class to analyze
-	 * @param fc the callback to invoke for each field
-	 */
-	public static void doWithFields(Class<?> clazz, FieldCallback fc) {
-		doWithFields(clazz, fc, null);
-	}
-
-	/**
-	 * Invoke the given callback on all fields in the target class, going up the
-	 * class hierarchy to get all declared fields.
-	 * @param clazz the target class to analyze
-	 * @param fc the callback to invoke for each field
-	 * @param ff the filter that determines the fields to apply the callback to
-	 */
-	public static void doWithFields(Class<?> clazz, FieldCallback fc, FieldFilter ff) {
-		// Keep backing up the inheritance hierarchy.
-		Class<?> targetClass = clazz;
-		do {
-			Field[] fields = getDeclaredFields(targetClass);
-			for (Field field : fields) {
-				if (ff != null && !ff.matches(field)) {
-					continue;
-				}
-				try {
-					fc.doWith(field);
-				}
-				catch (IllegalAccessException ex) {
-					throw new IllegalStateException("Not allowed to access field '" + field.getName() + "': " + ex);
-				}
-			}
-			targetClass = targetClass.getSuperclass();
-		}
-		while (targetClass != null && targetClass != Object.class);
-	}
-
-	/**
-	 * This variant retrieves {@link Class#getDeclaredFields()} from a local cache
-	 * in order to avoid the JVM's SecurityManager check and defensive array copying.
-	 * @param clazz the class to introspect
-	 * @return the cached array of fields
-	 * @see Class#getDeclaredFields()
-	 */
-	private static Field[] getDeclaredFields(Class<?> clazz) {
-		Assert.notNull(clazz, "Class must not be null");
-		Field[] result = declaredFieldsCache.get(clazz);
-		if (result == null) {
-			result = clazz.getDeclaredFields();
-			declaredFieldsCache.put(clazz, (result.length == 0 ? NO_FIELDS : result));
-		}
-		return result;
-	}
-
-	/**
-	 * Given the source object and the destination, which must be the same class
-	 * or a subclass, copy all fields, including inherited fields. Designed to
-	 * work on objects with public no-arg constructors.
-	 */
-	public static void shallowCopyFieldState(final Object src, final Object dest) {
-		Assert.notNull(src, "Source for field copy cannot be null");
-		Assert.notNull(dest, "Destination for field copy cannot be null");
-		if (!src.getClass().isAssignableFrom(dest.getClass())) {
-			throw new IllegalArgumentException("Destination class [" + dest.getClass().getName() +
-					"] must be same or subclass as source class [" + src.getClass().getName() + "]");
-		}
-		doWithFields(src.getClass(), new FieldCallback() {
-			@Override
-			public void doWith(Field field) throws IllegalArgumentException, IllegalAccessException {
-				makeAccessible(field);
-				Object srcValue = field.get(src);
-				field.set(dest, srcValue);
-			}
-		}, COPYABLE_FIELDS);
-	}
-
-	/**
-	 * Clear the internal method/field cache.
-	 * @since 4.2.4
-	 */
-	public static void clearCache() {
-		declaredMethodsCache.clear();
-		declaredFieldsCache.clear();
-	}
-
-
-	/**
-	 * Action to take on each method.
-	 */
-	public interface MethodCallback {
-
-		/**
-		 * Perform an operation using the given method.
-		 * @param method the method to operate on
-		 */
-		void doWith(Method method) throws IllegalArgumentException, IllegalAccessException;
-	}
-
-
-	/**
-	 * Callback optionally used to filter methods to be operated on by a method callback.
-	 */
-	public interface MethodFilter {
-
-		/**
-		 * Determine whether the given method matches.
-		 * @param method the method to check
-		 */
-		boolean matches(Method method);
-	}
-
-
-	/**
-	 * Callback interface invoked on each field in the hierarchy.
-	 */
-	public interface FieldCallback {
-
-		/**
-		 * Perform an operation using the given field.
-		 * @param field the field to operate on
-		 */
-		void doWith(Field field) throws IllegalArgumentException, IllegalAccessException;
-	}
-
-
-	/**
-	 * Callback optionally used to filter fields to be operated on by a field callback.
-	 */
-	public interface FieldFilter {
-
-		/**
-		 * Determine whether the given field matches.
-		 * @param field the field to check
-		 */
-		boolean matches(Field field);
-	}
-
-
 	/**
 	 * Pre-built MethodFilter that matches all non-bridge methods.
 	 * @since 3.0
 	 */
 	public static final MethodFilter NON_BRIDGED_METHODS = new MethodFilter() {
 
-		@Override
-		public boolean matches(Method method) {
-			return !method.isBridge();
-		}
-	};
+        @Override
+        public boolean matches(Method method) {
+            return !method.isBridge();
+        }
+    };
 
 
 	/**
@@ -1640,12 +847,11 @@
 	 */
 	public static final MethodFilter USER_DECLARED_METHODS = new MethodFilter() {
 
-		@Override
-		public boolean matches(Method method) {
-			return (!method.isBridge() && method.getDeclaringClass() != Object.class);
-		}
-	};
->>>>>>> 8d668acb
+        @Override
+        public boolean matches(Method method) {
+            return (!method.isBridge() && method.getDeclaringClass() != Object.class);
+        }
+    };
 
 
 	/**
