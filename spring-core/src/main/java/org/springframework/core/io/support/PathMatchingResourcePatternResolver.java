/*
 * Copyright 2002-2018 the original author or authors.
 *
 * Licensed under the Apache License, Version 2.0 (the "License");
 * you may not use this file except in compliance with the License.
 * You may obtain a copy of the License at
 *
 *      http://www.apache.org/licenses/LICENSE-2.0
 *
 * Unless required by applicable law or agreed to in writing, software
 * distributed under the License is distributed on an "AS IS" BASIS,
 * WITHOUT WARRANTIES OR CONDITIONS OF ANY KIND, either express or implied.
 * See the License for the specific language governing permissions and
 * limitations under the License.
 */

package org.springframework.core.io.support;

import java.io.File;
import java.io.FileNotFoundException;
import java.io.IOException;
import java.lang.reflect.InvocationHandler;
import java.lang.reflect.Method;
import java.net.JarURLConnection;
import java.net.MalformedURLException;
import java.net.URISyntaxException;
import java.net.URL;
import java.net.URLClassLoader;
import java.net.URLConnection;
import java.util.Arrays;
import java.util.Collections;
import java.util.Enumeration;
import java.util.LinkedHashSet;
import java.util.Set;
import java.util.jar.JarEntry;
import java.util.jar.JarFile;
import java.util.zip.ZipException;
import org.apache.commons.logging.Log;
import org.apache.commons.logging.LogFactory;
import org.springframework.core.io.DefaultResourceLoader;
import org.springframework.core.io.FileSystemResource;
import org.springframework.core.io.Resource;
import org.springframework.core.io.ResourceLoader;
import org.springframework.core.io.UrlResource;
import org.springframework.core.io.VfsResource;
import org.springframework.util.AntPathMatcher;
import org.springframework.util.Assert;
import org.springframework.util.ClassUtils;
import org.springframework.util.PathMatcher;
import org.springframework.util.ReflectionUtils;
import org.springframework.util.ResourceUtils;
import org.springframework.util.StringUtils;

/**
 * A {@link ResourcePatternResolver} implementation that is able to resolve a specified resource
 * location path into one or more matching Resources. The source path may be a simple path which has
 * a one-to-one mapping to a target {@link org.springframework.core.io.Resource}, or alternatively
 * may contain the special "{@code classpath*:}" prefix and/or internal Ant-style regular
 * expressions (matched using Spring's {@link org.springframework.util.AntPathMatcher} utility).
 * Both of the latter are effectively wildcards.
 *
 * <p><b>No Wildcards:</b>
 *
 * <p>In the simple case, if the specified location path does not start with the
 * {@code "classpath*:}" prefix, and does not contain a PathMatcher pattern, this resolver will
 * simply return a single resource via a {@code getResource()} call on the underlying {@code
 * ResourceLoader}. Examples are real URLs such as "{@code file:C:/context.xml}", pseudo-URLs such
 * as "{@code classpath:/context.xml}", and simple unprefixed paths such as "{@code
 * /WEB-INF/context.xml}". The latter will resolve in a fashion specific to the underlying {@code
 * ResourceLoader} (e.g. {@code ServletContextResource} for a {@code WebApplicationContext}).
 *
 * <p><b>Ant-style Patterns:</b>
 *
 * <p>When the path location contains an Ant-style pattern, e.g.:
 * <pre class="code">
 * /WEB-INF/*-context.xml
 * com/mycompany/**&#47;applicationContext.xml
 * file:C:/some/path/*-context.xml
 * classpath:com/mycompany/**&#47;applicationContext.xml</pre>
 * the resolver follows a more complex but defined procedure to try to resolve the wildcard. It
 * produces a {@code Resource} for the path up to the last non-wildcard segment and obtains a {@code
 * URL} from it. If this URL is not a "{@code jar:}" URL or container-specific variant (e.g. "{@code
 * zip:}" in WebLogic, "{@code wsjar}" in WebSphere", etc.), then a {@code java.io.File} is obtained
 * from it, and used to resolve the wildcard by walking the filesystem. In the case of a jar URL,
 * the resolver either gets a {@code java.net.JarURLConnection} from it, or manually parses the jar
 * URL, and then traverses the contents of the jar file, to resolve the wildcards.
 *
 * <p><b>Implications on portability:</b>
 *
 * <p>If the specified path is already a file URL (either explicitly, or
 * implicitly because the base {@code ResourceLoader} is a filesystem one, then wildcarding is
 * guaranteed to work in a completely portable fashion.
 *
 * <p>If the specified path is a classpath location, then the resolver must
 * obtain the last non-wildcard path segment URL via a {@code Classloader.getResource()} call. Since
 * this is just a node of the path (not the file at the end) it is actually undefined (in the
 * ClassLoader Javadocs) exactly what sort of a URL is returned in this case. In practice, it is
 * usually a {@code java.io.File} representing the directory, where the classpath resource resolves
 * to a filesystem location, or a jar URL of some sort, where the classpath resource resolves to a
 * jar location. Still, there is a portability concern on this operation.
 *
 * <p>If a jar URL is obtained for the last non-wildcard segment, the resolver
 * must be able to get a {@code java.net.JarURLConnection} from it, or manually parse the jar URL,
 * to be able to walk the contents of the jar, and resolve the wildcard. This will work in most
 * environments, but will fail in others, and it is strongly recommended that the wildcard
 * resolution of resources coming from jars be thoroughly tested in your specific environment before
 * you rely on it.
 *
 * <p><b>{@code classpath*:} Prefix:</b>
 *
 * <p>There is special support for retrieving multiple class path resources with
 * the same name, via the "{@code classpath*:}" prefix. For example, "{@code
 * classpath*:META-INF/beans.xml}" will find all "beans.xml" files in the class path, be it in
 * "classes" directories or in JAR files. This is particularly useful for autodetecting config files
 * of the same name at the same location within each jar file. Internally, this happens via a {@code
 * ClassLoader.getResources()} call, and is completely portable.
 *
 * <p>The "classpath*:" prefix can also be combined with a PathMatcher pattern in
 * the rest of the location path, for example "classpath*:META-INF/*-beans.xml". In this case, the
 * resolution strategy is fairly simple: a {@code ClassLoader.getResources()} call is used on the
 * last non-wildcard path segment to get all the matching resources in the class loader hierarchy,
 * and then off each resource the same PathMatcher resolution strategy described above is used for
 * the wildcard subpath.
 *
 * <p><b>Other notes:</b>
 *
 * <p><b>WARNING:</b> Note that "{@code classpath*:}" when combined with
 * Ant-style patterns will only work reliably with at least one root directory before the pattern
 * starts, unless the actual target files reside in the file system. This means that a pattern like
 * "{@code classpath*:*.xml}" will
 * <i>not</i> retrieve files from the root of jar files but rather only from the
 * root of expanded directories. This originates from a limitation in the JDK's {@code
 * ClassLoader.getResources()} method which only returns file system locations for a passed-in empty
 * String (indicating potential roots to search). This {@code ResourcePatternResolver}
 * implementation is trying to mitigate the jar root lookup limitation through {@link
 * URLClassLoader} introspection and "java.class.path" manifest evaluation; however, without
 * portability guarantees.
 *
 * <p><b>WARNING:</b> Ant-style patterns with "classpath:" resources are not
 * guaranteed to find matching resources if the root package to search is available in multiple
 * class path locations. This is because a resource such as
 * <pre class="code">
 *     com/mycompany/package1/service-context.xml
 * </pre>
 * may be in only one location, but when a path such as
 * <pre class="code">
 *     classpath:com/mycompany/**&#47;service-context.xml
 * </pre>
 * is used to try to resolve it, the resolver will work off the (first) URL returned by {@code
 * getResource("com/mycompany");}. If this base package node exists in multiple classloader
 * locations, the actual end resource may not be underneath. Therefore, preferably, use "{@code
 * classpath*:}" with the same Ant-style pattern in such a case, which will search <i>all</i> class
 * path locations that contain the root package.
 *
 * @author Juergen Hoeller
 * @author Colin Sampaleanu
 * @author Marius Bogoevici
 * @author Costin Leau
<<<<<<< HEAD
 * @author Phil Webb
=======
 * @author Phillip Webb
 * @since 1.0.2
>>>>>>> b43e7335
 * @see #CLASSPATH_ALL_URL_PREFIX
 * @see org.springframework.util.AntPathMatcher
 * @see org.springframework.core.io.ResourceLoader#getResource(String)
 * @see ClassLoader#getResources(String)
 * @since 1.0.2
 */
public class PathMatchingResourcePatternResolver implements ResourcePatternResolver {

<<<<<<< HEAD
  private static final Log logger = LogFactory.getLog(PathMatchingResourcePatternResolver.class);

  private static Method equinoxResolveMethod;

  static {
    try {
      // Detect Equinox OSGi (e.g. on WebSphere 6.1)
      Class<?> fileLocatorClass = ClassUtils.forName("org.eclipse.core.runtime.FileLocator",
          PathMatchingResourcePatternResolver.class.getClassLoader());
      equinoxResolveMethod = fileLocatorClass.getMethod("resolve", URL.class);
      logger.debug("Found Equinox FileLocator for OSGi bundle URL resolution");
    } catch (Throwable ex) {
      equinoxResolveMethod = null;
    }
  }


  private final ResourceLoader resourceLoader;

  private PathMatcher pathMatcher = new AntPathMatcher();


  /**
   * Create a new PathMatchingResourcePatternResolver with a DefaultResourceLoader.
   * <p>ClassLoader access will happen via the thread context class loader.
   *
   * @see org.springframework.core.io.DefaultResourceLoader
   */
  public PathMatchingResourcePatternResolver() {
    this.resourceLoader = new DefaultResourceLoader();
  }

  /**
   * Create a new PathMatchingResourcePatternResolver.
   * <p>ClassLoader access will happen via the thread context class loader.
   *
   * @param resourceLoader the ResourceLoader to load root directories and actual resources with
   */
  public PathMatchingResourcePatternResolver(ResourceLoader resourceLoader) {
    Assert.notNull(resourceLoader, "ResourceLoader must not be null");
    this.resourceLoader = resourceLoader;
  }

  /**
   * Create a new PathMatchingResourcePatternResolver with a DefaultResourceLoader.
   *
   * @param classLoader the ClassLoader to load classpath resources with, or {@code null} for using
   * the thread context class loader at the time of actual resource access
   * @see org.springframework.core.io.DefaultResourceLoader
   */
  public PathMatchingResourcePatternResolver(ClassLoader classLoader) {
    this.resourceLoader = new DefaultResourceLoader(classLoader);
  }


  /**
   * Return the ResourceLoader that this pattern resolver works with.
   */
  public ResourceLoader getResourceLoader() {
    return this.resourceLoader;
  }

  @Override
  public ClassLoader getClassLoader() {
    return getResourceLoader().getClassLoader();
  }

  /**
   * Set the PathMatcher implementation to use for this resource pattern resolver. Default is
   * AntPathMatcher.
   *
   * @see org.springframework.util.AntPathMatcher
   */
  public void setPathMatcher(PathMatcher pathMatcher) {
    Assert.notNull(pathMatcher, "PathMatcher must not be null");
    this.pathMatcher = pathMatcher;
  }

  /**
   * Return the PathMatcher that this resource pattern resolver uses.
   */
  public PathMatcher getPathMatcher() {
    return this.pathMatcher;
  }


  @Override
  public Resource getResource(String location) {
    return getResourceLoader().getResource(location);
  }

  @Override
  public Resource[] getResources(String locationPattern) throws IOException {
    Assert.notNull(locationPattern, "Location pattern must not be null");
    if (locationPattern.startsWith(CLASSPATH_ALL_URL_PREFIX)) {
      // a class path resource (multiple resources for same name possible)
      if (getPathMatcher()
          .isPattern(locationPattern.substring(CLASSPATH_ALL_URL_PREFIX.length()))) {
        // a class path resource pattern
        return findPathMatchingResources(locationPattern);
      } else {
        // all class path resources with the given name
        return findAllClassPathResources(
            locationPattern.substring(CLASSPATH_ALL_URL_PREFIX.length()));
      }
    } else {
      // Generally only look for a pattern after a prefix here,
      // and on Tomcat only after the "*/" separator for its "war:" protocol.
      int prefixEnd = (locationPattern.startsWith("war:") ? locationPattern.indexOf("*/") + 1 :
          locationPattern.indexOf(':') + 1);
      if (getPathMatcher().isPattern(locationPattern.substring(prefixEnd))) {
        // a file pattern
        return findPathMatchingResources(locationPattern);
      } else {
        // a single resource with the given name
        return new Resource[]{getResourceLoader().getResource(locationPattern)};
      }
    }
  }

  /**
   * Find all class location resources with the given location via the ClassLoader. Delegates to
   * {@link #doFindAllClassPathResources(String)}.
   *
   * @param location the absolute path within the classpath
   * @return the result as Resource array
   * @throws IOException in case of I/O errors
   * @see java.lang.ClassLoader#getResources
   * @see #convertClassLoaderURL
   */
  protected Resource[] findAllClassPathResources(String location) throws IOException {
    String path = location;
    if (path.startsWith("/")) {
      path = path.substring(1);
    }
    Set<Resource> result = doFindAllClassPathResources(path);
    if (logger.isDebugEnabled()) {
      logger.debug("Resolved classpath location [" + location + "] to resources " + result);
    }
    return result.toArray(new Resource[result.size()]);
  }

  /**
   * Find all class location resources with the given path via the ClassLoader. Called by {@link
   * #findAllClassPathResources(String)}.
   *
   * @param path the absolute path within the classpath (never a leading slash)
   * @return a mutable Set of matching Resource instances
   * @since 4.1.1
   */
  protected Set<Resource> doFindAllClassPathResources(String path) throws IOException {
    Set<Resource> result = new LinkedHashSet<Resource>(16);
    ClassLoader cl = getClassLoader();
    Enumeration<URL> resourceUrls = (cl != null ? cl.getResources(path)
        : ClassLoader.getSystemResources(path));
    while (resourceUrls.hasMoreElements()) {
      URL url = resourceUrls.nextElement();
      result.add(convertClassLoaderURL(url));
    }
    if ("".equals(path)) {
      // The above result is likely to be incomplete, i.e. only containing file system references.
      // We need to have pointers to each of the jar files on the classpath as well...
      addAllClassLoaderJarRoots(cl, result);
    }
    return result;
  }

  /**
   * Convert the given URL as returned from the ClassLoader into a {@link Resource}.
   * <p>The default implementation simply creates a {@link UrlResource} instance.
   *
   * @param url a URL as returned from the ClassLoader
   * @return the corresponding Resource object
   * @see java.lang.ClassLoader#getResources
   * @see org.springframework.core.io.Resource
   */
  protected Resource convertClassLoaderURL(URL url) {
    return new UrlResource(url);
  }

  /**
   * Search all {@link URLClassLoader} URLs for jar file references and add them to the given set of
   * resources in the form of pointers to the root of the jar file content.
   *
   * @param classLoader the ClassLoader to search (including its ancestors)
   * @param result the set of resources to add jar roots to
   * @since 4.1.1
   */
  protected void addAllClassLoaderJarRoots(ClassLoader classLoader, Set<Resource> result) {
    if (classLoader instanceof URLClassLoader) {
      try {
        for (URL url : ((URLClassLoader) classLoader).getURLs()) {
          try {
            UrlResource jarResource = new UrlResource(
                ResourceUtils.JAR_URL_PREFIX + url + ResourceUtils.JAR_URL_SEPARATOR);
            if (jarResource.exists()) {
              result.add(jarResource);
            }
          } catch (MalformedURLException ex) {
            if (logger.isDebugEnabled()) {
              logger.debug("Cannot search for matching files underneath [" + url +
                  "] because it cannot be converted to a valid 'jar:' URL: " + ex.getMessage());
            }
          }
        }
      } catch (Exception ex) {
        if (logger.isDebugEnabled()) {
          logger.debug("Cannot introspect jar files since ClassLoader [" + classLoader +
              "] does not support 'getURLs()': " + ex);
        }
      }
    }

    if (classLoader == ClassLoader.getSystemClassLoader()) {
      // "java.class.path" manifest evaluation...
      addClassPathManifestEntries(result);
    }

    if (classLoader != null) {
      try {
        // Hierarchy traversal...
        addAllClassLoaderJarRoots(classLoader.getParent(), result);
      } catch (Exception ex) {
        if (logger.isDebugEnabled()) {
          logger.debug("Cannot introspect jar files in parent ClassLoader since [" + classLoader +
              "] does not support 'getParent()': " + ex);
        }
      }
    }
  }

  /**
   * Determine jar file references from the "java.class.path." manifest property and add them to the
   * given set of resources in the form of pointers to the root of the jar file content.
   *
   * @param result the set of resources to add jar roots to
   * @since 4.3
   */
  protected void addClassPathManifestEntries(Set<Resource> result) {
    try {
      String javaClassPathProperty = System.getProperty("java.class.path");
      for (String path : StringUtils.delimitedListToStringArray(
          javaClassPathProperty, System.getProperty("path.separator"))) {
        try {
          String filePath = new File(path).getAbsolutePath();
          int prefixIndex = filePath.indexOf(':');
          if (prefixIndex == 1) {
            // Possibly "c:" drive prefix on Windows, to be upper-cased for proper duplicate detection
            filePath = StringUtils.capitalize(filePath);
          }
          UrlResource jarResource = new UrlResource(ResourceUtils.JAR_URL_PREFIX +
              ResourceUtils.FILE_URL_PREFIX + filePath + ResourceUtils.JAR_URL_SEPARATOR);
          // Potentially overlapping with URLClassLoader.getURLs() result above!
          if (!result.contains(jarResource) && !hasDuplicate(filePath, result) && jarResource
              .exists()) {
            result.add(jarResource);
          }
        } catch (MalformedURLException ex) {
          if (logger.isDebugEnabled()) {
            logger.debug("Cannot search for matching files underneath [" + path +
                "] because it cannot be converted to a valid 'jar:' URL: " + ex.getMessage());
          }
        }
      }
    } catch (Exception ex) {
      if (logger.isDebugEnabled()) {
        logger.debug("Failed to evaluate 'java.class.path' manifest entries: " + ex);
      }
    }
  }

  /**
   * Check whether the given file path has a duplicate but differently structured entry in the
   * existing result, i.e. with or without a leading slash.
   *
   * @param filePath the file path (with or without a leading slash)
   * @param result the current result
   * @return {@code true} if there is a duplicate (i.e. to ignore the given file path), {@code
   * false} to proceed with adding a corresponding resource to the current result
   */
  private boolean hasDuplicate(String filePath, Set<Resource> result) {
    if (result.isEmpty()) {
      return false;
    }
    String duplicatePath = (filePath.startsWith("/") ? filePath.substring(1) : "/" + filePath);
    try {
      return result
          .contains(new UrlResource(ResourceUtils.JAR_URL_PREFIX + ResourceUtils.FILE_URL_PREFIX +
              duplicatePath + ResourceUtils.JAR_URL_SEPARATOR));
    } catch (MalformedURLException ex) {
      // Ignore: just for testing against duplicate.
      return false;
    }
  }

  /**
   * Find all resources that match the given location pattern via the Ant-style PathMatcher.
   * Supports resources in jar files and zip files and in the file system.
   *
   * @param locationPattern the location pattern to match
   * @return the result as Resource array
   * @throws IOException in case of I/O errors
   * @see #doFindPathMatchingJarResources
   * @see #doFindPathMatchingFileResources
   * @see org.springframework.util.PathMatcher
   */
  protected Resource[] findPathMatchingResources(String locationPattern) throws IOException {
    String rootDirPath = determineRootDir(locationPattern);
    String subPattern = locationPattern.substring(rootDirPath.length());
    Resource[] rootDirResources = getResources(rootDirPath);
    Set<Resource> result = new LinkedHashSet<Resource>(16);
    for (Resource rootDirResource : rootDirResources) {
      rootDirResource = resolveRootDirResource(rootDirResource);
      URL rootDirUrl = rootDirResource.getURL();
      if (equinoxResolveMethod != null) {
        if (rootDirUrl.getProtocol().startsWith("bundle")) {
          rootDirUrl = (URL) ReflectionUtils.invokeMethod(equinoxResolveMethod, null, rootDirUrl);
          rootDirResource = new UrlResource(rootDirUrl);
        }
      }
      if (rootDirUrl.getProtocol().startsWith(ResourceUtils.URL_PROTOCOL_VFS)) {
        result.addAll(VfsResourceMatchingDelegate
            .findMatchingResources(rootDirUrl, subPattern, getPathMatcher()));
      } else if (ResourceUtils.isJarURL(rootDirUrl) || isJarResource(rootDirResource)) {
        result.addAll(doFindPathMatchingJarResources(rootDirResource, rootDirUrl, subPattern));
      } else {
        result.addAll(doFindPathMatchingFileResources(rootDirResource, subPattern));
      }
    }
    if (logger.isDebugEnabled()) {
      logger.debug("Resolved location pattern [" + locationPattern + "] to resources " + result);
    }
    return result.toArray(new Resource[result.size()]);
  }

  /**
   * Determine the root directory for the given location.
   * <p>Used for determining the starting point for file matching,
   * resolving the root directory location to a {@code java.io.File} and passing it into {@code
   * retrieveMatchingFiles}, with the remainder of the location as pattern.
   * <p>Will return "/WEB-INF/" for the pattern "/WEB-INF/*.xml",
   * for example.
   *
   * @param location the location to check
   * @return the part of the location that denotes the root directory
   * @see #retrieveMatchingFiles
   */
  protected String determineRootDir(String location) {
    int prefixEnd = location.indexOf(':') + 1;
    int rootDirEnd = location.length();
    while (rootDirEnd > prefixEnd && getPathMatcher()
        .isPattern(location.substring(prefixEnd, rootDirEnd))) {
      rootDirEnd = location.lastIndexOf('/', rootDirEnd - 2) + 1;
    }
    if (rootDirEnd == 0) {
      rootDirEnd = prefixEnd;
    }
    return location.substring(0, rootDirEnd);
  }

  /**
   * Resolve the specified resource for path matching.
   * <p>By default, Equinox OSGi "bundleresource:" / "bundleentry:" URL will be
   * resolved into a standard jar file URL that be traversed using Spring's standard jar file
   * traversal algorithm. For any preceding custom resolution, override this method and replace the
   * resource handle accordingly.
   *
   * @param original the resource to resolve
   * @return the resolved resource (may be identical to the passed-in resource)
   * @throws IOException in case of resolution failure
   */
  protected Resource resolveRootDirResource(Resource original) throws IOException {
    return original;
  }

  /**
   * Return whether the given resource handle indicates a jar resource that the {@code
   * doFindPathMatchingJarResources} method can handle.
   * <p>By default, the URL protocols "jar", "zip", "vfszip and "wsjar"
   * will be treated as jar resources. This template method allows for detecting further kinds of
   * jar-like resources, e.g. through {@code instanceof} checks on the resource handle type.
   *
   * @param resource the resource handle to check (usually the root directory to start path matching
   * from)
   * @see #doFindPathMatchingJarResources
   * @see org.springframework.util.ResourceUtils#isJarURL
   */
  protected boolean isJarResource(Resource resource) throws IOException {
    return false;
  }

  /**
   * Find all resources in jar files that match the given location pattern via the Ant-style
   * PathMatcher.
   *
   * @param rootDirResource the root directory as Resource
   * @param rootDirURL the pre-resolved root directory URL
   * @param subPattern the sub pattern to match (below the root directory)
   * @return a mutable Set of matching Resource instances
   * @throws IOException in case of I/O errors
   * @see java.net.JarURLConnection
   * @see org.springframework.util.PathMatcher
   * @since 4.3
   */
  @SuppressWarnings("deprecation")
  protected Set<Resource> doFindPathMatchingJarResources(Resource rootDirResource, URL rootDirURL,
      String subPattern)
      throws IOException {

    // Check deprecated variant for potential overriding first...
    Set<Resource> result = doFindPathMatchingJarResources(rootDirResource, subPattern);
    if (result != null) {
      return result;
    }

    URLConnection con = rootDirURL.openConnection();
    JarFile jarFile;
    String jarFileUrl;
    String rootEntryPath;
    boolean closeJarFile;

    if (con instanceof JarURLConnection) {
      // Should usually be the case for traditional JAR files.
      JarURLConnection jarCon = (JarURLConnection) con;
      ResourceUtils.useCachesIfNecessary(jarCon);
      jarFile = jarCon.getJarFile();
      jarFileUrl = jarCon.getJarFileURL().toExternalForm();
      JarEntry jarEntry = jarCon.getJarEntry();
      rootEntryPath = (jarEntry != null ? jarEntry.getName() : "");
      closeJarFile = !jarCon.getUseCaches();
    } else {
      // No JarURLConnection -> need to resort to URL file parsing.
      // We'll assume URLs of the format "jar:path!/entry", with the protocol
      // being arbitrary as long as following the entry format.
      // We'll also handle paths with and without leading "file:" prefix.
      String urlFile = rootDirURL.getFile();
      try {
        int separatorIndex = urlFile.indexOf(ResourceUtils.WAR_URL_SEPARATOR);
        if (separatorIndex == -1) {
          separatorIndex = urlFile.indexOf(ResourceUtils.JAR_URL_SEPARATOR);
        }
        if (separatorIndex != -1) {
          jarFileUrl = urlFile.substring(0, separatorIndex);
          rootEntryPath = urlFile.substring(separatorIndex + 2);  // both separators are 2 chars
          jarFile = getJarFile(jarFileUrl);
        } else {
          jarFile = new JarFile(urlFile);
          jarFileUrl = urlFile;
          rootEntryPath = "";
        }
        closeJarFile = true;
      } catch (ZipException ex) {
        if (logger.isDebugEnabled()) {
          logger.debug("Skipping invalid jar classpath entry [" + urlFile + "]");
        }
        return Collections.emptySet();
      }
    }

    try {
      if (logger.isDebugEnabled()) {
        logger.debug("Looking for matching resources in jar file [" + jarFileUrl + "]");
      }
      if (!"".equals(rootEntryPath) && !rootEntryPath.endsWith("/")) {
        // Root entry path must end with slash to allow for proper matching.
        // The Sun JRE does not return a slash here, but BEA JRockit does.
        rootEntryPath = rootEntryPath + "/";
      }
      result = new LinkedHashSet<Resource>(8);
      for (Enumeration<JarEntry> entries = jarFile.entries(); entries.hasMoreElements(); ) {
        JarEntry entry = entries.nextElement();
        String entryPath = entry.getName();
        if (entryPath.startsWith(rootEntryPath)) {
          String relativePath = entryPath.substring(rootEntryPath.length());
          if (getPathMatcher().match(subPattern, relativePath)) {
            result.add(rootDirResource.createRelative(relativePath));
          }
        }
      }
      return result;
    } finally {
      if (closeJarFile) {
        jarFile.close();
      }
    }
  }

  /**
   * Find all resources in jar files that match the given location pattern via the Ant-style
   * PathMatcher.
   *
   * @param rootDirResource the root directory as Resource
   * @param subPattern the sub pattern to match (below the root directory)
   * @return a mutable Set of matching Resource instances
   * @throws IOException in case of I/O errors
   * @deprecated as of Spring 4.3, in favor of {@link #doFindPathMatchingJarResources(Resource, URL,
   * String)}
   */
  @Deprecated
  protected Set<Resource> doFindPathMatchingJarResources(Resource rootDirResource,
      String subPattern)
      throws IOException {

    return null;
  }

  /**
   * Resolve the given jar file URL into a JarFile object.
   */
  protected JarFile getJarFile(String jarFileUrl) throws IOException {
    if (jarFileUrl.startsWith(ResourceUtils.FILE_URL_PREFIX)) {
      try {
        return new JarFile(ResourceUtils.toURI(jarFileUrl).getSchemeSpecificPart());
      } catch (URISyntaxException ex) {
        // Fallback for URLs that are not valid URIs (should hardly ever happen).
        return new JarFile(jarFileUrl.substring(ResourceUtils.FILE_URL_PREFIX.length()));
      }
    } else {
      return new JarFile(jarFileUrl);
    }
  }

  /**
   * Find all resources in the file system that match the given location pattern via the Ant-style
   * PathMatcher.
   *
   * @param rootDirResource the root directory as Resource
   * @param subPattern the sub pattern to match (below the root directory)
   * @return a mutable Set of matching Resource instances
   * @throws IOException in case of I/O errors
   * @see #retrieveMatchingFiles
   * @see org.springframework.util.PathMatcher
   */
  protected Set<Resource> doFindPathMatchingFileResources(Resource rootDirResource,
      String subPattern)
      throws IOException {

    File rootDir;
    try {
      rootDir = rootDirResource.getFile().getAbsoluteFile();
    } catch (IOException ex) {
      if (logger.isWarnEnabled()) {
        logger.warn("Cannot search for matching files underneath " + rootDirResource +
            " because it does not correspond to a directory in the file system", ex);
      }
      return Collections.emptySet();
    }
    return doFindMatchingFileSystemResources(rootDir, subPattern);
  }

  /**
   * Find all resources in the file system that match the given location pattern via the Ant-style
   * PathMatcher.
   *
   * @param rootDir the root directory in the file system
   * @param subPattern the sub pattern to match (below the root directory)
   * @return a mutable Set of matching Resource instances
   * @throws IOException in case of I/O errors
   * @see #retrieveMatchingFiles
   * @see org.springframework.util.PathMatcher
   */
  protected Set<Resource> doFindMatchingFileSystemResources(File rootDir, String subPattern)
      throws IOException {
    if (logger.isDebugEnabled()) {
      logger.debug("Looking for matching resources in directory tree [" + rootDir.getPath() + "]");
    }
    Set<File> matchingFiles = retrieveMatchingFiles(rootDir, subPattern);
    Set<Resource> result = new LinkedHashSet<Resource>(matchingFiles.size());
    for (File file : matchingFiles) {
      result.add(new FileSystemResource(file));
    }
    return result;
  }

  /**
   * Retrieve files that match the given path pattern, checking the given directory and its
   * subdirectories.
   *
   * @param rootDir the directory to start from
   * @param pattern the pattern to match against, relative to the root directory
   * @return a mutable Set of matching Resource instances
   * @throws IOException if directory contents could not be retrieved
   */
  protected Set<File> retrieveMatchingFiles(File rootDir, String pattern) throws IOException {
    if (!rootDir.exists()) {
      // Silently skip non-existing directories.
      if (logger.isDebugEnabled()) {
        logger.debug("Skipping [" + rootDir.getAbsolutePath() + "] because it does not exist");
      }
      return Collections.emptySet();
    }
    if (!rootDir.isDirectory()) {
      // Complain louder if it exists but is no directory.
      if (logger.isWarnEnabled()) {
        logger.warn(
            "Skipping [" + rootDir.getAbsolutePath() + "] because it does not denote a directory");
      }
      return Collections.emptySet();
    }
    if (!rootDir.canRead()) {
      if (logger.isWarnEnabled()) {
        logger.warn(
            "Cannot search for matching files underneath directory [" + rootDir.getAbsolutePath() +
                "] because the application is not allowed to read the directory");
      }
      return Collections.emptySet();
    }
    String fullPattern = StringUtils.replace(rootDir.getAbsolutePath(), File.separator, "/");
    if (!pattern.startsWith("/")) {
      fullPattern += "/";
    }
    fullPattern = fullPattern + StringUtils.replace(pattern, File.separator, "/");
    Set<File> result = new LinkedHashSet<File>(8);
    doRetrieveMatchingFiles(fullPattern, rootDir, result);
    return result;
  }

  /**
   * Recursively retrieve files that match the given pattern, adding them to the given result list.
   *
   * @param fullPattern the pattern to match against, with prepended root directory path
   * @param dir the current directory
   * @param result the Set of matching File instances to add to
   * @throws IOException if directory contents could not be retrieved
   */
  protected void doRetrieveMatchingFiles(String fullPattern, File dir, Set<File> result)
      throws IOException {
    if (logger.isDebugEnabled()) {
      logger.debug("Searching directory [" + dir.getAbsolutePath() +
          "] for files matching pattern [" + fullPattern + "]");
    }
    File[] dirContents = dir.listFiles();
    if (dirContents == null) {
      if (logger.isWarnEnabled()) {
        logger.warn("Could not retrieve contents of directory [" + dir.getAbsolutePath() + "]");
      }
      return;
    }
    Arrays.sort(dirContents);
    for (File content : dirContents) {
      String currPath = StringUtils.replace(content.getAbsolutePath(), File.separator, "/");
      if (content.isDirectory() && getPathMatcher().matchStart(fullPattern, currPath + "/")) {
        if (!content.canRead()) {
          if (logger.isDebugEnabled()) {
            logger.debug("Skipping subdirectory [" + dir.getAbsolutePath() +
                "] because the application is not allowed to read the directory");
          }
        } else {
          doRetrieveMatchingFiles(fullPattern, content, result);
        }
      }
      if (getPathMatcher().match(fullPattern, currPath)) {
        result.add(content);
      }
    }
  }


  /**
   * Inner delegate class, avoiding a hard JBoss VFS API dependency at runtime.
   */
  private static class VfsResourceMatchingDelegate {

    public static Set<Resource> findMatchingResources(
        URL rootDirURL, String locationPattern, PathMatcher pathMatcher) throws IOException {

      Object root = VfsPatternUtils.findRoot(rootDirURL);
      PatternVirtualFileVisitor visitor =
          new PatternVirtualFileVisitor(VfsPatternUtils.getPath(root), locationPattern,
              pathMatcher);
      VfsPatternUtils.visit(root, visitor);
      return visitor.getResources();
    }
  }


  /**
   * VFS visitor for path matching purposes.
   */
  @SuppressWarnings("unused")
  private static class PatternVirtualFileVisitor implements InvocationHandler {

    private final String subPattern;

    private final PathMatcher pathMatcher;

    private final String rootPath;

    private final Set<Resource> resources = new LinkedHashSet<Resource>();

    public PatternVirtualFileVisitor(String rootPath, String subPattern, PathMatcher pathMatcher) {
      this.subPattern = subPattern;
      this.pathMatcher = pathMatcher;
      this.rootPath = (rootPath.isEmpty() || rootPath.endsWith("/") ? rootPath : rootPath + "/");
    }

    @Override
    public Object invoke(Object proxy, Method method, Object[] args) throws Throwable {
      String methodName = method.getName();
      if (Object.class == method.getDeclaringClass()) {
        if (methodName.equals("equals")) {
          // Only consider equal when proxies are identical.
          return (proxy == args[0]);
        } else if (methodName.equals("hashCode")) {
          return System.identityHashCode(proxy);
        }
      } else if ("getAttributes".equals(methodName)) {
        return getAttributes();
      } else if ("visit".equals(methodName)) {
        visit(args[0]);
        return null;
      } else if ("toString".equals(methodName)) {
        return toString();
      }

      throw new IllegalStateException("Unexpected method invocation: " + method);
    }

    public void visit(Object vfsResource) {
      if (this.pathMatcher.match(this.subPattern,
          VfsPatternUtils.getPath(vfsResource).substring(this.rootPath.length()))) {
        this.resources.add(new VfsResource(vfsResource));
      }
    }

    public Object getAttributes() {
      return VfsPatternUtils.getVisitorAttribute();
    }

    public Set<Resource> getResources() {
      return this.resources;
    }

    public int size() {
      return this.resources.size();
    }

    @Override
    public String toString() {
      return "sub-pattern: " + this.subPattern + ", resources: " + this.resources;
    }
  }
=======
	private static final Log logger = LogFactory.getLog(PathMatchingResourcePatternResolver.class);

	private static Method equinoxResolveMethod;

	static {
		try {
			// Detect Equinox OSGi (e.g. on WebSphere 6.1)
			Class<?> fileLocatorClass = ClassUtils.forName("org.eclipse.core.runtime.FileLocator",
					PathMatchingResourcePatternResolver.class.getClassLoader());
			equinoxResolveMethod = fileLocatorClass.getMethod("resolve", URL.class);
			logger.debug("Found Equinox FileLocator for OSGi bundle URL resolution");
		}
		catch (Throwable ex) {
			equinoxResolveMethod = null;
		}
	}


	private final ResourceLoader resourceLoader;

	private PathMatcher pathMatcher = new AntPathMatcher();


	/**
	 * Create a new PathMatchingResourcePatternResolver with a DefaultResourceLoader.
	 * <p>ClassLoader access will happen via the thread context class loader.
	 * @see org.springframework.core.io.DefaultResourceLoader
	 */
	public PathMatchingResourcePatternResolver() {
		this.resourceLoader = new DefaultResourceLoader();
	}

	/**
	 * Create a new PathMatchingResourcePatternResolver.
	 * <p>ClassLoader access will happen via the thread context class loader.
	 * @param resourceLoader the ResourceLoader to load root directories and
	 * actual resources with
	 */
	public PathMatchingResourcePatternResolver(ResourceLoader resourceLoader) {
		Assert.notNull(resourceLoader, "ResourceLoader must not be null");
		this.resourceLoader = resourceLoader;
	}

	/**
	 * Create a new PathMatchingResourcePatternResolver with a DefaultResourceLoader.
	 * @param classLoader the ClassLoader to load classpath resources with,
	 * or {@code null} for using the thread context class loader
	 * at the time of actual resource access
	 * @see org.springframework.core.io.DefaultResourceLoader
	 */
	public PathMatchingResourcePatternResolver(ClassLoader classLoader) {
		this.resourceLoader = new DefaultResourceLoader(classLoader);
	}


	/**
	 * Return the ResourceLoader that this pattern resolver works with.
	 */
	public ResourceLoader getResourceLoader() {
		return this.resourceLoader;
	}

	@Override
	public ClassLoader getClassLoader() {
		return getResourceLoader().getClassLoader();
	}

	/**
	 * Set the PathMatcher implementation to use for this
	 * resource pattern resolver. Default is AntPathMatcher.
	 * @see org.springframework.util.AntPathMatcher
	 */
	public void setPathMatcher(PathMatcher pathMatcher) {
		Assert.notNull(pathMatcher, "PathMatcher must not be null");
		this.pathMatcher = pathMatcher;
	}

	/**
	 * Return the PathMatcher that this resource pattern resolver uses.
	 */
	public PathMatcher getPathMatcher() {
		return this.pathMatcher;
	}


	@Override
	public Resource getResource(String location) {
		return getResourceLoader().getResource(location);
	}

	@Override
	public Resource[] getResources(String locationPattern) throws IOException {
		Assert.notNull(locationPattern, "Location pattern must not be null");
		if (locationPattern.startsWith(CLASSPATH_ALL_URL_PREFIX)) {
			// a class path resource (multiple resources for same name possible)
			if (getPathMatcher().isPattern(locationPattern.substring(CLASSPATH_ALL_URL_PREFIX.length()))) {
				// a class path resource pattern
				return findPathMatchingResources(locationPattern);
			}
			else {
				// all class path resources with the given name
				return findAllClassPathResources(locationPattern.substring(CLASSPATH_ALL_URL_PREFIX.length()));
			}
		}
		else {
			// Generally only look for a pattern after a prefix here,
			// and on Tomcat only after the "*/" separator for its "war:" protocol.
			int prefixEnd = (locationPattern.startsWith("war:") ? locationPattern.indexOf("*/") + 1 :
					locationPattern.indexOf(':') + 1);
			if (getPathMatcher().isPattern(locationPattern.substring(prefixEnd))) {
				// a file pattern
				return findPathMatchingResources(locationPattern);
			}
			else {
				// a single resource with the given name
				return new Resource[] {getResourceLoader().getResource(locationPattern)};
			}
		}
	}

	/**
	 * Find all class location resources with the given location via the ClassLoader.
	 * Delegates to {@link #doFindAllClassPathResources(String)}.
	 * @param location the absolute path within the classpath
	 * @return the result as Resource array
	 * @throws IOException in case of I/O errors
	 * @see java.lang.ClassLoader#getResources
	 * @see #convertClassLoaderURL
	 */
	protected Resource[] findAllClassPathResources(String location) throws IOException {
		String path = location;
		if (path.startsWith("/")) {
			path = path.substring(1);
		}
		Set<Resource> result = doFindAllClassPathResources(path);
		if (logger.isDebugEnabled()) {
			logger.debug("Resolved classpath location [" + location + "] to resources " + result);
		}
		return result.toArray(new Resource[result.size()]);
	}

	/**
	 * Find all class location resources with the given path via the ClassLoader.
	 * Called by {@link #findAllClassPathResources(String)}.
	 * @param path the absolute path within the classpath (never a leading slash)
	 * @return a mutable Set of matching Resource instances
	 * @since 4.1.1
	 */
	protected Set<Resource> doFindAllClassPathResources(String path) throws IOException {
		Set<Resource> result = new LinkedHashSet<Resource>(16);
		ClassLoader cl = getClassLoader();
		Enumeration<URL> resourceUrls = (cl != null ? cl.getResources(path) : ClassLoader.getSystemResources(path));
		while (resourceUrls.hasMoreElements()) {
			URL url = resourceUrls.nextElement();
			result.add(convertClassLoaderURL(url));
		}
		if ("".equals(path)) {
			// The above result is likely to be incomplete, i.e. only containing file system references.
			// We need to have pointers to each of the jar files on the classpath as well...
			addAllClassLoaderJarRoots(cl, result);
		}
		return result;
	}

	/**
	 * Convert the given URL as returned from the ClassLoader into a {@link Resource}.
	 * <p>The default implementation simply creates a {@link UrlResource} instance.
	 * @param url a URL as returned from the ClassLoader
	 * @return the corresponding Resource object
	 * @see java.lang.ClassLoader#getResources
	 * @see org.springframework.core.io.Resource
	 */
	protected Resource convertClassLoaderURL(URL url) {
		return new UrlResource(url);
	}

	/**
	 * Search all {@link URLClassLoader} URLs for jar file references and add them to the
	 * given set of resources in the form of pointers to the root of the jar file content.
	 * @param classLoader the ClassLoader to search (including its ancestors)
	 * @param result the set of resources to add jar roots to
	 * @since 4.1.1
	 */
	protected void addAllClassLoaderJarRoots(ClassLoader classLoader, Set<Resource> result) {
		if (classLoader instanceof URLClassLoader) {
			try {
				for (URL url : ((URLClassLoader) classLoader).getURLs()) {
					try {
						UrlResource jarResource = new UrlResource(
								ResourceUtils.JAR_URL_PREFIX + url + ResourceUtils.JAR_URL_SEPARATOR);
						if (jarResource.exists()) {
							result.add(jarResource);
						}
					}
					catch (MalformedURLException ex) {
						if (logger.isDebugEnabled()) {
							logger.debug("Cannot search for matching files underneath [" + url +
									"] because it cannot be converted to a valid 'jar:' URL: " + ex.getMessage());
						}
					}
				}
			}
			catch (Exception ex) {
				if (logger.isDebugEnabled()) {
					logger.debug("Cannot introspect jar files since ClassLoader [" + classLoader +
							"] does not support 'getURLs()': " + ex);
				}
			}
		}

		if (classLoader == ClassLoader.getSystemClassLoader()) {
			// "java.class.path" manifest evaluation...
			addClassPathManifestEntries(result);
		}

		if (classLoader != null) {
			try {
				// Hierarchy traversal...
				addAllClassLoaderJarRoots(classLoader.getParent(), result);
			}
			catch (Exception ex) {
				if (logger.isDebugEnabled()) {
					logger.debug("Cannot introspect jar files in parent ClassLoader since [" + classLoader +
							"] does not support 'getParent()': " + ex);
				}
			}
		}
	}

	/**
	 * Determine jar file references from the "java.class.path." manifest property and add them
	 * to the given set of resources in the form of pointers to the root of the jar file content.
	 * @param result the set of resources to add jar roots to
	 * @since 4.3
	 */
	protected void addClassPathManifestEntries(Set<Resource> result) {
		try {
			String javaClassPathProperty = System.getProperty("java.class.path");
			for (String path : StringUtils.delimitedListToStringArray(
					javaClassPathProperty, System.getProperty("path.separator"))) {
				try {
					String filePath = new File(path).getAbsolutePath();
					int prefixIndex = filePath.indexOf(':');
					if (prefixIndex == 1) {
						// Possibly "c:" drive prefix on Windows, to be upper-cased for proper duplicate detection
						filePath = StringUtils.capitalize(filePath);
					}
					UrlResource jarResource = new UrlResource(ResourceUtils.JAR_URL_PREFIX +
							ResourceUtils.FILE_URL_PREFIX + filePath + ResourceUtils.JAR_URL_SEPARATOR);
					// Potentially overlapping with URLClassLoader.getURLs() result above!
					if (!result.contains(jarResource) && !hasDuplicate(filePath, result) && jarResource.exists()) {
						result.add(jarResource);
					}
				}
				catch (MalformedURLException ex) {
					if (logger.isDebugEnabled()) {
						logger.debug("Cannot search for matching files underneath [" + path +
								"] because it cannot be converted to a valid 'jar:' URL: " + ex.getMessage());
					}
				}
			}
		}
		catch (Exception ex) {
			if (logger.isDebugEnabled()) {
				logger.debug("Failed to evaluate 'java.class.path' manifest entries: " + ex);
			}
		}
	}

	/**
	 * Check whether the given file path has a duplicate but differently structured entry
	 * in the existing result, i.e. with or without a leading slash.
	 * @param filePath the file path (with or without a leading slash)
	 * @param result the current result
	 * @return {@code true} if there is a duplicate (i.e. to ignore the given file path),
	 * {@code false} to proceed with adding a corresponding resource to the current result
	 */
	private boolean hasDuplicate(String filePath, Set<Resource> result) {
		if (result.isEmpty()) {
			return false;
		}
		String duplicatePath = (filePath.startsWith("/") ? filePath.substring(1) : "/" + filePath);
		try {
			return result.contains(new UrlResource(ResourceUtils.JAR_URL_PREFIX + ResourceUtils.FILE_URL_PREFIX +
					duplicatePath + ResourceUtils.JAR_URL_SEPARATOR));
		}
		catch (MalformedURLException ex) {
			// Ignore: just for testing against duplicate.
			return false;
		}
	}

	/**
	 * Find all resources that match the given location pattern via the
	 * Ant-style PathMatcher. Supports resources in jar files and zip files
	 * and in the file system.
	 * @param locationPattern the location pattern to match
	 * @return the result as Resource array
	 * @throws IOException in case of I/O errors
	 * @see #doFindPathMatchingJarResources
	 * @see #doFindPathMatchingFileResources
	 * @see org.springframework.util.PathMatcher
	 */
	protected Resource[] findPathMatchingResources(String locationPattern) throws IOException {
		String rootDirPath = determineRootDir(locationPattern);
		String subPattern = locationPattern.substring(rootDirPath.length());
		Resource[] rootDirResources = getResources(rootDirPath);
		Set<Resource> result = new LinkedHashSet<Resource>(16);
		for (Resource rootDirResource : rootDirResources) {
			rootDirResource = resolveRootDirResource(rootDirResource);
			URL rootDirUrl = rootDirResource.getURL();
			if (equinoxResolveMethod != null) {
				if (rootDirUrl.getProtocol().startsWith("bundle")) {
					rootDirUrl = (URL) ReflectionUtils.invokeMethod(equinoxResolveMethod, null, rootDirUrl);
					rootDirResource = new UrlResource(rootDirUrl);
				}
			}
			if (rootDirUrl.getProtocol().startsWith(ResourceUtils.URL_PROTOCOL_VFS)) {
				result.addAll(VfsResourceMatchingDelegate.findMatchingResources(rootDirUrl, subPattern, getPathMatcher()));
			}
			else if (ResourceUtils.isJarURL(rootDirUrl) || isJarResource(rootDirResource)) {
				result.addAll(doFindPathMatchingJarResources(rootDirResource, rootDirUrl, subPattern));
			}
			else {
				result.addAll(doFindPathMatchingFileResources(rootDirResource, subPattern));
			}
		}
		if (logger.isDebugEnabled()) {
			logger.debug("Resolved location pattern [" + locationPattern + "] to resources " + result);
		}
		return result.toArray(new Resource[result.size()]);
	}

	/**
	 * Determine the root directory for the given location.
	 * <p>Used for determining the starting point for file matching,
	 * resolving the root directory location to a {@code java.io.File}
	 * and passing it into {@code retrieveMatchingFiles}, with the
	 * remainder of the location as pattern.
	 * <p>Will return "/WEB-INF/" for the pattern "/WEB-INF/*.xml",
	 * for example.
	 * @param location the location to check
	 * @return the part of the location that denotes the root directory
	 * @see #retrieveMatchingFiles
	 */
	protected String determineRootDir(String location) {
		int prefixEnd = location.indexOf(':') + 1;
		int rootDirEnd = location.length();
		while (rootDirEnd > prefixEnd && getPathMatcher().isPattern(location.substring(prefixEnd, rootDirEnd))) {
			rootDirEnd = location.lastIndexOf('/', rootDirEnd - 2) + 1;
		}
		if (rootDirEnd == 0) {
			rootDirEnd = prefixEnd;
		}
		return location.substring(0, rootDirEnd);
	}

	/**
	 * Resolve the specified resource for path matching.
	 * <p>By default, Equinox OSGi "bundleresource:" / "bundleentry:" URL will be
	 * resolved into a standard jar file URL that be traversed using Spring's
	 * standard jar file traversal algorithm. For any preceding custom resolution,
	 * override this method and replace the resource handle accordingly.
	 * @param original the resource to resolve
	 * @return the resolved resource (may be identical to the passed-in resource)
	 * @throws IOException in case of resolution failure
	 */
	protected Resource resolveRootDirResource(Resource original) throws IOException {
		return original;
	}

	/**
	 * Return whether the given resource handle indicates a jar resource
	 * that the {@code doFindPathMatchingJarResources} method can handle.
	 * <p>By default, the URL protocols "jar", "zip", "vfszip and "wsjar"
	 * will be treated as jar resources. This template method allows for
	 * detecting further kinds of jar-like resources, e.g. through
	 * {@code instanceof} checks on the resource handle type.
	 * @param resource the resource handle to check
	 * (usually the root directory to start path matching from)
	 * @see #doFindPathMatchingJarResources
	 * @see org.springframework.util.ResourceUtils#isJarURL
	 */
	protected boolean isJarResource(Resource resource) throws IOException {
		return false;
	}

	/**
	 * Find all resources in jar files that match the given location pattern
	 * via the Ant-style PathMatcher.
	 * @param rootDirResource the root directory as Resource
	 * @param rootDirURL the pre-resolved root directory URL
	 * @param subPattern the sub pattern to match (below the root directory)
	 * @return a mutable Set of matching Resource instances
	 * @throws IOException in case of I/O errors
	 * @since 4.3
	 * @see java.net.JarURLConnection
	 * @see org.springframework.util.PathMatcher
	 */
	@SuppressWarnings("deprecation")
	protected Set<Resource> doFindPathMatchingJarResources(Resource rootDirResource, URL rootDirURL, String subPattern)
			throws IOException {

		// Check deprecated variant for potential overriding first...
		Set<Resource> result = doFindPathMatchingJarResources(rootDirResource, subPattern);
		if (result != null) {
			return result;
		}

		URLConnection con = rootDirURL.openConnection();
		JarFile jarFile;
		String jarFileUrl;
		String rootEntryPath;
		boolean closeJarFile;

		if (con instanceof JarURLConnection) {
			// Should usually be the case for traditional JAR files.
			JarURLConnection jarCon = (JarURLConnection) con;
			ResourceUtils.useCachesIfNecessary(jarCon);
			jarFile = jarCon.getJarFile();
			jarFileUrl = jarCon.getJarFileURL().toExternalForm();
			JarEntry jarEntry = jarCon.getJarEntry();
			rootEntryPath = (jarEntry != null ? jarEntry.getName() : "");
			closeJarFile = !jarCon.getUseCaches();
		}
		else {
			// No JarURLConnection -> need to resort to URL file parsing.
			// We'll assume URLs of the format "jar:path!/entry", with the protocol
			// being arbitrary as long as following the entry format.
			// We'll also handle paths with and without leading "file:" prefix.
			String urlFile = rootDirURL.getFile();
			try {
				int separatorIndex = urlFile.indexOf(ResourceUtils.WAR_URL_SEPARATOR);
				if (separatorIndex == -1) {
					separatorIndex = urlFile.indexOf(ResourceUtils.JAR_URL_SEPARATOR);
				}
				if (separatorIndex != -1) {
					jarFileUrl = urlFile.substring(0, separatorIndex);
					rootEntryPath = urlFile.substring(separatorIndex + 2);  // both separators are 2 chars
					jarFile = getJarFile(jarFileUrl);
				}
				else {
					jarFile = new JarFile(urlFile);
					jarFileUrl = urlFile;
					rootEntryPath = "";
				}
				closeJarFile = true;
			}
			catch (ZipException ex) {
				if (logger.isDebugEnabled()) {
					logger.debug("Skipping invalid jar classpath entry [" + urlFile + "]");
				}
				return Collections.emptySet();
			}
		}

		try {
			if (logger.isDebugEnabled()) {
				logger.debug("Looking for matching resources in jar file [" + jarFileUrl + "]");
			}
			if (!"".equals(rootEntryPath) && !rootEntryPath.endsWith("/")) {
				// Root entry path must end with slash to allow for proper matching.
				// The Sun JRE does not return a slash here, but BEA JRockit does.
				rootEntryPath = rootEntryPath + "/";
			}
			result = new LinkedHashSet<Resource>(8);
			for (Enumeration<JarEntry> entries = jarFile.entries(); entries.hasMoreElements();) {
				JarEntry entry = entries.nextElement();
				String entryPath = entry.getName();
				if (entryPath.startsWith(rootEntryPath)) {
					String relativePath = entryPath.substring(rootEntryPath.length());
					if (getPathMatcher().match(subPattern, relativePath)) {
						result.add(rootDirResource.createRelative(relativePath));
					}
				}
			}
			return result;
		}
		finally {
			if (closeJarFile) {
				jarFile.close();
			}
		}
	}

	/**
	 * Find all resources in jar files that match the given location pattern
	 * via the Ant-style PathMatcher.
	 * @param rootDirResource the root directory as Resource
	 * @param subPattern the sub pattern to match (below the root directory)
	 * @return a mutable Set of matching Resource instances
	 * @throws IOException in case of I/O errors
	 * @deprecated as of Spring 4.3, in favor of
	 * {@link #doFindPathMatchingJarResources(Resource, URL, String)}
	 */
	@Deprecated
	protected Set<Resource> doFindPathMatchingJarResources(Resource rootDirResource, String subPattern)
			throws IOException {

		return null;
	}

	/**
	 * Resolve the given jar file URL into a JarFile object.
	 */
	protected JarFile getJarFile(String jarFileUrl) throws IOException {
		if (jarFileUrl.startsWith(ResourceUtils.FILE_URL_PREFIX)) {
			try {
				return new JarFile(ResourceUtils.toURI(jarFileUrl).getSchemeSpecificPart());
			}
			catch (URISyntaxException ex) {
				// Fallback for URLs that are not valid URIs (should hardly ever happen).
				return new JarFile(jarFileUrl.substring(ResourceUtils.FILE_URL_PREFIX.length()));
			}
		}
		else {
			return new JarFile(jarFileUrl);
		}
	}

	/**
	 * Find all resources in the file system that match the given location pattern
	 * via the Ant-style PathMatcher.
	 * @param rootDirResource the root directory as Resource
	 * @param subPattern the sub pattern to match (below the root directory)
	 * @return a mutable Set of matching Resource instances
	 * @throws IOException in case of I/O errors
	 * @see #retrieveMatchingFiles
	 * @see org.springframework.util.PathMatcher
	 */
	protected Set<Resource> doFindPathMatchingFileResources(Resource rootDirResource, String subPattern)
			throws IOException {

		File rootDir;
		try {
			rootDir = rootDirResource.getFile().getAbsoluteFile();
		}
		catch (FileNotFoundException ex) {
			if (logger.isInfoEnabled()) {
				logger.info("Cannot search for matching files underneath " + rootDirResource +
						" in the file system: " + ex.getMessage());
			}
			return Collections.emptySet();
		}
		catch (Exception ex) {
			if (logger.isWarnEnabled()) {
				logger.warn("Failed to resolve " + rootDirResource + " in the file system: " + ex);
			}
			return Collections.emptySet();
		}
		return doFindMatchingFileSystemResources(rootDir, subPattern);
	}

	/**
	 * Find all resources in the file system that match the given location pattern
	 * via the Ant-style PathMatcher.
	 * @param rootDir the root directory in the file system
	 * @param subPattern the sub pattern to match (below the root directory)
	 * @return a mutable Set of matching Resource instances
	 * @throws IOException in case of I/O errors
	 * @see #retrieveMatchingFiles
	 * @see org.springframework.util.PathMatcher
	 */
	protected Set<Resource> doFindMatchingFileSystemResources(File rootDir, String subPattern) throws IOException {
		if (logger.isDebugEnabled()) {
			logger.debug("Looking for matching resources in directory tree [" + rootDir.getPath() + "]");
		}
		Set<File> matchingFiles = retrieveMatchingFiles(rootDir, subPattern);
		Set<Resource> result = new LinkedHashSet<Resource>(matchingFiles.size());
		for (File file : matchingFiles) {
			result.add(new FileSystemResource(file));
		}
		return result;
	}

	/**
	 * Retrieve files that match the given path pattern,
	 * checking the given directory and its subdirectories.
	 * @param rootDir the directory to start from
	 * @param pattern the pattern to match against,
	 * relative to the root directory
	 * @return a mutable Set of matching Resource instances
	 * @throws IOException if directory contents could not be retrieved
	 */
	protected Set<File> retrieveMatchingFiles(File rootDir, String pattern) throws IOException {
		if (!rootDir.exists()) {
			// Silently skip non-existing directories.
			if (logger.isDebugEnabled()) {
				logger.debug("Skipping [" + rootDir.getAbsolutePath() + "] because it does not exist");
			}
			return Collections.emptySet();
		}
		if (!rootDir.isDirectory()) {
			// Complain louder if it exists but is no directory.
			if (logger.isWarnEnabled()) {
				logger.warn("Skipping [" + rootDir.getAbsolutePath() + "] because it does not denote a directory");
			}
			return Collections.emptySet();
		}
		if (!rootDir.canRead()) {
			if (logger.isWarnEnabled()) {
				logger.warn("Cannot search for matching files underneath directory [" + rootDir.getAbsolutePath() +
						"] because the application is not allowed to read the directory");
			}
			return Collections.emptySet();
		}
		String fullPattern = StringUtils.replace(rootDir.getAbsolutePath(), File.separator, "/");
		if (!pattern.startsWith("/")) {
			fullPattern += "/";
		}
		fullPattern = fullPattern + StringUtils.replace(pattern, File.separator, "/");
		Set<File> result = new LinkedHashSet<File>(8);
		doRetrieveMatchingFiles(fullPattern, rootDir, result);
		return result;
	}

	/**
	 * Recursively retrieve files that match the given pattern,
	 * adding them to the given result list.
	 * @param fullPattern the pattern to match against,
	 * with prepended root directory path
	 * @param dir the current directory
	 * @param result the Set of matching File instances to add to
	 * @throws IOException if directory contents could not be retrieved
	 */
	protected void doRetrieveMatchingFiles(String fullPattern, File dir, Set<File> result) throws IOException {
		if (logger.isDebugEnabled()) {
			logger.debug("Searching directory [" + dir.getAbsolutePath() +
					"] for files matching pattern [" + fullPattern + "]");
		}
		File[] dirContents = dir.listFiles();
		if (dirContents == null) {
			if (logger.isWarnEnabled()) {
				logger.warn("Could not retrieve contents of directory [" + dir.getAbsolutePath() + "]");
			}
			return;
		}
		Arrays.sort(dirContents);
		for (File content : dirContents) {
			String currPath = StringUtils.replace(content.getAbsolutePath(), File.separator, "/");
			if (content.isDirectory() && getPathMatcher().matchStart(fullPattern, currPath + "/")) {
				if (!content.canRead()) {
					if (logger.isDebugEnabled()) {
						logger.debug("Skipping subdirectory [" + dir.getAbsolutePath() +
								"] because the application is not allowed to read the directory");
					}
				}
				else {
					doRetrieveMatchingFiles(fullPattern, content, result);
				}
			}
			if (getPathMatcher().match(fullPattern, currPath)) {
				result.add(content);
			}
		}
	}


	/**
	 * Inner delegate class, avoiding a hard JBoss VFS API dependency at runtime.
	 */
	private static class VfsResourceMatchingDelegate {

		public static Set<Resource> findMatchingResources(
				URL rootDirURL, String locationPattern, PathMatcher pathMatcher) throws IOException {

			Object root = VfsPatternUtils.findRoot(rootDirURL);
			PatternVirtualFileVisitor visitor =
					new PatternVirtualFileVisitor(VfsPatternUtils.getPath(root), locationPattern, pathMatcher);
			VfsPatternUtils.visit(root, visitor);
			return visitor.getResources();
		}
	}


	/**
	 * VFS visitor for path matching purposes.
	 */
	@SuppressWarnings("unused")
	private static class PatternVirtualFileVisitor implements InvocationHandler {

		private final String subPattern;

		private final PathMatcher pathMatcher;

		private final String rootPath;

		private final Set<Resource> resources = new LinkedHashSet<Resource>();

		public PatternVirtualFileVisitor(String rootPath, String subPattern, PathMatcher pathMatcher) {
			this.subPattern = subPattern;
			this.pathMatcher = pathMatcher;
			this.rootPath = (rootPath.isEmpty() || rootPath.endsWith("/") ? rootPath : rootPath + "/");
		}

		@Override
		public Object invoke(Object proxy, Method method, Object[] args) throws Throwable {
			String methodName = method.getName();
			if (Object.class == method.getDeclaringClass()) {
				if (methodName.equals("equals")) {
					// Only consider equal when proxies are identical.
					return (proxy == args[0]);
				}
				else if (methodName.equals("hashCode")) {
					return System.identityHashCode(proxy);
				}
			}
			else if ("getAttributes".equals(methodName)) {
				return getAttributes();
			}
			else if ("visit".equals(methodName)) {
				visit(args[0]);
				return null;
			}
			else if ("toString".equals(methodName)) {
				return toString();
			}

			throw new IllegalStateException("Unexpected method invocation: " + method);
		}

		public void visit(Object vfsResource) {
			if (this.pathMatcher.match(this.subPattern,
					VfsPatternUtils.getPath(vfsResource).substring(this.rootPath.length()))) {
				this.resources.add(new VfsResource(vfsResource));
			}
		}

		public Object getAttributes() {
			return VfsPatternUtils.getVisitorAttribute();
		}

		public Set<Resource> getResources() {
			return this.resources;
		}

		public int size() {
			return this.resources.size();
		}

		@Override
		public String toString() {
			return "sub-pattern: " + this.subPattern + ", resources: " + this.resources;
		}
	}
>>>>>>> b43e7335

}<|MERGE_RESOLUTION|>--- conflicted
+++ resolved
@@ -35,8 +35,10 @@
 import java.util.jar.JarEntry;
 import java.util.jar.JarFile;
 import java.util.zip.ZipException;
+
 import org.apache.commons.logging.Log;
 import org.apache.commons.logging.LogFactory;
+
 import org.springframework.core.io.DefaultResourceLoader;
 import org.springframework.core.io.FileSystemResource;
 import org.springframework.core.io.Resource;
@@ -52,22 +54,26 @@
 import org.springframework.util.StringUtils;
 
 /**
- * A {@link ResourcePatternResolver} implementation that is able to resolve a specified resource
- * location path into one or more matching Resources. The source path may be a simple path which has
- * a one-to-one mapping to a target {@link org.springframework.core.io.Resource}, or alternatively
- * may contain the special "{@code classpath*:}" prefix and/or internal Ant-style regular
- * expressions (matched using Spring's {@link org.springframework.util.AntPathMatcher} utility).
+ * A {@link ResourcePatternResolver} implementation that is able to resolve a
+ * specified resource location path into one or more matching Resources.
+ * The source path may be a simple path which has a one-to-one mapping to a
+ * target {@link org.springframework.core.io.Resource}, or alternatively
+ * may contain the special "{@code classpath*:}" prefix and/or
+ * internal Ant-style regular expressions (matched using Spring's
+ * {@link org.springframework.util.AntPathMatcher} utility).
  * Both of the latter are effectively wildcards.
  *
  * <p><b>No Wildcards:</b>
  *
  * <p>In the simple case, if the specified location path does not start with the
- * {@code "classpath*:}" prefix, and does not contain a PathMatcher pattern, this resolver will
- * simply return a single resource via a {@code getResource()} call on the underlying {@code
- * ResourceLoader}. Examples are real URLs such as "{@code file:C:/context.xml}", pseudo-URLs such
- * as "{@code classpath:/context.xml}", and simple unprefixed paths such as "{@code
- * /WEB-INF/context.xml}". The latter will resolve in a fashion specific to the underlying {@code
- * ResourceLoader} (e.g. {@code ServletContextResource} for a {@code WebApplicationContext}).
+ * {@code "classpath*:}" prefix, and does not contain a PathMatcher pattern,
+ * this resolver will simply return a single resource via a
+ * {@code getResource()} call on the underlying {@code ResourceLoader}.
+ * Examples are real URLs such as "{@code file:C:/context.xml}", pseudo-URLs
+ * such as "{@code classpath:/context.xml}", and simple unprefixed paths
+ * such as "{@code /WEB-INF/context.xml}". The latter will resolve in a
+ * fashion specific to the underlying {@code ResourceLoader} (e.g.
+ * {@code ServletContextResource} for a {@code WebApplicationContext}).
  *
  * <p><b>Ant-style Patterns:</b>
  *
@@ -77,68 +83,76 @@
  * com/mycompany/**&#47;applicationContext.xml
  * file:C:/some/path/*-context.xml
  * classpath:com/mycompany/**&#47;applicationContext.xml</pre>
- * the resolver follows a more complex but defined procedure to try to resolve the wildcard. It
- * produces a {@code Resource} for the path up to the last non-wildcard segment and obtains a {@code
- * URL} from it. If this URL is not a "{@code jar:}" URL or container-specific variant (e.g. "{@code
- * zip:}" in WebLogic, "{@code wsjar}" in WebSphere", etc.), then a {@code java.io.File} is obtained
- * from it, and used to resolve the wildcard by walking the filesystem. In the case of a jar URL,
- * the resolver either gets a {@code java.net.JarURLConnection} from it, or manually parses the jar
- * URL, and then traverses the contents of the jar file, to resolve the wildcards.
+ * the resolver follows a more complex but defined procedure to try to resolve
+ * the wildcard. It produces a {@code Resource} for the path up to the last
+ * non-wildcard segment and obtains a {@code URL} from it. If this URL is
+ * not a "{@code jar:}" URL or container-specific variant (e.g.
+ * "{@code zip:}" in WebLogic, "{@code wsjar}" in WebSphere", etc.),
+ * then a {@code java.io.File} is obtained from it, and used to resolve the
+ * wildcard by walking the filesystem. In the case of a jar URL, the resolver
+ * either gets a {@code java.net.JarURLConnection} from it, or manually parses
+ * the jar URL, and then traverses the contents of the jar file, to resolve the
+ * wildcards.
  *
  * <p><b>Implications on portability:</b>
  *
  * <p>If the specified path is already a file URL (either explicitly, or
- * implicitly because the base {@code ResourceLoader} is a filesystem one, then wildcarding is
- * guaranteed to work in a completely portable fashion.
+ * implicitly because the base {@code ResourceLoader} is a filesystem one,
+ * then wildcarding is guaranteed to work in a completely portable fashion.
  *
  * <p>If the specified path is a classpath location, then the resolver must
- * obtain the last non-wildcard path segment URL via a {@code Classloader.getResource()} call. Since
- * this is just a node of the path (not the file at the end) it is actually undefined (in the
- * ClassLoader Javadocs) exactly what sort of a URL is returned in this case. In practice, it is
- * usually a {@code java.io.File} representing the directory, where the classpath resource resolves
- * to a filesystem location, or a jar URL of some sort, where the classpath resource resolves to a
- * jar location. Still, there is a portability concern on this operation.
+ * obtain the last non-wildcard path segment URL via a
+ * {@code Classloader.getResource()} call. Since this is just a
+ * node of the path (not the file at the end) it is actually undefined
+ * (in the ClassLoader Javadocs) exactly what sort of a URL is returned in
+ * this case. In practice, it is usually a {@code java.io.File} representing
+ * the directory, where the classpath resource resolves to a filesystem
+ * location, or a jar URL of some sort, where the classpath resource resolves
+ * to a jar location. Still, there is a portability concern on this operation.
  *
  * <p>If a jar URL is obtained for the last non-wildcard segment, the resolver
- * must be able to get a {@code java.net.JarURLConnection} from it, or manually parse the jar URL,
- * to be able to walk the contents of the jar, and resolve the wildcard. This will work in most
- * environments, but will fail in others, and it is strongly recommended that the wildcard
- * resolution of resources coming from jars be thoroughly tested in your specific environment before
- * you rely on it.
+ * must be able to get a {@code java.net.JarURLConnection} from it, or
+ * manually parse the jar URL, to be able to walk the contents of the jar,
+ * and resolve the wildcard. This will work in most environments, but will
+ * fail in others, and it is strongly recommended that the wildcard
+ * resolution of resources coming from jars be thoroughly tested in your
+ * specific environment before you rely on it.
  *
  * <p><b>{@code classpath*:} Prefix:</b>
  *
  * <p>There is special support for retrieving multiple class path resources with
- * the same name, via the "{@code classpath*:}" prefix. For example, "{@code
- * classpath*:META-INF/beans.xml}" will find all "beans.xml" files in the class path, be it in
- * "classes" directories or in JAR files. This is particularly useful for autodetecting config files
- * of the same name at the same location within each jar file. Internally, this happens via a {@code
- * ClassLoader.getResources()} call, and is completely portable.
+ * the same name, via the "{@code classpath*:}" prefix. For example,
+ * "{@code classpath*:META-INF/beans.xml}" will find all "beans.xml"
+ * files in the class path, be it in "classes" directories or in JAR files.
+ * This is particularly useful for autodetecting config files of the same name
+ * at the same location within each jar file. Internally, this happens via a
+ * {@code ClassLoader.getResources()} call, and is completely portable.
  *
  * <p>The "classpath*:" prefix can also be combined with a PathMatcher pattern in
- * the rest of the location path, for example "classpath*:META-INF/*-beans.xml". In this case, the
- * resolution strategy is fairly simple: a {@code ClassLoader.getResources()} call is used on the
- * last non-wildcard path segment to get all the matching resources in the class loader hierarchy,
- * and then off each resource the same PathMatcher resolution strategy described above is used for
- * the wildcard subpath.
+ * the rest of the location path, for example "classpath*:META-INF/*-beans.xml".
+ * In this case, the resolution strategy is fairly simple: a
+ * {@code ClassLoader.getResources()} call is used on the last non-wildcard
+ * path segment to get all the matching resources in the class loader hierarchy,
+ * and then off each resource the same PathMatcher resolution strategy described
+ * above is used for the wildcard subpath.
  *
  * <p><b>Other notes:</b>
  *
  * <p><b>WARNING:</b> Note that "{@code classpath*:}" when combined with
- * Ant-style patterns will only work reliably with at least one root directory before the pattern
- * starts, unless the actual target files reside in the file system. This means that a pattern like
- * "{@code classpath*:*.xml}" will
+ * Ant-style patterns will only work reliably with at least one root directory
+ * before the pattern starts, unless the actual target files reside in the file
+ * system. This means that a pattern like "{@code classpath*:*.xml}" will
  * <i>not</i> retrieve files from the root of jar files but rather only from the
- * root of expanded directories. This originates from a limitation in the JDK's {@code
- * ClassLoader.getResources()} method which only returns file system locations for a passed-in empty
- * String (indicating potential roots to search). This {@code ResourcePatternResolver}
- * implementation is trying to mitigate the jar root lookup limitation through {@link
- * URLClassLoader} introspection and "java.class.path" manifest evaluation; however, without
- * portability guarantees.
+ * root of expanded directories. This originates from a limitation in the JDK's
+ * {@code ClassLoader.getResources()} method which only returns file system
+ * locations for a passed-in empty String (indicating potential roots to search).
+ * This {@code ResourcePatternResolver} implementation is trying to mitigate the
+ * jar root lookup limitation through {@link URLClassLoader} introspection and
+ * "java.class.path" manifest evaluation; however, without portability guarantees.
  *
  * <p><b>WARNING:</b> Ant-style patterns with "classpath:" resources are not
- * guaranteed to find matching resources if the root package to search is available in multiple
- * class path locations. This is because a resource such as
+ * guaranteed to find matching resources if the root package to search is available
+ * in multiple class path locations. This is because a resource such as
  * <pre class="code">
  *     com/mycompany/package1/service-context.xml
  * </pre>
@@ -146,774 +160,26 @@
  * <pre class="code">
  *     classpath:com/mycompany/**&#47;service-context.xml
  * </pre>
- * is used to try to resolve it, the resolver will work off the (first) URL returned by {@code
- * getResource("com/mycompany");}. If this base package node exists in multiple classloader
- * locations, the actual end resource may not be underneath. Therefore, preferably, use "{@code
- * classpath*:}" with the same Ant-style pattern in such a case, which will search <i>all</i> class
- * path locations that contain the root package.
+ * is used to try to resolve it, the resolver will work off the (first) URL
+ * returned by {@code getResource("com/mycompany");}. If this base package node
+ * exists in multiple classloader locations, the actual end resource may not be
+ * underneath. Therefore, preferably, use "{@code classpath*:}" with the same
+ * Ant-style pattern in such a case, which will search <i>all</i> class path
+ * locations that contain the root package.
  *
  * @author Juergen Hoeller
  * @author Colin Sampaleanu
  * @author Marius Bogoevici
  * @author Costin Leau
-<<<<<<< HEAD
- * @author Phil Webb
-=======
  * @author Phillip Webb
  * @since 1.0.2
->>>>>>> b43e7335
  * @see #CLASSPATH_ALL_URL_PREFIX
  * @see org.springframework.util.AntPathMatcher
  * @see org.springframework.core.io.ResourceLoader#getResource(String)
  * @see ClassLoader#getResources(String)
- * @since 1.0.2
  */
 public class PathMatchingResourcePatternResolver implements ResourcePatternResolver {
 
-<<<<<<< HEAD
-  private static final Log logger = LogFactory.getLog(PathMatchingResourcePatternResolver.class);
-
-  private static Method equinoxResolveMethod;
-
-  static {
-    try {
-      // Detect Equinox OSGi (e.g. on WebSphere 6.1)
-      Class<?> fileLocatorClass = ClassUtils.forName("org.eclipse.core.runtime.FileLocator",
-          PathMatchingResourcePatternResolver.class.getClassLoader());
-      equinoxResolveMethod = fileLocatorClass.getMethod("resolve", URL.class);
-      logger.debug("Found Equinox FileLocator for OSGi bundle URL resolution");
-    } catch (Throwable ex) {
-      equinoxResolveMethod = null;
-    }
-  }
-
-
-  private final ResourceLoader resourceLoader;
-
-  private PathMatcher pathMatcher = new AntPathMatcher();
-
-
-  /**
-   * Create a new PathMatchingResourcePatternResolver with a DefaultResourceLoader.
-   * <p>ClassLoader access will happen via the thread context class loader.
-   *
-   * @see org.springframework.core.io.DefaultResourceLoader
-   */
-  public PathMatchingResourcePatternResolver() {
-    this.resourceLoader = new DefaultResourceLoader();
-  }
-
-  /**
-   * Create a new PathMatchingResourcePatternResolver.
-   * <p>ClassLoader access will happen via the thread context class loader.
-   *
-   * @param resourceLoader the ResourceLoader to load root directories and actual resources with
-   */
-  public PathMatchingResourcePatternResolver(ResourceLoader resourceLoader) {
-    Assert.notNull(resourceLoader, "ResourceLoader must not be null");
-    this.resourceLoader = resourceLoader;
-  }
-
-  /**
-   * Create a new PathMatchingResourcePatternResolver with a DefaultResourceLoader.
-   *
-   * @param classLoader the ClassLoader to load classpath resources with, or {@code null} for using
-   * the thread context class loader at the time of actual resource access
-   * @see org.springframework.core.io.DefaultResourceLoader
-   */
-  public PathMatchingResourcePatternResolver(ClassLoader classLoader) {
-    this.resourceLoader = new DefaultResourceLoader(classLoader);
-  }
-
-
-  /**
-   * Return the ResourceLoader that this pattern resolver works with.
-   */
-  public ResourceLoader getResourceLoader() {
-    return this.resourceLoader;
-  }
-
-  @Override
-  public ClassLoader getClassLoader() {
-    return getResourceLoader().getClassLoader();
-  }
-
-  /**
-   * Set the PathMatcher implementation to use for this resource pattern resolver. Default is
-   * AntPathMatcher.
-   *
-   * @see org.springframework.util.AntPathMatcher
-   */
-  public void setPathMatcher(PathMatcher pathMatcher) {
-    Assert.notNull(pathMatcher, "PathMatcher must not be null");
-    this.pathMatcher = pathMatcher;
-  }
-
-  /**
-   * Return the PathMatcher that this resource pattern resolver uses.
-   */
-  public PathMatcher getPathMatcher() {
-    return this.pathMatcher;
-  }
-
-
-  @Override
-  public Resource getResource(String location) {
-    return getResourceLoader().getResource(location);
-  }
-
-  @Override
-  public Resource[] getResources(String locationPattern) throws IOException {
-    Assert.notNull(locationPattern, "Location pattern must not be null");
-    if (locationPattern.startsWith(CLASSPATH_ALL_URL_PREFIX)) {
-      // a class path resource (multiple resources for same name possible)
-      if (getPathMatcher()
-          .isPattern(locationPattern.substring(CLASSPATH_ALL_URL_PREFIX.length()))) {
-        // a class path resource pattern
-        return findPathMatchingResources(locationPattern);
-      } else {
-        // all class path resources with the given name
-        return findAllClassPathResources(
-            locationPattern.substring(CLASSPATH_ALL_URL_PREFIX.length()));
-      }
-    } else {
-      // Generally only look for a pattern after a prefix here,
-      // and on Tomcat only after the "*/" separator for its "war:" protocol.
-      int prefixEnd = (locationPattern.startsWith("war:") ? locationPattern.indexOf("*/") + 1 :
-          locationPattern.indexOf(':') + 1);
-      if (getPathMatcher().isPattern(locationPattern.substring(prefixEnd))) {
-        // a file pattern
-        return findPathMatchingResources(locationPattern);
-      } else {
-        // a single resource with the given name
-        return new Resource[]{getResourceLoader().getResource(locationPattern)};
-      }
-    }
-  }
-
-  /**
-   * Find all class location resources with the given location via the ClassLoader. Delegates to
-   * {@link #doFindAllClassPathResources(String)}.
-   *
-   * @param location the absolute path within the classpath
-   * @return the result as Resource array
-   * @throws IOException in case of I/O errors
-   * @see java.lang.ClassLoader#getResources
-   * @see #convertClassLoaderURL
-   */
-  protected Resource[] findAllClassPathResources(String location) throws IOException {
-    String path = location;
-    if (path.startsWith("/")) {
-      path = path.substring(1);
-    }
-    Set<Resource> result = doFindAllClassPathResources(path);
-    if (logger.isDebugEnabled()) {
-      logger.debug("Resolved classpath location [" + location + "] to resources " + result);
-    }
-    return result.toArray(new Resource[result.size()]);
-  }
-
-  /**
-   * Find all class location resources with the given path via the ClassLoader. Called by {@link
-   * #findAllClassPathResources(String)}.
-   *
-   * @param path the absolute path within the classpath (never a leading slash)
-   * @return a mutable Set of matching Resource instances
-   * @since 4.1.1
-   */
-  protected Set<Resource> doFindAllClassPathResources(String path) throws IOException {
-    Set<Resource> result = new LinkedHashSet<Resource>(16);
-    ClassLoader cl = getClassLoader();
-    Enumeration<URL> resourceUrls = (cl != null ? cl.getResources(path)
-        : ClassLoader.getSystemResources(path));
-    while (resourceUrls.hasMoreElements()) {
-      URL url = resourceUrls.nextElement();
-      result.add(convertClassLoaderURL(url));
-    }
-    if ("".equals(path)) {
-      // The above result is likely to be incomplete, i.e. only containing file system references.
-      // We need to have pointers to each of the jar files on the classpath as well...
-      addAllClassLoaderJarRoots(cl, result);
-    }
-    return result;
-  }
-
-  /**
-   * Convert the given URL as returned from the ClassLoader into a {@link Resource}.
-   * <p>The default implementation simply creates a {@link UrlResource} instance.
-   *
-   * @param url a URL as returned from the ClassLoader
-   * @return the corresponding Resource object
-   * @see java.lang.ClassLoader#getResources
-   * @see org.springframework.core.io.Resource
-   */
-  protected Resource convertClassLoaderURL(URL url) {
-    return new UrlResource(url);
-  }
-
-  /**
-   * Search all {@link URLClassLoader} URLs for jar file references and add them to the given set of
-   * resources in the form of pointers to the root of the jar file content.
-   *
-   * @param classLoader the ClassLoader to search (including its ancestors)
-   * @param result the set of resources to add jar roots to
-   * @since 4.1.1
-   */
-  protected void addAllClassLoaderJarRoots(ClassLoader classLoader, Set<Resource> result) {
-    if (classLoader instanceof URLClassLoader) {
-      try {
-        for (URL url : ((URLClassLoader) classLoader).getURLs()) {
-          try {
-            UrlResource jarResource = new UrlResource(
-                ResourceUtils.JAR_URL_PREFIX + url + ResourceUtils.JAR_URL_SEPARATOR);
-            if (jarResource.exists()) {
-              result.add(jarResource);
-            }
-          } catch (MalformedURLException ex) {
-            if (logger.isDebugEnabled()) {
-              logger.debug("Cannot search for matching files underneath [" + url +
-                  "] because it cannot be converted to a valid 'jar:' URL: " + ex.getMessage());
-            }
-          }
-        }
-      } catch (Exception ex) {
-        if (logger.isDebugEnabled()) {
-          logger.debug("Cannot introspect jar files since ClassLoader [" + classLoader +
-              "] does not support 'getURLs()': " + ex);
-        }
-      }
-    }
-
-    if (classLoader == ClassLoader.getSystemClassLoader()) {
-      // "java.class.path" manifest evaluation...
-      addClassPathManifestEntries(result);
-    }
-
-    if (classLoader != null) {
-      try {
-        // Hierarchy traversal...
-        addAllClassLoaderJarRoots(classLoader.getParent(), result);
-      } catch (Exception ex) {
-        if (logger.isDebugEnabled()) {
-          logger.debug("Cannot introspect jar files in parent ClassLoader since [" + classLoader +
-              "] does not support 'getParent()': " + ex);
-        }
-      }
-    }
-  }
-
-  /**
-   * Determine jar file references from the "java.class.path." manifest property and add them to the
-   * given set of resources in the form of pointers to the root of the jar file content.
-   *
-   * @param result the set of resources to add jar roots to
-   * @since 4.3
-   */
-  protected void addClassPathManifestEntries(Set<Resource> result) {
-    try {
-      String javaClassPathProperty = System.getProperty("java.class.path");
-      for (String path : StringUtils.delimitedListToStringArray(
-          javaClassPathProperty, System.getProperty("path.separator"))) {
-        try {
-          String filePath = new File(path).getAbsolutePath();
-          int prefixIndex = filePath.indexOf(':');
-          if (prefixIndex == 1) {
-            // Possibly "c:" drive prefix on Windows, to be upper-cased for proper duplicate detection
-            filePath = StringUtils.capitalize(filePath);
-          }
-          UrlResource jarResource = new UrlResource(ResourceUtils.JAR_URL_PREFIX +
-              ResourceUtils.FILE_URL_PREFIX + filePath + ResourceUtils.JAR_URL_SEPARATOR);
-          // Potentially overlapping with URLClassLoader.getURLs() result above!
-          if (!result.contains(jarResource) && !hasDuplicate(filePath, result) && jarResource
-              .exists()) {
-            result.add(jarResource);
-          }
-        } catch (MalformedURLException ex) {
-          if (logger.isDebugEnabled()) {
-            logger.debug("Cannot search for matching files underneath [" + path +
-                "] because it cannot be converted to a valid 'jar:' URL: " + ex.getMessage());
-          }
-        }
-      }
-    } catch (Exception ex) {
-      if (logger.isDebugEnabled()) {
-        logger.debug("Failed to evaluate 'java.class.path' manifest entries: " + ex);
-      }
-    }
-  }
-
-  /**
-   * Check whether the given file path has a duplicate but differently structured entry in the
-   * existing result, i.e. with or without a leading slash.
-   *
-   * @param filePath the file path (with or without a leading slash)
-   * @param result the current result
-   * @return {@code true} if there is a duplicate (i.e. to ignore the given file path), {@code
-   * false} to proceed with adding a corresponding resource to the current result
-   */
-  private boolean hasDuplicate(String filePath, Set<Resource> result) {
-    if (result.isEmpty()) {
-      return false;
-    }
-    String duplicatePath = (filePath.startsWith("/") ? filePath.substring(1) : "/" + filePath);
-    try {
-      return result
-          .contains(new UrlResource(ResourceUtils.JAR_URL_PREFIX + ResourceUtils.FILE_URL_PREFIX +
-              duplicatePath + ResourceUtils.JAR_URL_SEPARATOR));
-    } catch (MalformedURLException ex) {
-      // Ignore: just for testing against duplicate.
-      return false;
-    }
-  }
-
-  /**
-   * Find all resources that match the given location pattern via the Ant-style PathMatcher.
-   * Supports resources in jar files and zip files and in the file system.
-   *
-   * @param locationPattern the location pattern to match
-   * @return the result as Resource array
-   * @throws IOException in case of I/O errors
-   * @see #doFindPathMatchingJarResources
-   * @see #doFindPathMatchingFileResources
-   * @see org.springframework.util.PathMatcher
-   */
-  protected Resource[] findPathMatchingResources(String locationPattern) throws IOException {
-    String rootDirPath = determineRootDir(locationPattern);
-    String subPattern = locationPattern.substring(rootDirPath.length());
-    Resource[] rootDirResources = getResources(rootDirPath);
-    Set<Resource> result = new LinkedHashSet<Resource>(16);
-    for (Resource rootDirResource : rootDirResources) {
-      rootDirResource = resolveRootDirResource(rootDirResource);
-      URL rootDirUrl = rootDirResource.getURL();
-      if (equinoxResolveMethod != null) {
-        if (rootDirUrl.getProtocol().startsWith("bundle")) {
-          rootDirUrl = (URL) ReflectionUtils.invokeMethod(equinoxResolveMethod, null, rootDirUrl);
-          rootDirResource = new UrlResource(rootDirUrl);
-        }
-      }
-      if (rootDirUrl.getProtocol().startsWith(ResourceUtils.URL_PROTOCOL_VFS)) {
-        result.addAll(VfsResourceMatchingDelegate
-            .findMatchingResources(rootDirUrl, subPattern, getPathMatcher()));
-      } else if (ResourceUtils.isJarURL(rootDirUrl) || isJarResource(rootDirResource)) {
-        result.addAll(doFindPathMatchingJarResources(rootDirResource, rootDirUrl, subPattern));
-      } else {
-        result.addAll(doFindPathMatchingFileResources(rootDirResource, subPattern));
-      }
-    }
-    if (logger.isDebugEnabled()) {
-      logger.debug("Resolved location pattern [" + locationPattern + "] to resources " + result);
-    }
-    return result.toArray(new Resource[result.size()]);
-  }
-
-  /**
-   * Determine the root directory for the given location.
-   * <p>Used for determining the starting point for file matching,
-   * resolving the root directory location to a {@code java.io.File} and passing it into {@code
-   * retrieveMatchingFiles}, with the remainder of the location as pattern.
-   * <p>Will return "/WEB-INF/" for the pattern "/WEB-INF/*.xml",
-   * for example.
-   *
-   * @param location the location to check
-   * @return the part of the location that denotes the root directory
-   * @see #retrieveMatchingFiles
-   */
-  protected String determineRootDir(String location) {
-    int prefixEnd = location.indexOf(':') + 1;
-    int rootDirEnd = location.length();
-    while (rootDirEnd > prefixEnd && getPathMatcher()
-        .isPattern(location.substring(prefixEnd, rootDirEnd))) {
-      rootDirEnd = location.lastIndexOf('/', rootDirEnd - 2) + 1;
-    }
-    if (rootDirEnd == 0) {
-      rootDirEnd = prefixEnd;
-    }
-    return location.substring(0, rootDirEnd);
-  }
-
-  /**
-   * Resolve the specified resource for path matching.
-   * <p>By default, Equinox OSGi "bundleresource:" / "bundleentry:" URL will be
-   * resolved into a standard jar file URL that be traversed using Spring's standard jar file
-   * traversal algorithm. For any preceding custom resolution, override this method and replace the
-   * resource handle accordingly.
-   *
-   * @param original the resource to resolve
-   * @return the resolved resource (may be identical to the passed-in resource)
-   * @throws IOException in case of resolution failure
-   */
-  protected Resource resolveRootDirResource(Resource original) throws IOException {
-    return original;
-  }
-
-  /**
-   * Return whether the given resource handle indicates a jar resource that the {@code
-   * doFindPathMatchingJarResources} method can handle.
-   * <p>By default, the URL protocols "jar", "zip", "vfszip and "wsjar"
-   * will be treated as jar resources. This template method allows for detecting further kinds of
-   * jar-like resources, e.g. through {@code instanceof} checks on the resource handle type.
-   *
-   * @param resource the resource handle to check (usually the root directory to start path matching
-   * from)
-   * @see #doFindPathMatchingJarResources
-   * @see org.springframework.util.ResourceUtils#isJarURL
-   */
-  protected boolean isJarResource(Resource resource) throws IOException {
-    return false;
-  }
-
-  /**
-   * Find all resources in jar files that match the given location pattern via the Ant-style
-   * PathMatcher.
-   *
-   * @param rootDirResource the root directory as Resource
-   * @param rootDirURL the pre-resolved root directory URL
-   * @param subPattern the sub pattern to match (below the root directory)
-   * @return a mutable Set of matching Resource instances
-   * @throws IOException in case of I/O errors
-   * @see java.net.JarURLConnection
-   * @see org.springframework.util.PathMatcher
-   * @since 4.3
-   */
-  @SuppressWarnings("deprecation")
-  protected Set<Resource> doFindPathMatchingJarResources(Resource rootDirResource, URL rootDirURL,
-      String subPattern)
-      throws IOException {
-
-    // Check deprecated variant for potential overriding first...
-    Set<Resource> result = doFindPathMatchingJarResources(rootDirResource, subPattern);
-    if (result != null) {
-      return result;
-    }
-
-    URLConnection con = rootDirURL.openConnection();
-    JarFile jarFile;
-    String jarFileUrl;
-    String rootEntryPath;
-    boolean closeJarFile;
-
-    if (con instanceof JarURLConnection) {
-      // Should usually be the case for traditional JAR files.
-      JarURLConnection jarCon = (JarURLConnection) con;
-      ResourceUtils.useCachesIfNecessary(jarCon);
-      jarFile = jarCon.getJarFile();
-      jarFileUrl = jarCon.getJarFileURL().toExternalForm();
-      JarEntry jarEntry = jarCon.getJarEntry();
-      rootEntryPath = (jarEntry != null ? jarEntry.getName() : "");
-      closeJarFile = !jarCon.getUseCaches();
-    } else {
-      // No JarURLConnection -> need to resort to URL file parsing.
-      // We'll assume URLs of the format "jar:path!/entry", with the protocol
-      // being arbitrary as long as following the entry format.
-      // We'll also handle paths with and without leading "file:" prefix.
-      String urlFile = rootDirURL.getFile();
-      try {
-        int separatorIndex = urlFile.indexOf(ResourceUtils.WAR_URL_SEPARATOR);
-        if (separatorIndex == -1) {
-          separatorIndex = urlFile.indexOf(ResourceUtils.JAR_URL_SEPARATOR);
-        }
-        if (separatorIndex != -1) {
-          jarFileUrl = urlFile.substring(0, separatorIndex);
-          rootEntryPath = urlFile.substring(separatorIndex + 2);  // both separators are 2 chars
-          jarFile = getJarFile(jarFileUrl);
-        } else {
-          jarFile = new JarFile(urlFile);
-          jarFileUrl = urlFile;
-          rootEntryPath = "";
-        }
-        closeJarFile = true;
-      } catch (ZipException ex) {
-        if (logger.isDebugEnabled()) {
-          logger.debug("Skipping invalid jar classpath entry [" + urlFile + "]");
-        }
-        return Collections.emptySet();
-      }
-    }
-
-    try {
-      if (logger.isDebugEnabled()) {
-        logger.debug("Looking for matching resources in jar file [" + jarFileUrl + "]");
-      }
-      if (!"".equals(rootEntryPath) && !rootEntryPath.endsWith("/")) {
-        // Root entry path must end with slash to allow for proper matching.
-        // The Sun JRE does not return a slash here, but BEA JRockit does.
-        rootEntryPath = rootEntryPath + "/";
-      }
-      result = new LinkedHashSet<Resource>(8);
-      for (Enumeration<JarEntry> entries = jarFile.entries(); entries.hasMoreElements(); ) {
-        JarEntry entry = entries.nextElement();
-        String entryPath = entry.getName();
-        if (entryPath.startsWith(rootEntryPath)) {
-          String relativePath = entryPath.substring(rootEntryPath.length());
-          if (getPathMatcher().match(subPattern, relativePath)) {
-            result.add(rootDirResource.createRelative(relativePath));
-          }
-        }
-      }
-      return result;
-    } finally {
-      if (closeJarFile) {
-        jarFile.close();
-      }
-    }
-  }
-
-  /**
-   * Find all resources in jar files that match the given location pattern via the Ant-style
-   * PathMatcher.
-   *
-   * @param rootDirResource the root directory as Resource
-   * @param subPattern the sub pattern to match (below the root directory)
-   * @return a mutable Set of matching Resource instances
-   * @throws IOException in case of I/O errors
-   * @deprecated as of Spring 4.3, in favor of {@link #doFindPathMatchingJarResources(Resource, URL,
-   * String)}
-   */
-  @Deprecated
-  protected Set<Resource> doFindPathMatchingJarResources(Resource rootDirResource,
-      String subPattern)
-      throws IOException {
-
-    return null;
-  }
-
-  /**
-   * Resolve the given jar file URL into a JarFile object.
-   */
-  protected JarFile getJarFile(String jarFileUrl) throws IOException {
-    if (jarFileUrl.startsWith(ResourceUtils.FILE_URL_PREFIX)) {
-      try {
-        return new JarFile(ResourceUtils.toURI(jarFileUrl).getSchemeSpecificPart());
-      } catch (URISyntaxException ex) {
-        // Fallback for URLs that are not valid URIs (should hardly ever happen).
-        return new JarFile(jarFileUrl.substring(ResourceUtils.FILE_URL_PREFIX.length()));
-      }
-    } else {
-      return new JarFile(jarFileUrl);
-    }
-  }
-
-  /**
-   * Find all resources in the file system that match the given location pattern via the Ant-style
-   * PathMatcher.
-   *
-   * @param rootDirResource the root directory as Resource
-   * @param subPattern the sub pattern to match (below the root directory)
-   * @return a mutable Set of matching Resource instances
-   * @throws IOException in case of I/O errors
-   * @see #retrieveMatchingFiles
-   * @see org.springframework.util.PathMatcher
-   */
-  protected Set<Resource> doFindPathMatchingFileResources(Resource rootDirResource,
-      String subPattern)
-      throws IOException {
-
-    File rootDir;
-    try {
-      rootDir = rootDirResource.getFile().getAbsoluteFile();
-    } catch (IOException ex) {
-      if (logger.isWarnEnabled()) {
-        logger.warn("Cannot search for matching files underneath " + rootDirResource +
-            " because it does not correspond to a directory in the file system", ex);
-      }
-      return Collections.emptySet();
-    }
-    return doFindMatchingFileSystemResources(rootDir, subPattern);
-  }
-
-  /**
-   * Find all resources in the file system that match the given location pattern via the Ant-style
-   * PathMatcher.
-   *
-   * @param rootDir the root directory in the file system
-   * @param subPattern the sub pattern to match (below the root directory)
-   * @return a mutable Set of matching Resource instances
-   * @throws IOException in case of I/O errors
-   * @see #retrieveMatchingFiles
-   * @see org.springframework.util.PathMatcher
-   */
-  protected Set<Resource> doFindMatchingFileSystemResources(File rootDir, String subPattern)
-      throws IOException {
-    if (logger.isDebugEnabled()) {
-      logger.debug("Looking for matching resources in directory tree [" + rootDir.getPath() + "]");
-    }
-    Set<File> matchingFiles = retrieveMatchingFiles(rootDir, subPattern);
-    Set<Resource> result = new LinkedHashSet<Resource>(matchingFiles.size());
-    for (File file : matchingFiles) {
-      result.add(new FileSystemResource(file));
-    }
-    return result;
-  }
-
-  /**
-   * Retrieve files that match the given path pattern, checking the given directory and its
-   * subdirectories.
-   *
-   * @param rootDir the directory to start from
-   * @param pattern the pattern to match against, relative to the root directory
-   * @return a mutable Set of matching Resource instances
-   * @throws IOException if directory contents could not be retrieved
-   */
-  protected Set<File> retrieveMatchingFiles(File rootDir, String pattern) throws IOException {
-    if (!rootDir.exists()) {
-      // Silently skip non-existing directories.
-      if (logger.isDebugEnabled()) {
-        logger.debug("Skipping [" + rootDir.getAbsolutePath() + "] because it does not exist");
-      }
-      return Collections.emptySet();
-    }
-    if (!rootDir.isDirectory()) {
-      // Complain louder if it exists but is no directory.
-      if (logger.isWarnEnabled()) {
-        logger.warn(
-            "Skipping [" + rootDir.getAbsolutePath() + "] because it does not denote a directory");
-      }
-      return Collections.emptySet();
-    }
-    if (!rootDir.canRead()) {
-      if (logger.isWarnEnabled()) {
-        logger.warn(
-            "Cannot search for matching files underneath directory [" + rootDir.getAbsolutePath() +
-                "] because the application is not allowed to read the directory");
-      }
-      return Collections.emptySet();
-    }
-    String fullPattern = StringUtils.replace(rootDir.getAbsolutePath(), File.separator, "/");
-    if (!pattern.startsWith("/")) {
-      fullPattern += "/";
-    }
-    fullPattern = fullPattern + StringUtils.replace(pattern, File.separator, "/");
-    Set<File> result = new LinkedHashSet<File>(8);
-    doRetrieveMatchingFiles(fullPattern, rootDir, result);
-    return result;
-  }
-
-  /**
-   * Recursively retrieve files that match the given pattern, adding them to the given result list.
-   *
-   * @param fullPattern the pattern to match against, with prepended root directory path
-   * @param dir the current directory
-   * @param result the Set of matching File instances to add to
-   * @throws IOException if directory contents could not be retrieved
-   */
-  protected void doRetrieveMatchingFiles(String fullPattern, File dir, Set<File> result)
-      throws IOException {
-    if (logger.isDebugEnabled()) {
-      logger.debug("Searching directory [" + dir.getAbsolutePath() +
-          "] for files matching pattern [" + fullPattern + "]");
-    }
-    File[] dirContents = dir.listFiles();
-    if (dirContents == null) {
-      if (logger.isWarnEnabled()) {
-        logger.warn("Could not retrieve contents of directory [" + dir.getAbsolutePath() + "]");
-      }
-      return;
-    }
-    Arrays.sort(dirContents);
-    for (File content : dirContents) {
-      String currPath = StringUtils.replace(content.getAbsolutePath(), File.separator, "/");
-      if (content.isDirectory() && getPathMatcher().matchStart(fullPattern, currPath + "/")) {
-        if (!content.canRead()) {
-          if (logger.isDebugEnabled()) {
-            logger.debug("Skipping subdirectory [" + dir.getAbsolutePath() +
-                "] because the application is not allowed to read the directory");
-          }
-        } else {
-          doRetrieveMatchingFiles(fullPattern, content, result);
-        }
-      }
-      if (getPathMatcher().match(fullPattern, currPath)) {
-        result.add(content);
-      }
-    }
-  }
-
-
-  /**
-   * Inner delegate class, avoiding a hard JBoss VFS API dependency at runtime.
-   */
-  private static class VfsResourceMatchingDelegate {
-
-    public static Set<Resource> findMatchingResources(
-        URL rootDirURL, String locationPattern, PathMatcher pathMatcher) throws IOException {
-
-      Object root = VfsPatternUtils.findRoot(rootDirURL);
-      PatternVirtualFileVisitor visitor =
-          new PatternVirtualFileVisitor(VfsPatternUtils.getPath(root), locationPattern,
-              pathMatcher);
-      VfsPatternUtils.visit(root, visitor);
-      return visitor.getResources();
-    }
-  }
-
-
-  /**
-   * VFS visitor for path matching purposes.
-   */
-  @SuppressWarnings("unused")
-  private static class PatternVirtualFileVisitor implements InvocationHandler {
-
-    private final String subPattern;
-
-    private final PathMatcher pathMatcher;
-
-    private final String rootPath;
-
-    private final Set<Resource> resources = new LinkedHashSet<Resource>();
-
-    public PatternVirtualFileVisitor(String rootPath, String subPattern, PathMatcher pathMatcher) {
-      this.subPattern = subPattern;
-      this.pathMatcher = pathMatcher;
-      this.rootPath = (rootPath.isEmpty() || rootPath.endsWith("/") ? rootPath : rootPath + "/");
-    }
-
-    @Override
-    public Object invoke(Object proxy, Method method, Object[] args) throws Throwable {
-      String methodName = method.getName();
-      if (Object.class == method.getDeclaringClass()) {
-        if (methodName.equals("equals")) {
-          // Only consider equal when proxies are identical.
-          return (proxy == args[0]);
-        } else if (methodName.equals("hashCode")) {
-          return System.identityHashCode(proxy);
-        }
-      } else if ("getAttributes".equals(methodName)) {
-        return getAttributes();
-      } else if ("visit".equals(methodName)) {
-        visit(args[0]);
-        return null;
-      } else if ("toString".equals(methodName)) {
-        return toString();
-      }
-
-      throw new IllegalStateException("Unexpected method invocation: " + method);
-    }
-
-    public void visit(Object vfsResource) {
-      if (this.pathMatcher.match(this.subPattern,
-          VfsPatternUtils.getPath(vfsResource).substring(this.rootPath.length()))) {
-        this.resources.add(new VfsResource(vfsResource));
-      }
-    }
-
-    public Object getAttributes() {
-      return VfsPatternUtils.getVisitorAttribute();
-    }
-
-    public Set<Resource> getResources() {
-      return this.resources;
-    }
-
-    public int size() {
-      return this.resources.size();
-    }
-
-    @Override
-    public String toString() {
-      return "sub-pattern: " + this.subPattern + ", resources: " + this.resources;
-    }
-  }
-=======
 	private static final Log logger = LogFactory.getLog(PathMatchingResourcePatternResolver.class);
 
 	private static Method equinoxResolveMethod;
@@ -1659,6 +925,5 @@
 			return "sub-pattern: " + this.subPattern + ", resources: " + this.resources;
 		}
 	}
->>>>>>> b43e7335
 
 }