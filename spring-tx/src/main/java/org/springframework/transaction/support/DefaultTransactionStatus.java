--- conflicted
+++ resolved
@@ -23,22 +23,23 @@
 
 /**
  * Default implementation of the {@link org.springframework.transaction.TransactionStatus}
- * interface, used by {@link AbstractPlatformTransactionManager}. Based on the concept of an
- * underlying "transaction object".
+ * interface, used by {@link AbstractPlatformTransactionManager}. Based on the concept
+ * of an underlying "transaction object".
  *
  * <p>Holds all status information that {@link AbstractPlatformTransactionManager}
- * needs internally, including a generic transaction object determined by the concrete transaction
- * manager implementation.
+ * needs internally, including a generic transaction object determined by the
+ * concrete transaction manager implementation.
  *
  * <p>Supports delegating savepoint-related methods to a transaction object
  * that implements the {@link SavepointManager} interface.
  *
  * <p><b>NOTE:</b> This is <i>not</i> intended for use with other PlatformTransactionManager
- * implementations, in particular not for mock transaction managers in testing environments. Use the
- * alternative {@link SimpleTransactionStatus} class or a mock for the plain {@link
- * org.springframework.transaction.TransactionStatus} interface instead.
+ * implementations, in particular not for mock transaction managers in testing environments.
+ * Use the alternative {@link SimpleTransactionStatus} class or a mock for the plain
+ * {@link org.springframework.transaction.TransactionStatus} interface instead.
  *
  * @author Juergen Hoeller
+ * @since 19.01.2004
  * @see AbstractPlatformTransactionManager
  * @see org.springframework.transaction.SavepointManager
  * @see #getTransaction
@@ -46,153 +47,9 @@
  * @see #rollbackToSavepoint
  * @see #releaseSavepoint
  * @see SimpleTransactionStatus
- * @since 19.01.2004
  */
 public class DefaultTransactionStatus extends AbstractTransactionStatus {
 
-<<<<<<< HEAD
-  private final Object transaction;
-
-  private final boolean newTransaction;
-
-  private final boolean newSynchronization;
-
-  private final boolean readOnly;
-
-  private final boolean debug;
-
-  private final Object suspendedResources;
-
-
-  /**
-   * Create a new DefaultTransactionStatus instance.
-   *
-   * @param transaction underlying transaction object that can hold state for the internal
-   * transaction implementation
-   * @param newTransaction if the transaction is new, else participating in an existing transaction
-   * @param newSynchronization if a new transaction synchronization has been opened for the given
-   * transaction
-   * @param readOnly whether the transaction is read-only
-   * @param debug should debug logging be enabled for the handling of this transaction? Caching it
-   * in here can prevent repeated calls to ask the logging system whether debug logging should be
-   * enabled.
-   * @param suspendedResources a holder for resources that have been suspended for this transaction,
-   * if any
-   */
-  public DefaultTransactionStatus(
-      Object transaction, boolean newTransaction, boolean newSynchronization,
-      boolean readOnly, boolean debug, Object suspendedResources) {
-
-    this.transaction = transaction;
-    this.newTransaction = newTransaction;
-    this.newSynchronization = newSynchronization;
-    this.readOnly = readOnly;
-    this.debug = debug;
-    this.suspendedResources = suspendedResources;
-  }
-
-
-  /**
-   * Return the underlying transaction object.
-   */
-  public Object getTransaction() {
-    return this.transaction;
-  }
-
-  /**
-   * Return whether there is an actual transaction active.
-   */
-  public boolean hasTransaction() {
-    return (this.transaction != null);
-  }
-
-  @Override
-  public boolean isNewTransaction() {
-    return (hasTransaction() && this.newTransaction);
-  }
-
-  /**
-   * Return if a new transaction synchronization has been opened for this transaction.
-   */
-  public boolean isNewSynchronization() {
-    return this.newSynchronization;
-  }
-
-  /**
-   * Return if this transaction is defined as read-only transaction.
-   */
-  public boolean isReadOnly() {
-    return this.readOnly;
-  }
-
-  /**
-   * Return whether the progress of this transaction is debugged. This is used by
-   * AbstractPlatformTransactionManager as an optimization, to prevent repeated calls to
-   * logger.isDebug(). Not really intended for client code.
-   */
-  public boolean isDebug() {
-    return this.debug;
-  }
-
-  /**
-   * Return the holder for resources that have been suspended for this transaction, if any.
-   */
-  public Object getSuspendedResources() {
-    return this.suspendedResources;
-  }
-
-  //---------------------------------------------------------------------
-  // Enable functionality through underlying transaction object
-  //---------------------------------------------------------------------
-
-  /**
-   * Determine the rollback-only flag via checking both the transaction object, provided that the
-   * latter implements the {@link SmartTransactionObject} interface.
-   * <p>Will return "true" if the transaction itself has been marked rollback-only
-   * by the transaction coordinator, for example in case of a timeout.
-   *
-   * @see SmartTransactionObject#isRollbackOnly
-   */
-  @Override
-  public boolean isGlobalRollbackOnly() {
-    return ((this.transaction instanceof SmartTransactionObject) &&
-        ((SmartTransactionObject) this.transaction).isRollbackOnly());
-  }
-
-  /**
-   * Delegate the flushing to the transaction object, provided that the latter implements the {@link
-   * SmartTransactionObject} interface.
-   */
-  @Override
-  public void flush() {
-    if (this.transaction instanceof SmartTransactionObject) {
-      ((SmartTransactionObject) this.transaction).flush();
-    }
-  }
-
-  /**
-   * This implementation exposes the SavepointManager interface of the underlying transaction
-   * object, if any.
-   */
-  @Override
-  protected SavepointManager getSavepointManager() {
-    if (!isTransactionSavepointManager()) {
-      throw new NestedTransactionNotSupportedException(
-          "Transaction object [" + getTransaction() + "] does not support savepoints");
-    }
-    return (SavepointManager) getTransaction();
-  }
-
-  /**
-   * Return whether the underlying transaction implements the SavepointManager interface.
-   *
-   * @see #getTransaction
-   * @see org.springframework.transaction.SavepointManager
-   */
-  public boolean isTransactionSavepointManager() {
-    return (getTransaction() instanceof SavepointManager);
-  }
-=======
 	@Nullable
 	private final Object transaction;
 
@@ -342,6 +199,5 @@
 	public boolean isTransactionSavepointManager() {
 		return (this.transaction instanceof SavepointManager);
 	}
->>>>>>> 406f6ec7
 
 }