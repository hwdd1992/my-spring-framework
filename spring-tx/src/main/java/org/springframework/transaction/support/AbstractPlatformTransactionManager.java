--- conflicted
+++ resolved
@@ -20,8 +20,10 @@
 import java.io.ObjectInputStream;
 import java.io.Serializable;
 import java.util.List;
+
 import org.apache.commons.logging.Log;
 import org.apache.commons.logging.LogFactory;
+
 import org.springframework.core.Constants;
 import org.springframework.transaction.IllegalTransactionStateException;
 import org.springframework.transaction.InvalidTimeoutException;
@@ -34,8 +36,9 @@
 import org.springframework.transaction.UnexpectedRollbackException;
 
 /**
- * Abstract base class that implements Spring's standard transaction workflow, serving as basis for
- * concrete platform transaction managers like {@link org.springframework.transaction.jta.JtaTransactionManager}.
+ * Abstract base class that implements Spring's standard transaction workflow,
+ * serving as basis for concrete platform transaction managers like
+ * {@link org.springframework.transaction.jta.JtaTransactionManager}.
  *
  * <p>This base class provides the following workflow handling:
  * <ul>
@@ -50,1275 +53,32 @@
  * </ul>
  *
  * <p>Subclasses have to implement specific template methods for specific
- * states of a transaction, e.g.: begin, suspend, resume, commit, rollback. The most important of
- * them are abstract and must be provided by a concrete implementation; for the rest, defaults are
- * provided, so overriding is optional.
+ * states of a transaction, e.g.: begin, suspend, resume, commit, rollback.
+ * The most important of them are abstract and must be provided by a concrete
+ * implementation; for the rest, defaults are provided, so overriding is optional.
  *
  * <p>Transaction synchronization is a generic mechanism for registering callbacks
- * that get invoked at transaction completion time. This is mainly used internally by the data
- * access support classes for JDBC, Hibernate, JPA, etc when running within a JTA transaction: They
- * register resources that are opened within the transaction for closing at transaction completion
- * time, allowing e.g. for reuse of the same Hibernate Session within the transaction. The same
- * mechanism can also be leveraged for custom synchronization needs in an application.
+ * that get invoked at transaction completion time. This is mainly used internally
+ * by the data access support classes for JDBC, Hibernate, JPA, etc when running
+ * within a JTA transaction: They register resources that are opened within the
+ * transaction for closing at transaction completion time, allowing e.g. for reuse
+ * of the same Hibernate Session within the transaction. The same mechanism can
+ * also be leveraged for custom synchronization needs in an application.
  *
  * <p>The state of this class is serializable, to allow for serializing the
- * transaction strategy along with proxies that carry a transaction interceptor. It is up to
- * subclasses if they wish to make their state to be serializable too. They should implement the
- * {@code java.io.Serializable} marker interface in that case, and potentially a private {@code
- * readObject()} method (according to Java serialization rules) if they need to restore any
- * transient state.
+ * transaction strategy along with proxies that carry a transaction interceptor.
+ * It is up to subclasses if they wish to make their state to be serializable too.
+ * They should implement the {@code java.io.Serializable} marker interface in
+ * that case, and potentially a private {@code readObject()} method (according
+ * to Java serialization rules) if they need to restore any transient state.
  *
  * @author Juergen Hoeller
+ * @since 28.03.2003
  * @see #setTransactionSynchronization
  * @see TransactionSynchronizationManager
  * @see org.springframework.transaction.jta.JtaTransactionManager
- * @since 28.03.2003
  */
 @SuppressWarnings("serial")
-<<<<<<< HEAD
-public abstract class AbstractPlatformTransactionManager implements PlatformTransactionManager,
-    Serializable {
-
-  /**
-   * Always activate transaction synchronization, even for "empty" transactions that result from
-   * PROPAGATION_SUPPORTS with no existing backend transaction.
-   *
-   * @see org.springframework.transaction.TransactionDefinition#PROPAGATION_SUPPORTS
-   * @see org.springframework.transaction.TransactionDefinition#PROPAGATION_NOT_SUPPORTED
-   * @see org.springframework.transaction.TransactionDefinition#PROPAGATION_NEVER
-   */
-  public static final int SYNCHRONIZATION_ALWAYS = 0;
-
-  /**
-   * Activate transaction synchronization only for actual transactions, that is, not for empty ones
-   * that result from PROPAGATION_SUPPORTS with no existing backend transaction.
-   *
-   * @see org.springframework.transaction.TransactionDefinition#PROPAGATION_REQUIRED
-   * @see org.springframework.transaction.TransactionDefinition#PROPAGATION_MANDATORY
-   * @see org.springframework.transaction.TransactionDefinition#PROPAGATION_REQUIRES_NEW
-   */
-  public static final int SYNCHRONIZATION_ON_ACTUAL_TRANSACTION = 1;
-
-  /**
-   * Never active transaction synchronization, not even for actual transactions.
-   */
-  public static final int SYNCHRONIZATION_NEVER = 2;
-
-
-  /**
-   * Constants instance for AbstractPlatformTransactionManager
-   */
-  private static final Constants constants = new Constants(
-      AbstractPlatformTransactionManager.class);
-
-
-  protected transient Log logger = LogFactory.getLog(getClass());
-
-  private int transactionSynchronization = SYNCHRONIZATION_ALWAYS;
-
-  private int defaultTimeout = TransactionDefinition.TIMEOUT_DEFAULT;
-
-  private boolean nestedTransactionAllowed = false;
-
-  private boolean validateExistingTransaction = false;
-
-  private boolean globalRollbackOnParticipationFailure = true;
-
-  private boolean failEarlyOnGlobalRollbackOnly = false;
-
-  private boolean rollbackOnCommitFailure = false;
-
-
-  /**
-   * Set the transaction synchronization by the name of the corresponding constant in this class,
-   * e.g. "SYNCHRONIZATION_ALWAYS".
-   *
-   * @param constantName name of the constant
-   * @see #SYNCHRONIZATION_ALWAYS
-   */
-  public final void setTransactionSynchronizationName(String constantName) {
-    setTransactionSynchronization(constants.asNumber(constantName).intValue());
-  }
-
-  /**
-   * Set when this transaction manager should activate the thread-bound transaction synchronization
-   * support. Default is "always".
-   * <p>Note that transaction synchronization isn't supported for
-   * multiple concurrent transactions by different transaction managers. Only one transaction
-   * manager is allowed to activate it at any time.
-   *
-   * @see #SYNCHRONIZATION_ALWAYS
-   * @see #SYNCHRONIZATION_ON_ACTUAL_TRANSACTION
-   * @see #SYNCHRONIZATION_NEVER
-   * @see TransactionSynchronizationManager
-   * @see TransactionSynchronization
-   */
-  public final void setTransactionSynchronization(int transactionSynchronization) {
-    this.transactionSynchronization = transactionSynchronization;
-  }
-
-  /**
-   * Return if this transaction manager should activate the thread-bound transaction synchronization
-   * support.
-   */
-  public final int getTransactionSynchronization() {
-    return this.transactionSynchronization;
-  }
-
-  /**
-   * Specify the default timeout that this transaction manager should apply if there is no timeout
-   * specified at the transaction level, in seconds.
-   * <p>Default is the underlying transaction infrastructure's default timeout,
-   * e.g. typically 30 seconds in case of a JTA provider, indicated by the {@code
-   * TransactionDefinition.TIMEOUT_DEFAULT} value.
-   *
-   * @see org.springframework.transaction.TransactionDefinition#TIMEOUT_DEFAULT
-   */
-  public final void setDefaultTimeout(int defaultTimeout) {
-    if (defaultTimeout < TransactionDefinition.TIMEOUT_DEFAULT) {
-      throw new InvalidTimeoutException("Invalid default timeout", defaultTimeout);
-    }
-    this.defaultTimeout = defaultTimeout;
-  }
-
-  /**
-   * Return the default timeout that this transaction manager should apply if there is no timeout
-   * specified at the transaction level, in seconds.
-   * <p>Returns {@code TransactionDefinition.TIMEOUT_DEFAULT} to indicate
-   * the underlying transaction infrastructure's default timeout.
-   */
-  public final int getDefaultTimeout() {
-    return this.defaultTimeout;
-  }
-
-  /**
-   * Set whether nested transactions are allowed. Default is "false".
-   * <p>Typically initialized with an appropriate default by the
-   * concrete transaction manager subclass.
-   */
-  public final void setNestedTransactionAllowed(boolean nestedTransactionAllowed) {
-    this.nestedTransactionAllowed = nestedTransactionAllowed;
-  }
-
-  /**
-   * Return whether nested transactions are allowed.
-   */
-  public final boolean isNestedTransactionAllowed() {
-    return this.nestedTransactionAllowed;
-  }
-
-  /**
-   * Set whether existing transactions should be validated before participating in them.
-   * <p>When participating in an existing transaction (e.g. with
-   * PROPAGATION_REQUIRES or PROPAGATION_SUPPORTS encountering an existing transaction), this outer
-   * transaction's characteristics will apply even to the inner transaction scope. Validation will
-   * detect incompatible isolation level and read-only settings on the inner transaction definition
-   * and reject participation accordingly through throwing a corresponding exception.
-   * <p>Default is "false", leniently ignoring inner transaction settings,
-   * simply overriding them with the outer transaction's characteristics. Switch this flag to "true"
-   * in order to enforce strict validation.
-   */
-  public final void setValidateExistingTransaction(boolean validateExistingTransaction) {
-    this.validateExistingTransaction = validateExistingTransaction;
-  }
-
-  /**
-   * Return whether existing transactions should be validated before participating in them.
-   */
-  public final boolean isValidateExistingTransaction() {
-    return this.validateExistingTransaction;
-  }
-
-  /**
-   * Set whether to globally mark an existing transaction as rollback-only after a participating
-   * transaction failed.
-   * <p>Default is "true": If a participating transaction (e.g. with
-   * PROPAGATION_REQUIRES or PROPAGATION_SUPPORTS encountering an existing transaction) fails, the
-   * transaction will be globally marked as rollback-only. The only possible outcome of such a
-   * transaction is a rollback: The transaction originator <i>cannot</i> make the transaction commit
-   * anymore.
-   * <p>Switch this to "false" to let the transaction originator make the rollback
-   * decision. If a participating transaction fails with an exception, the caller can still decide
-   * to continue with a different path within the transaction. However, note that this will only
-   * work as long as all participating resources are capable of continuing towards a transaction
-   * commit even after a data access failure: This is generally not the case for a Hibernate
-   * Session, for example; neither is it for a sequence of JDBC insert/update/delete operations.
-   * <p><b>Note:</b>This flag only applies to an explicit rollback attempt for a
-   * subtransaction, typically caused by an exception thrown by a data access operation (where
-   * TransactionInterceptor will trigger a {@code PlatformTransactionManager.rollback()} call
-   * according to a rollback rule). If the flag is off, the caller can handle the exception and
-   * decide on a rollback, independent of the rollback rules of the subtransaction. This flag does,
-   * however, <i>not</i> apply to explicit {@code setRollbackOnly} calls on a {@code
-   * TransactionStatus}, which will always cause an eventual global rollback (as it might not throw
-   * an exception after the rollback-only call).
-   * <p>The recommended solution for handling failure of a subtransaction
-   * is a "nested transaction", where the global transaction can be rolled back to a savepoint taken
-   * at the beginning of the subtransaction. PROPAGATION_NESTED provides exactly those semantics;
-   * however, it will only work when nested transaction support is available. This is the case with
-   * DataSourceTransactionManager, but not with JtaTransactionManager.
-   *
-   * @see #setNestedTransactionAllowed
-   * @see org.springframework.transaction.jta.JtaTransactionManager
-   */
-  public final void setGlobalRollbackOnParticipationFailure(
-      boolean globalRollbackOnParticipationFailure) {
-    this.globalRollbackOnParticipationFailure = globalRollbackOnParticipationFailure;
-  }
-
-  /**
-   * Return whether to globally mark an existing transaction as rollback-only after a participating
-   * transaction failed.
-   */
-  public final boolean isGlobalRollbackOnParticipationFailure() {
-    return this.globalRollbackOnParticipationFailure;
-  }
-
-  /**
-   * Set whether to fail early in case of the transaction being globally marked as rollback-only.
-   * <p>Default is "false", only causing an UnexpectedRollbackException at the
-   * outermost transaction boundary. Switch this flag on to cause an UnexpectedRollbackException as
-   * early as the global rollback-only marker has been first detected, even from within an inner
-   * transaction boundary.
-   * <p>Note that, as of Spring 2.0, the fail-early behavior for global
-   * rollback-only markers has been unified: All transaction managers will by default only cause
-   * UnexpectedRollbackException at the outermost transaction boundary. This allows, for example, to
-   * continue unit tests even after an operation failed and the transaction will never be completed.
-   * All transaction managers will only fail earlier if this flag has explicitly been set to
-   * "true".
-   *
-   * @see org.springframework.transaction.UnexpectedRollbackException
-   */
-  public final void setFailEarlyOnGlobalRollbackOnly(boolean failEarlyOnGlobalRollbackOnly) {
-    this.failEarlyOnGlobalRollbackOnly = failEarlyOnGlobalRollbackOnly;
-  }
-
-  /**
-   * Return whether to fail early in case of the transaction being globally marked as
-   * rollback-only.
-   */
-  public final boolean isFailEarlyOnGlobalRollbackOnly() {
-    return this.failEarlyOnGlobalRollbackOnly;
-  }
-
-  /**
-   * Set whether {@code doRollback} should be performed on failure of the {@code doCommit} call.
-   * Typically not necessary and thus to be avoided, as it can potentially override the commit
-   * exception with a subsequent rollback exception.
-   * <p>Default is "false".
-   *
-   * @see #doCommit
-   * @see #doRollback
-   */
-  public final void setRollbackOnCommitFailure(boolean rollbackOnCommitFailure) {
-    this.rollbackOnCommitFailure = rollbackOnCommitFailure;
-  }
-
-  /**
-   * Return whether {@code doRollback} should be performed on failure of the {@code doCommit} call.
-   */
-  public final boolean isRollbackOnCommitFailure() {
-    return this.rollbackOnCommitFailure;
-  }
-
-  //---------------------------------------------------------------------
-  // Implementation of PlatformTransactionManager
-  //---------------------------------------------------------------------
-
-  /**
-   * This implementation handles propagation behavior. Delegates to {@code doGetTransaction}, {@code
-   * isExistingTransaction} and {@code doBegin}.
-   *
-   * @see #doGetTransaction
-   * @see #isExistingTransaction
-   * @see #doBegin
-   */
-  @Override
-  public final TransactionStatus getTransaction(TransactionDefinition definition)
-      throws TransactionException {
-    Object transaction = doGetTransaction();
-
-    // Cache debug flag to avoid repeated checks.
-    boolean debugEnabled = logger.isDebugEnabled();
-
-    if (definition == null) {
-      // Use defaults if no transaction definition given.
-      definition = new DefaultTransactionDefinition();
-    }
-
-    if (isExistingTransaction(transaction)) {
-      // Existing transaction found -> check propagation behavior to find out how to behave.
-      return handleExistingTransaction(definition, transaction, debugEnabled);
-    }
-
-    // Check definition settings for new transaction.
-    if (definition.getTimeout() < TransactionDefinition.TIMEOUT_DEFAULT) {
-      throw new InvalidTimeoutException("Invalid transaction timeout", definition.getTimeout());
-    }
-
-    // No existing transaction found -> check propagation behavior to find out how to proceed.
-    if (definition.getPropagationBehavior() == TransactionDefinition.PROPAGATION_MANDATORY) {
-      throw new IllegalTransactionStateException(
-          "No existing transaction found for transaction marked with propagation 'mandatory'");
-    } else if (definition.getPropagationBehavior() == TransactionDefinition.PROPAGATION_REQUIRED ||
-        definition.getPropagationBehavior() == TransactionDefinition.PROPAGATION_REQUIRES_NEW ||
-        definition.getPropagationBehavior() == TransactionDefinition.PROPAGATION_NESTED) {
-      SuspendedResourcesHolder suspendedResources = suspend(null);
-      if (debugEnabled) {
-        logger.debug(
-            "Creating new transaction with name [" + definition.getName() + "]: " + definition);
-      }
-      try {
-        boolean newSynchronization = (getTransactionSynchronization() != SYNCHRONIZATION_NEVER);
-        DefaultTransactionStatus status = newTransactionStatus(
-            definition, transaction, true, newSynchronization, debugEnabled, suspendedResources);
-        doBegin(transaction, definition);
-        prepareSynchronization(status, definition);
-        return status;
-      } catch (RuntimeException ex) {
-        resume(null, suspendedResources);
-        throw ex;
-      } catch (Error err) {
-        resume(null, suspendedResources);
-        throw err;
-      }
-    } else {
-      // Create "empty" transaction: no actual transaction, but potentially synchronization.
-      if (definition.getIsolationLevel() != TransactionDefinition.ISOLATION_DEFAULT && logger
-          .isWarnEnabled()) {
-        logger.warn("Custom isolation level specified but no actual transaction initiated; " +
-            "isolation level will effectively be ignored: " + definition);
-      }
-      boolean newSynchronization = (getTransactionSynchronization() == SYNCHRONIZATION_ALWAYS);
-      return prepareTransactionStatus(definition, null, true, newSynchronization, debugEnabled,
-          null);
-    }
-  }
-
-  /**
-   * Create a TransactionStatus for an existing transaction.
-   */
-  private TransactionStatus handleExistingTransaction(
-      TransactionDefinition definition, Object transaction, boolean debugEnabled)
-      throws TransactionException {
-
-    if (definition.getPropagationBehavior() == TransactionDefinition.PROPAGATION_NEVER) {
-      throw new IllegalTransactionStateException(
-          "Existing transaction found for transaction marked with propagation 'never'");
-    }
-
-    if (definition.getPropagationBehavior() == TransactionDefinition.PROPAGATION_NOT_SUPPORTED) {
-      if (debugEnabled) {
-        logger.debug("Suspending current transaction");
-      }
-      Object suspendedResources = suspend(transaction);
-      boolean newSynchronization = (getTransactionSynchronization() == SYNCHRONIZATION_ALWAYS);
-      return prepareTransactionStatus(
-          definition, null, false, newSynchronization, debugEnabled, suspendedResources);
-    }
-
-    if (definition.getPropagationBehavior() == TransactionDefinition.PROPAGATION_REQUIRES_NEW) {
-      if (debugEnabled) {
-        logger.debug("Suspending current transaction, creating new transaction with name [" +
-            definition.getName() + "]");
-      }
-      SuspendedResourcesHolder suspendedResources = suspend(transaction);
-      try {
-        boolean newSynchronization = (getTransactionSynchronization() != SYNCHRONIZATION_NEVER);
-        DefaultTransactionStatus status = newTransactionStatus(
-            definition, transaction, true, newSynchronization, debugEnabled, suspendedResources);
-        doBegin(transaction, definition);
-        prepareSynchronization(status, definition);
-        return status;
-      } catch (RuntimeException beginEx) {
-        resumeAfterBeginException(transaction, suspendedResources, beginEx);
-        throw beginEx;
-      } catch (Error beginErr) {
-        resumeAfterBeginException(transaction, suspendedResources, beginErr);
-        throw beginErr;
-      }
-    }
-
-    if (definition.getPropagationBehavior() == TransactionDefinition.PROPAGATION_NESTED) {
-      if (!isNestedTransactionAllowed()) {
-        throw new NestedTransactionNotSupportedException(
-            "Transaction manager does not allow nested transactions by default - " +
-                "specify 'nestedTransactionAllowed' property with value 'true'");
-      }
-      if (debugEnabled) {
-        logger.debug("Creating nested transaction with name [" + definition.getName() + "]");
-      }
-      if (useSavepointForNestedTransaction()) {
-        // Create savepoint within existing Spring-managed transaction,
-        // through the SavepointManager API implemented by TransactionStatus.
-        // Usually uses JDBC 3.0 savepoints. Never activates Spring synchronization.
-        DefaultTransactionStatus status =
-            prepareTransactionStatus(definition, transaction, false, false, debugEnabled, null);
-        status.createAndHoldSavepoint();
-        return status;
-      } else {
-        // Nested transaction through nested begin and commit/rollback calls.
-        // Usually only for JTA: Spring synchronization might get activated here
-        // in case of a pre-existing JTA transaction.
-        boolean newSynchronization = (getTransactionSynchronization() != SYNCHRONIZATION_NEVER);
-        DefaultTransactionStatus status = newTransactionStatus(
-            definition, transaction, true, newSynchronization, debugEnabled, null);
-        doBegin(transaction, definition);
-        prepareSynchronization(status, definition);
-        return status;
-      }
-    }
-
-    // Assumably PROPAGATION_SUPPORTS or PROPAGATION_REQUIRED.
-    if (debugEnabled) {
-      logger.debug("Participating in existing transaction");
-    }
-    if (isValidateExistingTransaction()) {
-      if (definition.getIsolationLevel() != TransactionDefinition.ISOLATION_DEFAULT) {
-        Integer currentIsolationLevel = TransactionSynchronizationManager
-            .getCurrentTransactionIsolationLevel();
-        if (currentIsolationLevel == null || currentIsolationLevel != definition
-            .getIsolationLevel()) {
-          Constants isoConstants = DefaultTransactionDefinition.constants;
-          throw new IllegalTransactionStateException("Participating transaction with definition [" +
-              definition
-              + "] specifies isolation level which is incompatible with existing transaction: " +
-              (currentIsolationLevel != null ?
-                  isoConstants
-                      .toCode(currentIsolationLevel, DefaultTransactionDefinition.PREFIX_ISOLATION)
-                  :
-                      "(unknown)"));
-        }
-      }
-      if (!definition.isReadOnly()) {
-        if (TransactionSynchronizationManager.isCurrentTransactionReadOnly()) {
-          throw new IllegalTransactionStateException("Participating transaction with definition [" +
-              definition + "] is not marked as read-only but existing transaction is");
-        }
-      }
-    }
-    boolean newSynchronization = (getTransactionSynchronization() != SYNCHRONIZATION_NEVER);
-    return prepareTransactionStatus(definition, transaction, false, newSynchronization,
-        debugEnabled, null);
-  }
-
-  /**
-   * Create a new TransactionStatus for the given arguments, also initializing transaction
-   * synchronization as appropriate.
-   *
-   * @see #newTransactionStatus
-   * @see #prepareTransactionStatus
-   */
-  protected final DefaultTransactionStatus prepareTransactionStatus(
-      TransactionDefinition definition, Object transaction, boolean newTransaction,
-      boolean newSynchronization, boolean debug, Object suspendedResources) {
-
-    DefaultTransactionStatus status = newTransactionStatus(
-        definition, transaction, newTransaction, newSynchronization, debug, suspendedResources);
-    prepareSynchronization(status, definition);
-    return status;
-  }
-
-  /**
-   * Create a TransactionStatus instance for the given arguments.
-   */
-  protected DefaultTransactionStatus newTransactionStatus(
-      TransactionDefinition definition, Object transaction, boolean newTransaction,
-      boolean newSynchronization, boolean debug, Object suspendedResources) {
-
-    boolean actualNewSynchronization = newSynchronization &&
-        !TransactionSynchronizationManager.isSynchronizationActive();
-    return new DefaultTransactionStatus(
-        transaction, newTransaction, actualNewSynchronization,
-        definition.isReadOnly(), debug, suspendedResources);
-  }
-
-  /**
-   * Initialize transaction synchronization as appropriate.
-   */
-  protected void prepareSynchronization(DefaultTransactionStatus status,
-      TransactionDefinition definition) {
-    if (status.isNewSynchronization()) {
-      TransactionSynchronizationManager.setActualTransactionActive(status.hasTransaction());
-      TransactionSynchronizationManager.setCurrentTransactionIsolationLevel(
-          definition.getIsolationLevel() != TransactionDefinition.ISOLATION_DEFAULT ?
-              definition.getIsolationLevel() : null);
-      TransactionSynchronizationManager.setCurrentTransactionReadOnly(definition.isReadOnly());
-      TransactionSynchronizationManager.setCurrentTransactionName(definition.getName());
-      TransactionSynchronizationManager.initSynchronization();
-    }
-  }
-
-  /**
-   * Determine the actual timeout to use for the given definition. Will fall back to this manager's
-   * default timeout if the transaction definition doesn't specify a non-default value.
-   *
-   * @param definition the transaction definition
-   * @return the actual timeout to use
-   * @see org.springframework.transaction.TransactionDefinition#getTimeout()
-   * @see #setDefaultTimeout
-   */
-  protected int determineTimeout(TransactionDefinition definition) {
-    if (definition.getTimeout() != TransactionDefinition.TIMEOUT_DEFAULT) {
-      return definition.getTimeout();
-    }
-    return this.defaultTimeout;
-  }
-
-
-  /**
-   * Suspend the given transaction. Suspends transaction synchronization first, then delegates to
-   * the {@code doSuspend} template method.
-   *
-   * @param transaction the current transaction object (or {@code null} to just suspend active
-   * synchronizations, if any)
-   * @return an object that holds suspended resources (or {@code null} if neither transaction nor
-   * synchronization active)
-   * @see #doSuspend
-   * @see #resume
-   */
-  protected final SuspendedResourcesHolder suspend(Object transaction) throws TransactionException {
-    if (TransactionSynchronizationManager.isSynchronizationActive()) {
-      List<TransactionSynchronization> suspendedSynchronizations = doSuspendSynchronization();
-      try {
-        Object suspendedResources = null;
-        if (transaction != null) {
-          suspendedResources = doSuspend(transaction);
-        }
-        String name = TransactionSynchronizationManager.getCurrentTransactionName();
-        TransactionSynchronizationManager.setCurrentTransactionName(null);
-        boolean readOnly = TransactionSynchronizationManager.isCurrentTransactionReadOnly();
-        TransactionSynchronizationManager.setCurrentTransactionReadOnly(false);
-        Integer isolationLevel = TransactionSynchronizationManager
-            .getCurrentTransactionIsolationLevel();
-        TransactionSynchronizationManager.setCurrentTransactionIsolationLevel(null);
-        boolean wasActive = TransactionSynchronizationManager.isActualTransactionActive();
-        TransactionSynchronizationManager.setActualTransactionActive(false);
-        return new SuspendedResourcesHolder(
-            suspendedResources, suspendedSynchronizations, name, readOnly, isolationLevel,
-            wasActive);
-      } catch (RuntimeException ex) {
-        // doSuspend failed - original transaction is still active...
-        doResumeSynchronization(suspendedSynchronizations);
-        throw ex;
-      } catch (Error err) {
-        // doSuspend failed - original transaction is still active...
-        doResumeSynchronization(suspendedSynchronizations);
-        throw err;
-      }
-    } else if (transaction != null) {
-      // Transaction active but no synchronization active.
-      Object suspendedResources = doSuspend(transaction);
-      return new SuspendedResourcesHolder(suspendedResources);
-    } else {
-      // Neither transaction nor synchronization active.
-      return null;
-    }
-  }
-
-  /**
-   * Resume the given transaction. Delegates to the {@code doResume} template method first, then
-   * resuming transaction synchronization.
-   *
-   * @param transaction the current transaction object
-   * @param resourcesHolder the object that holds suspended resources, as returned by {@code
-   * suspend} (or {@code null} to just resume synchronizations, if any)
-   * @see #doResume
-   * @see #suspend
-   */
-  protected final void resume(Object transaction, SuspendedResourcesHolder resourcesHolder)
-      throws TransactionException {
-
-    if (resourcesHolder != null) {
-      Object suspendedResources = resourcesHolder.suspendedResources;
-      if (suspendedResources != null) {
-        doResume(transaction, suspendedResources);
-      }
-      List<TransactionSynchronization> suspendedSynchronizations = resourcesHolder.suspendedSynchronizations;
-      if (suspendedSynchronizations != null) {
-        TransactionSynchronizationManager.setActualTransactionActive(resourcesHolder.wasActive);
-        TransactionSynchronizationManager
-            .setCurrentTransactionIsolationLevel(resourcesHolder.isolationLevel);
-        TransactionSynchronizationManager.setCurrentTransactionReadOnly(resourcesHolder.readOnly);
-        TransactionSynchronizationManager.setCurrentTransactionName(resourcesHolder.name);
-        doResumeSynchronization(suspendedSynchronizations);
-      }
-    }
-  }
-
-  /**
-   * Resume outer transaction after inner transaction begin failed.
-   */
-  private void resumeAfterBeginException(
-      Object transaction, SuspendedResourcesHolder suspendedResources, Throwable beginEx) {
-
-    String exMessage = "Inner transaction begin exception overridden by outer transaction resume exception";
-    try {
-      resume(transaction, suspendedResources);
-    } catch (RuntimeException resumeEx) {
-      logger.error(exMessage, beginEx);
-      throw resumeEx;
-    } catch (Error resumeErr) {
-      logger.error(exMessage, beginEx);
-      throw resumeErr;
-    }
-  }
-
-  /**
-   * Suspend all current synchronizations and deactivate transaction synchronization for the current
-   * thread.
-   *
-   * @return the List of suspended TransactionSynchronization objects
-   */
-  private List<TransactionSynchronization> doSuspendSynchronization() {
-    List<TransactionSynchronization> suspendedSynchronizations =
-        TransactionSynchronizationManager.getSynchronizations();
-    for (TransactionSynchronization synchronization : suspendedSynchronizations) {
-      synchronization.suspend();
-    }
-    TransactionSynchronizationManager.clearSynchronization();
-    return suspendedSynchronizations;
-  }
-
-  /**
-   * Reactivate transaction synchronization for the current thread and resume all given
-   * synchronizations.
-   *
-   * @param suspendedSynchronizations List of TransactionSynchronization objects
-   */
-  private void doResumeSynchronization(List<TransactionSynchronization> suspendedSynchronizations) {
-    TransactionSynchronizationManager.initSynchronization();
-    for (TransactionSynchronization synchronization : suspendedSynchronizations) {
-      synchronization.resume();
-      TransactionSynchronizationManager.registerSynchronization(synchronization);
-    }
-  }
-
-
-  /**
-   * This implementation of commit handles participating in existing transactions and programmatic
-   * rollback requests. Delegates to {@code isRollbackOnly}, {@code doCommit} and {@code rollback}.
-   *
-   * @see org.springframework.transaction.TransactionStatus#isRollbackOnly()
-   * @see #doCommit
-   * @see #rollback
-   */
-  @Override
-  public final void commit(TransactionStatus status) throws TransactionException {
-    if (status.isCompleted()) {
-      throw new IllegalTransactionStateException(
-          "Transaction is already completed - do not call commit or rollback more than once per transaction");
-    }
-
-    DefaultTransactionStatus defStatus = (DefaultTransactionStatus) status;
-    if (defStatus.isLocalRollbackOnly()) {
-      if (defStatus.isDebug()) {
-        logger.debug("Transactional code has requested rollback");
-      }
-      processRollback(defStatus);
-      return;
-    }
-    if (!shouldCommitOnGlobalRollbackOnly() && defStatus.isGlobalRollbackOnly()) {
-      if (defStatus.isDebug()) {
-        logger.debug(
-            "Global transaction is marked as rollback-only but transactional code requested commit");
-      }
-      processRollback(defStatus);
-      // Throw UnexpectedRollbackException only at outermost transaction boundary
-      // or if explicitly asked to.
-      if (status.isNewTransaction() || isFailEarlyOnGlobalRollbackOnly()) {
-        throw new UnexpectedRollbackException(
-            "Transaction rolled back because it has been marked as rollback-only");
-      }
-      return;
-    }
-
-    processCommit(defStatus);
-  }
-
-  /**
-   * Process an actual commit. Rollback-only flags have already been checked and applied.
-   *
-   * @param status object representing the transaction
-   * @throws TransactionException in case of commit failure
-   */
-  private void processCommit(DefaultTransactionStatus status) throws TransactionException {
-    try {
-      boolean beforeCompletionInvoked = false;
-      try {
-        prepareForCommit(status);
-        triggerBeforeCommit(status);
-        triggerBeforeCompletion(status);
-        beforeCompletionInvoked = true;
-        boolean globalRollbackOnly = false;
-        if (status.isNewTransaction() || isFailEarlyOnGlobalRollbackOnly()) {
-          globalRollbackOnly = status.isGlobalRollbackOnly();
-        }
-        if (status.hasSavepoint()) {
-          if (status.isDebug()) {
-            logger.debug("Releasing transaction savepoint");
-          }
-          status.releaseHeldSavepoint();
-        } else if (status.isNewTransaction()) {
-          if (status.isDebug()) {
-            logger.debug("Initiating transaction commit");
-          }
-          doCommit(status);
-        }
-        // Throw UnexpectedRollbackException if we have a global rollback-only
-        // marker but still didn't get a corresponding exception from commit.
-        if (globalRollbackOnly) {
-          throw new UnexpectedRollbackException(
-              "Transaction silently rolled back because it has been marked as rollback-only");
-        }
-      } catch (UnexpectedRollbackException ex) {
-        // can only be caused by doCommit
-        triggerAfterCompletion(status, TransactionSynchronization.STATUS_ROLLED_BACK);
-        throw ex;
-      } catch (TransactionException ex) {
-        // can only be caused by doCommit
-        if (isRollbackOnCommitFailure()) {
-          doRollbackOnCommitException(status, ex);
-        } else {
-          triggerAfterCompletion(status, TransactionSynchronization.STATUS_UNKNOWN);
-        }
-        throw ex;
-      } catch (RuntimeException ex) {
-        if (!beforeCompletionInvoked) {
-          triggerBeforeCompletion(status);
-        }
-        doRollbackOnCommitException(status, ex);
-        throw ex;
-      } catch (Error err) {
-        if (!beforeCompletionInvoked) {
-          triggerBeforeCompletion(status);
-        }
-        doRollbackOnCommitException(status, err);
-        throw err;
-      }
-
-      // Trigger afterCommit callbacks, with an exception thrown there
-      // propagated to callers but the transaction still considered as committed.
-      try {
-        triggerAfterCommit(status);
-      } finally {
-        triggerAfterCompletion(status, TransactionSynchronization.STATUS_COMMITTED);
-      }
-
-    } finally {
-      cleanupAfterCompletion(status);
-    }
-  }
-
-  /**
-   * This implementation of rollback handles participating in existing transactions. Delegates to
-   * {@code doRollback} and {@code doSetRollbackOnly}.
-   *
-   * @see #doRollback
-   * @see #doSetRollbackOnly
-   */
-  @Override
-  public final void rollback(TransactionStatus status) throws TransactionException {
-    if (status.isCompleted()) {
-      throw new IllegalTransactionStateException(
-          "Transaction is already completed - do not call commit or rollback more than once per transaction");
-    }
-
-    DefaultTransactionStatus defStatus = (DefaultTransactionStatus) status;
-    processRollback(defStatus);
-  }
-
-  /**
-   * Process an actual rollback. The completed flag has already been checked.
-   *
-   * @param status object representing the transaction
-   * @throws TransactionException in case of rollback failure
-   */
-  private void processRollback(DefaultTransactionStatus status) {
-    try {
-      try {
-        triggerBeforeCompletion(status);
-        if (status.hasSavepoint()) {
-          if (status.isDebug()) {
-            logger.debug("Rolling back transaction to savepoint");
-          }
-          status.rollbackToHeldSavepoint();
-        } else if (status.isNewTransaction()) {
-          if (status.isDebug()) {
-            logger.debug("Initiating transaction rollback");
-          }
-          doRollback(status);
-        } else if (status.hasTransaction()) {
-          if (status.isLocalRollbackOnly() || isGlobalRollbackOnParticipationFailure()) {
-            if (status.isDebug()) {
-              logger.debug(
-                  "Participating transaction failed - marking existing transaction as rollback-only");
-            }
-            doSetRollbackOnly(status);
-          } else {
-            if (status.isDebug()) {
-              logger.debug(
-                  "Participating transaction failed - letting transaction originator decide on rollback");
-            }
-          }
-        } else {
-          logger.debug("Should roll back transaction but cannot - no transaction available");
-        }
-      } catch (RuntimeException ex) {
-        triggerAfterCompletion(status, TransactionSynchronization.STATUS_UNKNOWN);
-        throw ex;
-      } catch (Error err) {
-        triggerAfterCompletion(status, TransactionSynchronization.STATUS_UNKNOWN);
-        throw err;
-      }
-      triggerAfterCompletion(status, TransactionSynchronization.STATUS_ROLLED_BACK);
-    } finally {
-      cleanupAfterCompletion(status);
-    }
-  }
-
-  /**
-   * Invoke {@code doRollback}, handling rollback exceptions properly.
-   *
-   * @param status object representing the transaction
-   * @param ex the thrown application exception or error
-   * @throws TransactionException in case of rollback failure
-   * @see #doRollback
-   */
-  private void doRollbackOnCommitException(DefaultTransactionStatus status, Throwable ex)
-      throws TransactionException {
-    try {
-      if (status.isNewTransaction()) {
-        if (status.isDebug()) {
-          logger.debug("Initiating transaction rollback after commit exception", ex);
-        }
-        doRollback(status);
-      } else if (status.hasTransaction() && isGlobalRollbackOnParticipationFailure()) {
-        if (status.isDebug()) {
-          logger.debug("Marking existing transaction as rollback-only after commit exception", ex);
-        }
-        doSetRollbackOnly(status);
-      }
-    } catch (RuntimeException rbex) {
-      logger.error("Commit exception overridden by rollback exception", ex);
-      triggerAfterCompletion(status, TransactionSynchronization.STATUS_UNKNOWN);
-      throw rbex;
-    } catch (Error rberr) {
-      logger.error("Commit exception overridden by rollback exception", ex);
-      triggerAfterCompletion(status, TransactionSynchronization.STATUS_UNKNOWN);
-      throw rberr;
-    }
-    triggerAfterCompletion(status, TransactionSynchronization.STATUS_ROLLED_BACK);
-  }
-
-
-  /**
-   * Trigger {@code beforeCommit} callbacks.
-   *
-   * @param status object representing the transaction
-   */
-  protected final void triggerBeforeCommit(DefaultTransactionStatus status) {
-    if (status.isNewSynchronization()) {
-      if (status.isDebug()) {
-        logger.trace("Triggering beforeCommit synchronization");
-      }
-      TransactionSynchronizationUtils.triggerBeforeCommit(status.isReadOnly());
-    }
-  }
-
-  /**
-   * Trigger {@code beforeCompletion} callbacks.
-   *
-   * @param status object representing the transaction
-   */
-  protected final void triggerBeforeCompletion(DefaultTransactionStatus status) {
-    if (status.isNewSynchronization()) {
-      if (status.isDebug()) {
-        logger.trace("Triggering beforeCompletion synchronization");
-      }
-      TransactionSynchronizationUtils.triggerBeforeCompletion();
-    }
-  }
-
-  /**
-   * Trigger {@code afterCommit} callbacks.
-   *
-   * @param status object representing the transaction
-   */
-  private void triggerAfterCommit(DefaultTransactionStatus status) {
-    if (status.isNewSynchronization()) {
-      if (status.isDebug()) {
-        logger.trace("Triggering afterCommit synchronization");
-      }
-      TransactionSynchronizationUtils.triggerAfterCommit();
-    }
-  }
-
-  /**
-   * Trigger {@code afterCompletion} callbacks.
-   *
-   * @param status object representing the transaction
-   * @param completionStatus completion status according to TransactionSynchronization constants
-   */
-  private void triggerAfterCompletion(DefaultTransactionStatus status, int completionStatus) {
-    if (status.isNewSynchronization()) {
-      List<TransactionSynchronization> synchronizations = TransactionSynchronizationManager
-          .getSynchronizations();
-      TransactionSynchronizationManager.clearSynchronization();
-      if (!status.hasTransaction() || status.isNewTransaction()) {
-        if (status.isDebug()) {
-          logger.trace("Triggering afterCompletion synchronization");
-        }
-        // No transaction or new transaction for the current scope ->
-        // invoke the afterCompletion callbacks immediately
-        invokeAfterCompletion(synchronizations, completionStatus);
-      } else if (!synchronizations.isEmpty()) {
-        // Existing transaction that we participate in, controlled outside
-        // of the scope of this Spring transaction manager -> try to register
-        // an afterCompletion callback with the existing (JTA) transaction.
-        registerAfterCompletionWithExistingTransaction(status.getTransaction(), synchronizations);
-      }
-    }
-  }
-
-  /**
-   * Actually invoke the {@code afterCompletion} methods of the given Spring
-   * TransactionSynchronization objects.
-   * <p>To be called by this abstract manager itself, or by special implementations
-   * of the {@code registerAfterCompletionWithExistingTransaction} callback.
-   *
-   * @param synchronizations List of TransactionSynchronization objects
-   * @param completionStatus the completion status according to the constants in the
-   * TransactionSynchronization interface
-   * @see #registerAfterCompletionWithExistingTransaction(Object, java.util.List)
-   * @see TransactionSynchronization#STATUS_COMMITTED
-   * @see TransactionSynchronization#STATUS_ROLLED_BACK
-   * @see TransactionSynchronization#STATUS_UNKNOWN
-   */
-  protected final void invokeAfterCompletion(List<TransactionSynchronization> synchronizations,
-      int completionStatus) {
-    TransactionSynchronizationUtils.invokeAfterCompletion(synchronizations, completionStatus);
-  }
-
-  /**
-   * Clean up after completion, clearing synchronization if necessary, and invoking
-   * doCleanupAfterCompletion.
-   *
-   * @param status object representing the transaction
-   * @see #doCleanupAfterCompletion
-   */
-  private void cleanupAfterCompletion(DefaultTransactionStatus status) {
-    status.setCompleted();
-    if (status.isNewSynchronization()) {
-      TransactionSynchronizationManager.clear();
-    }
-    if (status.isNewTransaction()) {
-      doCleanupAfterCompletion(status.getTransaction());
-    }
-    if (status.getSuspendedResources() != null) {
-      if (status.isDebug()) {
-        logger.debug("Resuming suspended transaction after completion of inner transaction");
-      }
-      resume(status.getTransaction(), (SuspendedResourcesHolder) status.getSuspendedResources());
-    }
-  }
-
-  //---------------------------------------------------------------------
-  // Template methods to be implemented in subclasses
-  //---------------------------------------------------------------------
-
-  /**
-   * Return a transaction object for the current transaction state.
-   * <p>The returned object will usually be specific to the concrete transaction
-   * manager implementation, carrying corresponding transaction state in a modifiable fashion. This
-   * object will be passed into the other template methods (e.g. doBegin and doCommit), either
-   * directly or as part of a DefaultTransactionStatus instance.
-   * <p>The returned object should contain information about any existing
-   * transaction, that is, a transaction that has already started before the current {@code
-   * getTransaction} call on the transaction manager. Consequently, a {@code doGetTransaction}
-   * implementation will usually look for an existing transaction and store corresponding state in
-   * the returned transaction object.
-   *
-   * @return the current transaction object
-   * @throws org.springframework.transaction.CannotCreateTransactionException if transaction support
-   * is not available
-   * @throws TransactionException in case of lookup or system errors
-   * @see #doBegin
-   * @see #doCommit
-   * @see #doRollback
-   * @see DefaultTransactionStatus#getTransaction
-   */
-  protected abstract Object doGetTransaction() throws TransactionException;
-
-  /**
-   * Check if the given transaction object indicates an existing transaction (that is, a transaction
-   * which has already started).
-   * <p>The result will be evaluated according to the specified propagation
-   * behavior for the new transaction. An existing transaction might get suspended (in case of
-   * PROPAGATION_REQUIRES_NEW), or the new transaction might participate in the existing one (in
-   * case of PROPAGATION_REQUIRED).
-   * <p>The default implementation returns {@code false}, assuming that
-   * participating in existing transactions is generally not supported. Subclasses are of course
-   * encouraged to provide such support.
-   *
-   * @param transaction transaction object returned by doGetTransaction
-   * @return if there is an existing transaction
-   * @throws TransactionException in case of system errors
-   * @see #doGetTransaction
-   */
-  protected boolean isExistingTransaction(Object transaction) throws TransactionException {
-    return false;
-  }
-
-  /**
-   * Return whether to use a savepoint for a nested transaction.
-   * <p>Default is {@code true}, which causes delegation to DefaultTransactionStatus
-   * for creating and holding a savepoint. If the transaction object does not implement the
-   * SavepointManager interface, a NestedTransactionNotSupportedException will be thrown. Else, the
-   * SavepointManager will be asked to create a new savepoint to demarcate the start of the nested
-   * transaction.
-   * <p>Subclasses can override this to return {@code false}, causing a further
-   * call to {@code doBegin} - within the context of an already existing transaction. The {@code
-   * doBegin} implementation needs to handle this accordingly in such a scenario. This is
-   * appropriate for JTA, for example.
-   *
-   * @see DefaultTransactionStatus#createAndHoldSavepoint
-   * @see DefaultTransactionStatus#rollbackToHeldSavepoint
-   * @see DefaultTransactionStatus#releaseHeldSavepoint
-   * @see #doBegin
-   */
-  protected boolean useSavepointForNestedTransaction() {
-    return true;
-  }
-
-  /**
-   * Begin a new transaction with semantics according to the given transaction definition. Does not
-   * have to care about applying the propagation behavior, as this has already been handled by this
-   * abstract manager.
-   * <p>This method gets called when the transaction manager has decided to actually
-   * start a new transaction. Either there wasn't any transaction before, or the previous
-   * transaction has been suspended.
-   * <p>A special scenario is a nested transaction without savepoint: If
-   * {@code useSavepointForNestedTransaction()} returns "false", this method will be called to start
-   * a nested transaction when necessary. In such a context, there will be an active transaction:
-   * The implementation of this method has to detect this and start an appropriate nested
-   * transaction.
-   *
-   * @param transaction transaction object returned by {@code doGetTransaction}
-   * @param definition TransactionDefinition instance, describing propagation behavior, isolation
-   * level, read-only flag, timeout, and transaction name
-   * @throws TransactionException in case of creation or system errors
-   */
-  protected abstract void doBegin(Object transaction, TransactionDefinition definition)
-      throws TransactionException;
-
-  /**
-   * Suspend the resources of the current transaction. Transaction synchronization will already have
-   * been suspended.
-   * <p>The default implementation throws a TransactionSuspensionNotSupportedException,
-   * assuming that transaction suspension is generally not supported.
-   *
-   * @param transaction transaction object returned by {@code doGetTransaction}
-   * @return an object that holds suspended resources (will be kept unexamined for passing it into
-   * doResume)
-   * @throws org.springframework.transaction.TransactionSuspensionNotSupportedException if
-   * suspending is not supported by the transaction manager implementation
-   * @throws TransactionException in case of system errors
-   * @see #doResume
-   */
-  protected Object doSuspend(Object transaction) throws TransactionException {
-    throw new TransactionSuspensionNotSupportedException(
-        "Transaction manager [" + getClass().getName()
-            + "] does not support transaction suspension");
-  }
-
-  /**
-   * Resume the resources of the current transaction. Transaction synchronization will be resumed
-   * afterwards.
-   * <p>The default implementation throws a TransactionSuspensionNotSupportedException,
-   * assuming that transaction suspension is generally not supported.
-   *
-   * @param transaction transaction object returned by {@code doGetTransaction}
-   * @param suspendedResources the object that holds suspended resources, as returned by doSuspend
-   * @throws org.springframework.transaction.TransactionSuspensionNotSupportedException if resuming
-   * is not supported by the transaction manager implementation
-   * @throws TransactionException in case of system errors
-   * @see #doSuspend
-   */
-  protected void doResume(Object transaction, Object suspendedResources)
-      throws TransactionException {
-    throw new TransactionSuspensionNotSupportedException(
-        "Transaction manager [" + getClass().getName()
-            + "] does not support transaction suspension");
-  }
-
-  /**
-   * Return whether to call {@code doCommit} on a transaction that has been marked as rollback-only
-   * in a global fashion.
-   * <p>Does not apply if an application locally sets the transaction to rollback-only
-   * via the TransactionStatus, but only to the transaction itself being marked as rollback-only by
-   * the transaction coordinator.
-   * <p>Default is "false": Local transaction strategies usually don't hold the rollback-only
-   * marker in the transaction itself, therefore they can't handle rollback-only transactions as
-   * part of transaction commit. Hence, AbstractPlatformTransactionManager will trigger a rollback
-   * in that case, throwing an UnexpectedRollbackException afterwards.
-   * <p>Override this to return "true" if the concrete transaction manager expects a
-   * {@code doCommit} call even for a rollback-only transaction, allowing for special handling
-   * there. This will, for example, be the case for JTA, where {@code UserTransaction.commit} will
-   * check the read-only flag itself and throw a corresponding RollbackException, which might
-   * include the specific reason (such as a transaction timeout).
-   * <p>If this method returns "true" but the {@code doCommit} implementation does not
-   * throw an exception, this transaction manager will throw an UnexpectedRollbackException itself.
-   * This should not be the typical case; it is mainly checked to cover misbehaving JTA providers
-   * that silently roll back even when the rollback has not been requested by the calling code.
-   *
-   * @see #doCommit
-   * @see DefaultTransactionStatus#isGlobalRollbackOnly()
-   * @see DefaultTransactionStatus#isLocalRollbackOnly()
-   * @see org.springframework.transaction.TransactionStatus#setRollbackOnly()
-   * @see org.springframework.transaction.UnexpectedRollbackException
-   * @see javax.transaction.UserTransaction#commit()
-   * @see javax.transaction.RollbackException
-   */
-  protected boolean shouldCommitOnGlobalRollbackOnly() {
-    return false;
-  }
-
-  /**
-   * Make preparations for commit, to be performed before the {@code beforeCommit} synchronization
-   * callbacks occur.
-   * <p>Note that exceptions will get propagated to the commit caller
-   * and cause a rollback of the transaction.
-   *
-   * @param status the status representation of the transaction
-   * @throws RuntimeException in case of errors; will be <b>propagated to the caller</b> (note: do
-   * not throw TransactionException subclasses here!)
-   */
-  protected void prepareForCommit(DefaultTransactionStatus status) {
-  }
-
-  /**
-   * Perform an actual commit of the given transaction.
-   * <p>An implementation does not need to check the "new transaction" flag
-   * or the rollback-only flag; this will already have been handled before. Usually, a straight
-   * commit will be performed on the transaction object contained in the passed-in status.
-   *
-   * @param status the status representation of the transaction
-   * @throws TransactionException in case of commit or system errors
-   * @see DefaultTransactionStatus#getTransaction
-   */
-  protected abstract void doCommit(DefaultTransactionStatus status) throws TransactionException;
-
-  /**
-   * Perform an actual rollback of the given transaction.
-   * <p>An implementation does not need to check the "new transaction" flag;
-   * this will already have been handled before. Usually, a straight rollback will be performed on
-   * the transaction object contained in the passed-in status.
-   *
-   * @param status the status representation of the transaction
-   * @throws TransactionException in case of system errors
-   * @see DefaultTransactionStatus#getTransaction
-   */
-  protected abstract void doRollback(DefaultTransactionStatus status) throws TransactionException;
-
-  /**
-   * Set the given transaction rollback-only. Only called on rollback if the current transaction
-   * participates in an existing one.
-   * <p>The default implementation throws an IllegalTransactionStateException,
-   * assuming that participating in existing transactions is generally not supported. Subclasses are
-   * of course encouraged to provide such support.
-   *
-   * @param status the status representation of the transaction
-   * @throws TransactionException in case of system errors
-   */
-  protected void doSetRollbackOnly(DefaultTransactionStatus status) throws TransactionException {
-    throw new IllegalTransactionStateException(
-        "Participating in existing transactions is not supported - when 'isExistingTransaction' " +
-            "returns true, appropriate 'doSetRollbackOnly' behavior must be provided");
-  }
-
-  /**
-   * Register the given list of transaction synchronizations with the existing transaction.
-   * <p>Invoked when the control of the Spring transaction manager and thus all Spring
-   * transaction synchronizations end, without the transaction being completed yet. This is for
-   * example the case when participating in an existing JTA or EJB CMT transaction.
-   * <p>The default implementation simply invokes the {@code afterCompletion} methods
-   * immediately, passing in "STATUS_UNKNOWN". This is the best we can do if there's no chance to
-   * determine the actual outcome of the outer transaction.
-   *
-   * @param transaction transaction object returned by {@code doGetTransaction}
-   * @param synchronizations List of TransactionSynchronization objects
-   * @throws TransactionException in case of system errors
-   * @see #invokeAfterCompletion(java.util.List, int)
-   * @see TransactionSynchronization#afterCompletion(int)
-   * @see TransactionSynchronization#STATUS_UNKNOWN
-   */
-  protected void registerAfterCompletionWithExistingTransaction(
-      Object transaction, List<TransactionSynchronization> synchronizations)
-      throws TransactionException {
-
-    logger.debug(
-        "Cannot register Spring after-completion synchronization with existing transaction - " +
-            "processing Spring after-completion callbacks immediately, with outcome status 'unknown'");
-    invokeAfterCompletion(synchronizations, TransactionSynchronization.STATUS_UNKNOWN);
-  }
-
-  /**
-   * Cleanup resources after transaction completion.
-   * <p>Called after {@code doCommit} and {@code doRollback} execution,
-   * on any outcome. The default implementation does nothing.
-   * <p>Should not throw any exceptions but just issue warnings on errors.
-   *
-   * @param transaction transaction object returned by {@code doGetTransaction}
-   */
-  protected void doCleanupAfterCompletion(Object transaction) {
-  }
-
-  //---------------------------------------------------------------------
-  // Serialization support
-  //---------------------------------------------------------------------
-
-  private void readObject(ObjectInputStream ois) throws IOException, ClassNotFoundException {
-    // Rely on default serialization; just initialize state after deserialization.
-    ois.defaultReadObject();
-
-    // Initialize transient fields.
-    this.logger = LogFactory.getLog(getClass());
-  }
-
-
-  /**
-   * Holder for suspended resources. Used internally by {@code suspend} and {@code resume}.
-   */
-  protected static class SuspendedResourcesHolder {
-
-    private final Object suspendedResources;
-
-    private List<TransactionSynchronization> suspendedSynchronizations;
-
-    private String name;
-
-    private boolean readOnly;
-
-    private Integer isolationLevel;
-
-    private boolean wasActive;
-
-    private SuspendedResourcesHolder(Object suspendedResources) {
-      this.suspendedResources = suspendedResources;
-    }
-
-    private SuspendedResourcesHolder(
-        Object suspendedResources, List<TransactionSynchronization> suspendedSynchronizations,
-        String name, boolean readOnly, Integer isolationLevel, boolean wasActive) {
-      this.suspendedResources = suspendedResources;
-      this.suspendedSynchronizations = suspendedSynchronizations;
-      this.name = name;
-      this.readOnly = readOnly;
-      this.isolationLevel = isolationLevel;
-      this.wasActive = wasActive;
-    }
-  }
-=======
 public abstract class AbstractPlatformTransactionManager implements PlatformTransactionManager, Serializable {
 
 	/**
@@ -2555,6 +1315,5 @@
 			this.wasActive = wasActive;
 		}
 	}
->>>>>>> 87485949
 
 }