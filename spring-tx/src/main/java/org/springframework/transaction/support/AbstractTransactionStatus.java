/*
 * Copyright 2002-2018 the original author or authors.
 *
 * Licensed under the Apache License, Version 2.0 (the "License");
 * you may not use this file except in compliance with the License.
 * You may obtain a copy of the License at
 *
 *      http://www.apache.org/licenses/LICENSE-2.0
 *
 * Unless required by applicable law or agreed to in writing, software
 * distributed under the License is distributed on an "AS IS" BASIS,
 * WITHOUT WARRANTIES OR CONDITIONS OF ANY KIND, either express or implied.
 * See the License for the specific language governing permissions and
 * limitations under the License.
 */

package org.springframework.transaction.support;

import org.springframework.lang.Nullable;
import org.springframework.transaction.NestedTransactionNotSupportedException;
import org.springframework.transaction.SavepointManager;
import org.springframework.transaction.TransactionException;
import org.springframework.transaction.TransactionStatus;
import org.springframework.transaction.TransactionUsageException;

/**
 * Abstract base implementation of the {@link org.springframework.transaction.TransactionStatus}
 * interface.
 *
 * <p>Pre-implements the handling of local rollback-only and completed flags, and
 * delegation to an underlying {@link org.springframework.transaction.SavepointManager}. Also offers
 * the option of a holding a savepoint within the transaction.
 *
 * <p>Does not assume any specific internal transaction handling, such as an
 * underlying transaction object, and no transaction synchronization mechanism.
 *
 * @author Juergen Hoeller
 * @see #setRollbackOnly()
 * @see #isRollbackOnly()
 * @see #setCompleted()
 * @see #isCompleted()
 * @see #getSavepointManager()
 * @see SimpleTransactionStatus
 * @see DefaultTransactionStatus
 * @since 1.2.3
 */
public abstract class AbstractTransactionStatus implements TransactionStatus {

<<<<<<< HEAD
  private boolean rollbackOnly = false;

  private boolean completed = false;

  private Object savepoint;

  //---------------------------------------------------------------------
  // Handling of current transaction state
  //---------------------------------------------------------------------

  @Override
  public void setRollbackOnly() {
    this.rollbackOnly = true;
  }

  /**
   * Determine the rollback-only flag via checking both the local rollback-only flag of this
   * TransactionStatus and the global rollback-only flag of the underlying transaction, if any.
   *
   * @see #isLocalRollbackOnly()
   * @see #isGlobalRollbackOnly()
   */
  @Override
  public boolean isRollbackOnly() {
    return (isLocalRollbackOnly() || isGlobalRollbackOnly());
  }

  /**
   * Determine the rollback-only flag via checking this TransactionStatus.
   * <p>Will only return "true" if the application called {@code setRollbackOnly}
   * on this TransactionStatus object.
   */
  public boolean isLocalRollbackOnly() {
    return this.rollbackOnly;
  }

  /**
   * Template method for determining the global rollback-only flag of the underlying transaction, if
   * any.
   * <p>This implementation always returns {@code false}.
   */
  public boolean isGlobalRollbackOnly() {
    return false;
  }

  /**
   * This implementations is empty, considering flush as a no-op.
   */
  @Override
  public void flush() {
  }

  /**
   * Mark this transaction as completed, that is, committed or rolled back.
   */
  public void setCompleted() {
    this.completed = true;
  }

  @Override
  public boolean isCompleted() {
    return this.completed;
  }

  //---------------------------------------------------------------------
  // Handling of current savepoint state
  //---------------------------------------------------------------------

  /**
   * Set a savepoint for this transaction. Useful for PROPAGATION_NESTED.
   *
   * @see org.springframework.transaction.TransactionDefinition#PROPAGATION_NESTED
   */
  protected void setSavepoint(Object savepoint) {
    this.savepoint = savepoint;
  }

  /**
   * Get the savepoint for this transaction, if any.
   */
  protected Object getSavepoint() {
    return this.savepoint;
  }

  @Override
  public boolean hasSavepoint() {
    return (this.savepoint != null);
  }

  /**
   * Create a savepoint and hold it for the transaction.
   *
   * @throws org.springframework.transaction.NestedTransactionNotSupportedException if the
   * underlying transaction does not support savepoints
   */
  public void createAndHoldSavepoint() throws TransactionException {
    setSavepoint(getSavepointManager().createSavepoint());
  }

  /**
   * Roll back to the savepoint that is held for the transaction and release the savepoint right
   * afterwards.
   */
  public void rollbackToHeldSavepoint() throws TransactionException {
    if (!hasSavepoint()) {
      throw new TransactionUsageException(
          "Cannot roll back to savepoint - no savepoint associated with current transaction");
    }
    getSavepointManager().rollbackToSavepoint(getSavepoint());
    getSavepointManager().releaseSavepoint(getSavepoint());
    setSavepoint(null);
  }

  /**
   * Release the savepoint that is held for the transaction.
   */
  public void releaseHeldSavepoint() throws TransactionException {
    if (!hasSavepoint()) {
      throw new TransactionUsageException(
          "Cannot release savepoint - no savepoint associated with current transaction");
    }
    getSavepointManager().releaseSavepoint(getSavepoint());
    setSavepoint(null);
  }

  //---------------------------------------------------------------------
  // Implementation of SavepointManager
  //---------------------------------------------------------------------

  /**
   * This implementation delegates to a SavepointManager for the underlying transaction, if
   * possible.
   *
   * @see #getSavepointManager()
   * @see org.springframework.transaction.SavepointManager
   */
  @Override
  public Object createSavepoint() throws TransactionException {
    return getSavepointManager().createSavepoint();
  }

  /**
   * This implementation delegates to a SavepointManager for the underlying transaction, if
   * possible.
   *
   * @see #getSavepointManager()
   * @see org.springframework.transaction.SavepointManager
   */
  @Override
  public void rollbackToSavepoint(Object savepoint) throws TransactionException {
    getSavepointManager().rollbackToSavepoint(savepoint);
  }

  /**
   * This implementation delegates to a SavepointManager for the underlying transaction, if
   * possible.
   *
   * @see #getSavepointManager()
   * @see org.springframework.transaction.SavepointManager
   */
  @Override
  public void releaseSavepoint(Object savepoint) throws TransactionException {
    getSavepointManager().releaseSavepoint(savepoint);
  }

  /**
   * Return a SavepointManager for the underlying transaction, if possible.
   * <p>Default implementation always throws a NestedTransactionNotSupportedException.
   *
   * @throws org.springframework.transaction.NestedTransactionNotSupportedException if the
   * underlying transaction does not support savepoints
   */
  protected SavepointManager getSavepointManager() {
    throw new NestedTransactionNotSupportedException(
        "This transaction does not support savepoints");
  }
=======
	private boolean rollbackOnly = false;

	private boolean completed = false;

	@Nullable
	private Object savepoint;


	//---------------------------------------------------------------------
	// Handling of current transaction state
	//---------------------------------------------------------------------

	@Override
	public void setRollbackOnly() {
		this.rollbackOnly = true;
	}

	/**
	 * Determine the rollback-only flag via checking both the local rollback-only flag
	 * of this TransactionStatus and the global rollback-only flag of the underlying
	 * transaction, if any.
	 * @see #isLocalRollbackOnly()
	 * @see #isGlobalRollbackOnly()
	 */
	@Override
	public boolean isRollbackOnly() {
		return (isLocalRollbackOnly() || isGlobalRollbackOnly());
	}

	/**
	 * Determine the rollback-only flag via checking this TransactionStatus.
	 * <p>Will only return "true" if the application called {@code setRollbackOnly}
	 * on this TransactionStatus object.
	 */
	public boolean isLocalRollbackOnly() {
		return this.rollbackOnly;
	}

	/**
	 * Template method for determining the global rollback-only flag of the
	 * underlying transaction, if any.
	 * <p>This implementation always returns {@code false}.
	 */
	public boolean isGlobalRollbackOnly() {
		return false;
	}

	/**
	 * This implementations is empty, considering flush as a no-op.
	 */
	@Override
	public void flush() {
	}

	/**
	 * Mark this transaction as completed, that is, committed or rolled back.
	 */
	public void setCompleted() {
		this.completed = true;
	}

	@Override
	public boolean isCompleted() {
		return this.completed;
	}


	//---------------------------------------------------------------------
	// Handling of current savepoint state
	//---------------------------------------------------------------------

	/**
	 * Set a savepoint for this transaction. Useful for PROPAGATION_NESTED.
	 * @see org.springframework.transaction.TransactionDefinition#PROPAGATION_NESTED
	 */
	protected void setSavepoint(@Nullable Object savepoint) {
		this.savepoint = savepoint;
	}

	/**
	 * Get the savepoint for this transaction, if any.
	 */
	@Nullable
	protected Object getSavepoint() {
		return this.savepoint;
	}

	@Override
	public boolean hasSavepoint() {
		return (this.savepoint != null);
	}

	/**
	 * Create a savepoint and hold it for the transaction.
	 * @throws org.springframework.transaction.NestedTransactionNotSupportedException
	 * if the underlying transaction does not support savepoints
	 */
	public void createAndHoldSavepoint() throws TransactionException {
		setSavepoint(getSavepointManager().createSavepoint());
	}

	/**
	 * Roll back to the savepoint that is held for the transaction
	 * and release the savepoint right afterwards.
	 */
	public void rollbackToHeldSavepoint() throws TransactionException {
		Object savepoint = getSavepoint();
		if (savepoint == null) {
			throw new TransactionUsageException(
					"Cannot roll back to savepoint - no savepoint associated with current transaction");
		}
		getSavepointManager().rollbackToSavepoint(savepoint);
		getSavepointManager().releaseSavepoint(savepoint);
		setSavepoint(null);
	}

	/**
	 * Release the savepoint that is held for the transaction.
	 */
	public void releaseHeldSavepoint() throws TransactionException {
		Object savepoint = getSavepoint();
		if (savepoint == null) {
			throw new TransactionUsageException(
					"Cannot release savepoint - no savepoint associated with current transaction");
		}
		getSavepointManager().releaseSavepoint(savepoint);
		setSavepoint(null);
	}


	//---------------------------------------------------------------------
	// Implementation of SavepointManager
	//---------------------------------------------------------------------

	/**
	 * This implementation delegates to a SavepointManager for the
	 * underlying transaction, if possible.
	 * @see #getSavepointManager()
	 * @see SavepointManager#createSavepoint()
	 */
	@Override
	public Object createSavepoint() throws TransactionException {
		return getSavepointManager().createSavepoint();
	}

	/**
	 * This implementation delegates to a SavepointManager for the
	 * underlying transaction, if possible.
	 * @see #getSavepointManager()
	 * @see SavepointManager#rollbackToSavepoint(Object)
	 */
	@Override
	public void rollbackToSavepoint(Object savepoint) throws TransactionException {
		getSavepointManager().rollbackToSavepoint(savepoint);
	}

	/**
	 * This implementation delegates to a SavepointManager for the
	 * underlying transaction, if possible.
	 * @see #getSavepointManager()
	 * @see SavepointManager#releaseSavepoint(Object)
	 */
	@Override
	public void releaseSavepoint(Object savepoint) throws TransactionException {
		getSavepointManager().releaseSavepoint(savepoint);
	}

	/**
	 * Return a SavepointManager for the underlying transaction, if possible.
	 * <p>Default implementation always throws a NestedTransactionNotSupportedException.
	 * @throws org.springframework.transaction.NestedTransactionNotSupportedException
	 * if the underlying transaction does not support savepoints
	 */
	protected SavepointManager getSavepointManager() {
		throw new NestedTransactionNotSupportedException("This transaction does not support savepoints");
	}
>>>>>>> 406f6ec7

}<|MERGE_RESOLUTION|>--- conflicted
+++ resolved
@@ -24,17 +24,18 @@
 import org.springframework.transaction.TransactionUsageException;
 
 /**
- * Abstract base implementation of the {@link org.springframework.transaction.TransactionStatus}
- * interface.
+ * Abstract base implementation of the
+ * {@link org.springframework.transaction.TransactionStatus} interface.
  *
  * <p>Pre-implements the handling of local rollback-only and completed flags, and
- * delegation to an underlying {@link org.springframework.transaction.SavepointManager}. Also offers
- * the option of a holding a savepoint within the transaction.
+ * delegation to an underlying {@link org.springframework.transaction.SavepointManager}.
+ * Also offers the option of a holding a savepoint within the transaction.
  *
  * <p>Does not assume any specific internal transaction handling, such as an
  * underlying transaction object, and no transaction synchronization mechanism.
  *
  * @author Juergen Hoeller
+ * @since 1.2.3
  * @see #setRollbackOnly()
  * @see #isRollbackOnly()
  * @see #setCompleted()
@@ -42,188 +43,9 @@
  * @see #getSavepointManager()
  * @see SimpleTransactionStatus
  * @see DefaultTransactionStatus
- * @since 1.2.3
  */
 public abstract class AbstractTransactionStatus implements TransactionStatus {
 
-<<<<<<< HEAD
-  private boolean rollbackOnly = false;
-
-  private boolean completed = false;
-
-  private Object savepoint;
-
-  //---------------------------------------------------------------------
-  // Handling of current transaction state
-  //---------------------------------------------------------------------
-
-  @Override
-  public void setRollbackOnly() {
-    this.rollbackOnly = true;
-  }
-
-  /**
-   * Determine the rollback-only flag via checking both the local rollback-only flag of this
-   * TransactionStatus and the global rollback-only flag of the underlying transaction, if any.
-   *
-   * @see #isLocalRollbackOnly()
-   * @see #isGlobalRollbackOnly()
-   */
-  @Override
-  public boolean isRollbackOnly() {
-    return (isLocalRollbackOnly() || isGlobalRollbackOnly());
-  }
-
-  /**
-   * Determine the rollback-only flag via checking this TransactionStatus.
-   * <p>Will only return "true" if the application called {@code setRollbackOnly}
-   * on this TransactionStatus object.
-   */
-  public boolean isLocalRollbackOnly() {
-    return this.rollbackOnly;
-  }
-
-  /**
-   * Template method for determining the global rollback-only flag of the underlying transaction, if
-   * any.
-   * <p>This implementation always returns {@code false}.
-   */
-  public boolean isGlobalRollbackOnly() {
-    return false;
-  }
-
-  /**
-   * This implementations is empty, considering flush as a no-op.
-   */
-  @Override
-  public void flush() {
-  }
-
-  /**
-   * Mark this transaction as completed, that is, committed or rolled back.
-   */
-  public void setCompleted() {
-    this.completed = true;
-  }
-
-  @Override
-  public boolean isCompleted() {
-    return this.completed;
-  }
-
-  //---------------------------------------------------------------------
-  // Handling of current savepoint state
-  //---------------------------------------------------------------------
-
-  /**
-   * Set a savepoint for this transaction. Useful for PROPAGATION_NESTED.
-   *
-   * @see org.springframework.transaction.TransactionDefinition#PROPAGATION_NESTED
-   */
-  protected void setSavepoint(Object savepoint) {
-    this.savepoint = savepoint;
-  }
-
-  /**
-   * Get the savepoint for this transaction, if any.
-   */
-  protected Object getSavepoint() {
-    return this.savepoint;
-  }
-
-  @Override
-  public boolean hasSavepoint() {
-    return (this.savepoint != null);
-  }
-
-  /**
-   * Create a savepoint and hold it for the transaction.
-   *
-   * @throws org.springframework.transaction.NestedTransactionNotSupportedException if the
-   * underlying transaction does not support savepoints
-   */
-  public void createAndHoldSavepoint() throws TransactionException {
-    setSavepoint(getSavepointManager().createSavepoint());
-  }
-
-  /**
-   * Roll back to the savepoint that is held for the transaction and release the savepoint right
-   * afterwards.
-   */
-  public void rollbackToHeldSavepoint() throws TransactionException {
-    if (!hasSavepoint()) {
-      throw new TransactionUsageException(
-          "Cannot roll back to savepoint - no savepoint associated with current transaction");
-    }
-    getSavepointManager().rollbackToSavepoint(getSavepoint());
-    getSavepointManager().releaseSavepoint(getSavepoint());
-    setSavepoint(null);
-  }
-
-  /**
-   * Release the savepoint that is held for the transaction.
-   */
-  public void releaseHeldSavepoint() throws TransactionException {
-    if (!hasSavepoint()) {
-      throw new TransactionUsageException(
-          "Cannot release savepoint - no savepoint associated with current transaction");
-    }
-    getSavepointManager().releaseSavepoint(getSavepoint());
-    setSavepoint(null);
-  }
-
-  //---------------------------------------------------------------------
-  // Implementation of SavepointManager
-  //---------------------------------------------------------------------
-
-  /**
-   * This implementation delegates to a SavepointManager for the underlying transaction, if
-   * possible.
-   *
-   * @see #getSavepointManager()
-   * @see org.springframework.transaction.SavepointManager
-   */
-  @Override
-  public Object createSavepoint() throws TransactionException {
-    return getSavepointManager().createSavepoint();
-  }
-
-  /**
-   * This implementation delegates to a SavepointManager for the underlying transaction, if
-   * possible.
-   *
-   * @see #getSavepointManager()
-   * @see org.springframework.transaction.SavepointManager
-   */
-  @Override
-  public void rollbackToSavepoint(Object savepoint) throws TransactionException {
-    getSavepointManager().rollbackToSavepoint(savepoint);
-  }
-
-  /**
-   * This implementation delegates to a SavepointManager for the underlying transaction, if
-   * possible.
-   *
-   * @see #getSavepointManager()
-   * @see org.springframework.transaction.SavepointManager
-   */
-  @Override
-  public void releaseSavepoint(Object savepoint) throws TransactionException {
-    getSavepointManager().releaseSavepoint(savepoint);
-  }
-
-  /**
-   * Return a SavepointManager for the underlying transaction, if possible.
-   * <p>Default implementation always throws a NestedTransactionNotSupportedException.
-   *
-   * @throws org.springframework.transaction.NestedTransactionNotSupportedException if the
-   * underlying transaction does not support savepoints
-   */
-  protected SavepointManager getSavepointManager() {
-    throw new NestedTransactionNotSupportedException(
-        "This transaction does not support savepoints");
-  }
-=======
 	private boolean rollbackOnly = false;
 
 	private boolean completed = false;
@@ -400,6 +222,5 @@
 	protected SavepointManager getSavepointManager() {
 		throw new NestedTransactionNotSupportedException("This transaction does not support savepoints");
 	}
->>>>>>> 406f6ec7
 
 }