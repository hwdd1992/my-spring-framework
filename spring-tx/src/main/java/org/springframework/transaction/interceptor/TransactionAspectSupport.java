--- conflicted
+++ resolved
@@ -19,8 +19,10 @@
 import java.lang.reflect.Method;
 import java.util.Properties;
 import java.util.concurrent.ConcurrentMap;
+
 import org.apache.commons.logging.Log;
 import org.apache.commons.logging.LogFactory;
+
 import org.springframework.beans.factory.BeanFactory;
 import org.springframework.beans.factory.BeanFactoryAware;
 import org.springframework.beans.factory.InitializingBean;
@@ -38,8 +40,8 @@
 import org.springframework.util.StringUtils;
 
 /**
- * Base class for transactional aspects, such as the {@link TransactionInterceptor} or an AspectJ
- * aspect.
+ * Base class for transactional aspects, such as the {@link TransactionInterceptor}
+ * or an AspectJ aspect.
  *
  * <p>This enables the underlying Spring transaction infrastructure to be used easily
  * to implement an aspect for any aspect system.
@@ -47,12 +49,12 @@
  * <p>Subclasses are responsible for calling methods in this class in the correct order.
  *
  * <p>If no transaction name has been specified in the {@code TransactionAttribute},
- * the exposed name will be the {@code fully-qualified class name + "." + method name} (by
- * default).
+ * the exposed name will be the {@code fully-qualified class name + "." + method name}
+ * (by default).
  *
  * <p>Uses the <b>Strategy</b> design pattern. A {@code PlatformTransactionManager}
- * implementation will perform the actual transaction management, and a {@code
- * TransactionAttributeSource} is used for determining transaction definitions.
+ * implementation will perform the actual transaction management, and a
+ * {@code TransactionAttributeSource} is used for determining transaction definitions.
  *
  * <p>A transaction aspect is serializable if its {@code PlatformTransactionManager}
  * and {@code TransactionAttributeSource} are serializable.
@@ -61,631 +63,13 @@
  * @author Juergen Hoeller
  * @author Stéphane Nicoll
  * @author Sam Brannen
+ * @since 1.1
  * @see #setTransactionManager
  * @see #setTransactionAttributes
  * @see #setTransactionAttributeSource
- * @since 1.1
  */
 public abstract class TransactionAspectSupport implements BeanFactoryAware, InitializingBean {
 
-<<<<<<< HEAD
-  // NOTE: This class must not implement Serializable because it serves as base
-  // class for AspectJ aspects (which are not allowed to implement Serializable)!
-
-
-  /**
-   * Key to use to store the default transaction manager.
-   */
-  private static final Object DEFAULT_TRANSACTION_MANAGER_KEY = new Object();
-
-  /**
-   * Holder to support the {@code currentTransactionStatus()} method, and to support communication
-   * between different cooperating advices (e.g. before and after advice) if the aspect involves
-   * more than a single method (as will be the case for around advice).
-   */
-  private static final ThreadLocal<TransactionInfo> transactionInfoHolder =
-      new NamedThreadLocal<>("Current aspect-driven transaction");
-
-
-  /**
-   * Subclasses can use this to return the current TransactionInfo. Only subclasses that cannot
-   * handle all operations in one method, such as an AspectJ aspect involving distinct before and
-   * after advice, need to use this mechanism to get at the current TransactionInfo. An around
-   * advice such as an AOP Alliance MethodInterceptor can hold a reference to the TransactionInfo
-   * throughout the aspect method.
-   * <p>A TransactionInfo will be returned even if no transaction was created.
-   * The {@code TransactionInfo.hasTransaction()} method can be used to query this.
-   * <p>To find out about specific transaction characteristics, consider using
-   * TransactionSynchronizationManager's {@code isSynchronizationActive()} and/or {@code
-   * isActualTransactionActive()} methods.
-   *
-   * @return TransactionInfo bound to this thread, or {@code null} if none
-   * @see TransactionInfo#hasTransaction()
-   * @see org.springframework.transaction.support.TransactionSynchronizationManager#isSynchronizationActive()
-   * @see org.springframework.transaction.support.TransactionSynchronizationManager#isActualTransactionActive()
-   */
-  protected static TransactionInfo currentTransactionInfo() throws NoTransactionException {
-    return transactionInfoHolder.get();
-  }
-
-  /**
-   * Return the transaction status of the current method invocation. Mainly intended for code that
-   * wants to set the current transaction rollback-only but not throw an application exception.
-   *
-   * @throws NoTransactionException if the transaction info cannot be found, because the method was
-   * invoked outside an AOP invocation context
-   */
-  public static TransactionStatus currentTransactionStatus() throws NoTransactionException {
-    TransactionInfo info = currentTransactionInfo();
-    if (info == null || info.transactionStatus == null) {
-      throw new NoTransactionException("No transaction aspect-managed TransactionStatus in scope");
-    }
-    return info.transactionStatus;
-  }
-
-
-  protected final Log logger = LogFactory.getLog(getClass());
-
-  private String transactionManagerBeanName;
-
-  private PlatformTransactionManager transactionManager;
-
-  private TransactionAttributeSource transactionAttributeSource;
-
-  private BeanFactory beanFactory;
-
-  private final ConcurrentMap<Object, PlatformTransactionManager> transactionManagerCache =
-      new ConcurrentReferenceHashMap<>(4);
-
-
-  /**
-   * Specify the name of the default transaction manager bean.
-   */
-  public void setTransactionManagerBeanName(String transactionManagerBeanName) {
-    this.transactionManagerBeanName = transactionManagerBeanName;
-  }
-
-  /**
-   * Return the name of the default transaction manager bean.
-   */
-  protected final String getTransactionManagerBeanName() {
-    return this.transactionManagerBeanName;
-  }
-
-  /**
-   * Specify the <em>default</em> transaction manager to use to drive transactions.
-   * <p>The default transaction manager will be used if a <em>qualifier</em>
-   * has not been declared for a given transaction or if an explicit name for the default
-   * transaction manager bean has not been specified.
-   *
-   * @see #setTransactionManagerBeanName
-   */
-  public void setTransactionManager(PlatformTransactionManager transactionManager) {
-    this.transactionManager = transactionManager;
-  }
-
-  /**
-   * Return the default transaction manager, or {@code null} if unknown.
-   */
-  public PlatformTransactionManager getTransactionManager() {
-    return this.transactionManager;
-  }
-
-  /**
-   * Set properties with method names as keys and transaction attribute descriptors (parsed via
-   * TransactionAttributeEditor) as values: e.g. key = "myMethod", value =
-   * "PROPAGATION_REQUIRED,readOnly".
-   * <p>Note: Method names are always applied to the target class,
-   * no matter if defined in an interface or the class itself.
-   * <p>Internally, a NameMatchTransactionAttributeSource will be
-   * created from the given properties.
-   *
-   * @see #setTransactionAttributeSource
-   * @see TransactionAttributeEditor
-   * @see NameMatchTransactionAttributeSource
-   */
-  public void setTransactionAttributes(Properties transactionAttributes) {
-    NameMatchTransactionAttributeSource tas = new NameMatchTransactionAttributeSource();
-    tas.setProperties(transactionAttributes);
-    this.transactionAttributeSource = tas;
-  }
-
-  /**
-   * Set multiple transaction attribute sources which are used to find transaction attributes. Will
-   * build a CompositeTransactionAttributeSource for the given sources.
-   *
-   * @see CompositeTransactionAttributeSource
-   * @see MethodMapTransactionAttributeSource
-   * @see NameMatchTransactionAttributeSource
-   * @see org.springframework.transaction.annotation.AnnotationTransactionAttributeSource
-   */
-  public void setTransactionAttributeSources(
-      TransactionAttributeSource[] transactionAttributeSources) {
-    this.transactionAttributeSource =
-        new CompositeTransactionAttributeSource(transactionAttributeSources);
-  }
-
-  /**
-   * Set the transaction attribute source which is used to find transaction attributes. If
-   * specifying a String property value, a PropertyEditor will create a
-   * MethodMapTransactionAttributeSource from the value.
-   *
-   * @see TransactionAttributeSourceEditor
-   * @see MethodMapTransactionAttributeSource
-   * @see NameMatchTransactionAttributeSource
-   * @see org.springframework.transaction.annotation.AnnotationTransactionAttributeSource
-   */
-  public void setTransactionAttributeSource(TransactionAttributeSource transactionAttributeSource) {
-    this.transactionAttributeSource = transactionAttributeSource;
-  }
-
-  /**
-   * Return the transaction attribute source.
-   */
-  public TransactionAttributeSource getTransactionAttributeSource() {
-    return this.transactionAttributeSource;
-  }
-
-  /**
-   * Set the BeanFactory to use for retrieving PlatformTransactionManager beans.
-   */
-  @Override
-  public void setBeanFactory(BeanFactory beanFactory) {
-    this.beanFactory = beanFactory;
-  }
-
-  /**
-   * Return the BeanFactory to use for retrieving PlatformTransactionManager beans.
-   */
-  protected final BeanFactory getBeanFactory() {
-    return this.beanFactory;
-  }
-
-  /**
-   * Check that required properties were set.
-   */
-  @Override
-  public void afterPropertiesSet() {
-    if (getTransactionManager() == null && this.beanFactory == null) {
-      throw new IllegalStateException(
-          "Set the 'transactionManager' property or make sure to run within a BeanFactory " +
-              "containing a PlatformTransactionManager bean!");
-    }
-    if (getTransactionAttributeSource() == null) {
-      throw new IllegalStateException(
-          "Either 'transactionAttributeSource' or 'transactionAttributes' is required: " +
-              "If there are no transactional methods, then don't use a transaction aspect.");
-    }
-  }
-
-
-  /**
-   * General delegate for around-advice-based subclasses, delegating to several other template
-   * methods on this class. Able to handle {@link CallbackPreferringPlatformTransactionManager} as
-   * well as regular {@link PlatformTransactionManager} implementations.
-   *
-   * @param method the Method being invoked
-   * @param targetClass the target class that we're invoking the method on
-   * @param invocation the callback to use for proceeding with the target invocation
-   * @return the return value of the method, if any
-   * @throws Throwable propagated from the target invocation
-   */
-  protected Object invokeWithinTransaction(Method method, Class<?> targetClass
-      , final InvocationCallback invocation) throws Throwable {
-
-    // If the transaction attribute is null, the method is non-transactional.
-    final TransactionAttribute txAttr = getTransactionAttributeSource()
-        .getTransactionAttribute(method, targetClass);
-    final PlatformTransactionManager tm = determineTransactionManager(txAttr);
-    final String joinpointIdentification = methodIdentification(method, targetClass, txAttr);
-
-    if (txAttr == null || !(tm instanceof CallbackPreferringPlatformTransactionManager)) {
-      // Standard transaction demarcation with getTransaction and commit/rollback calls.
-      TransactionInfo txInfo = createTransactionIfNecessary(tm, txAttr, joinpointIdentification);
-      Object retVal = null;
-      try {
-        // This is an around advice: Invoke the next interceptor in the chain.
-        // This will normally result in a target object being invoked.
-        retVal = invocation.proceedWithInvocation();
-      } catch (Throwable ex) {
-        // target invocation exception
-        completeTransactionAfterThrowing(txInfo, ex);
-        throw ex;
-      } finally {
-        cleanupTransactionInfo(txInfo);
-      }
-      commitTransactionAfterReturning(txInfo);
-      return retVal;
-    } else {
-      // It's a CallbackPreferringPlatformTransactionManager: pass a TransactionCallback in.
-      try {
-        Object result = ((CallbackPreferringPlatformTransactionManager) tm).execute(txAttr,
-            new TransactionCallback<Object>() {
-              @Override
-              public Object doInTransaction(TransactionStatus status) {
-                TransactionInfo txInfo = prepareTransactionInfo(tm, txAttr, joinpointIdentification,
-                    status);
-                try {
-                  return invocation.proceedWithInvocation();
-                } catch (Throwable ex) {
-                  if (txAttr.rollbackOn(ex)) {
-                    // A RuntimeException: will lead to a rollback.
-                    if (ex instanceof RuntimeException) {
-                      throw (RuntimeException) ex;
-                    } else {
-                      throw new ThrowableHolderException(ex);
-                    }
-                  } else {
-                    // A normal return value: will lead to a commit.
-                    return new ThrowableHolder(ex);
-                  }
-                } finally {
-                  cleanupTransactionInfo(txInfo);
-                }
-              }
-            });
-
-        // Check result: It might indicate a Throwable to rethrow.
-        if (result instanceof ThrowableHolder) {
-          throw ((ThrowableHolder) result).getThrowable();
-        } else {
-          return result;
-        }
-      } catch (ThrowableHolderException ex) {
-        throw ex.getCause();
-      }
-    }
-  }
-
-  /**
-   * Clear the cache.
-   */
-  protected void clearTransactionManagerCache() {
-    this.transactionManagerCache.clear();
-    this.beanFactory = null;
-  }
-
-  /**
-   * Determine the specific transaction manager to use for the given transaction.
-   */
-  protected PlatformTransactionManager determineTransactionManager(TransactionAttribute txAttr) {
-    // Do not attempt to lookup tx manager if no tx attributes are set
-    if (txAttr == null || this.beanFactory == null) {
-      return getTransactionManager();
-    }
-    String qualifier = txAttr.getQualifier();
-    if (StringUtils.hasText(qualifier)) {
-      return determineQualifiedTransactionManager(qualifier);
-    } else if (StringUtils.hasText(this.transactionManagerBeanName)) {
-      return determineQualifiedTransactionManager(this.transactionManagerBeanName);
-    } else {
-      PlatformTransactionManager defaultTransactionManager = getTransactionManager();
-      if (defaultTransactionManager == null) {
-        defaultTransactionManager = this.transactionManagerCache
-            .get(DEFAULT_TRANSACTION_MANAGER_KEY);
-        if (defaultTransactionManager == null) {
-          defaultTransactionManager = this.beanFactory.getBean(PlatformTransactionManager.class);
-          this.transactionManagerCache.putIfAbsent(
-              DEFAULT_TRANSACTION_MANAGER_KEY, defaultTransactionManager);
-        }
-      }
-      return defaultTransactionManager;
-    }
-  }
-
-  private PlatformTransactionManager determineQualifiedTransactionManager(String qualifier) {
-    PlatformTransactionManager txManager = this.transactionManagerCache.get(qualifier);
-    if (txManager == null) {
-      txManager = BeanFactoryAnnotationUtils.qualifiedBeanOfType(
-          this.beanFactory, PlatformTransactionManager.class, qualifier);
-      this.transactionManagerCache.putIfAbsent(qualifier, txManager);
-    }
-    return txManager;
-  }
-
-  private String methodIdentification(Method method, Class<?> targetClass,
-      TransactionAttribute txAttr) {
-    String methodIdentification = methodIdentification(method, targetClass);
-    if (methodIdentification == null) {
-      if (txAttr instanceof DefaultTransactionAttribute) {
-        methodIdentification = ((DefaultTransactionAttribute) txAttr).getDescriptor();
-      }
-      if (methodIdentification == null) {
-        methodIdentification = ClassUtils.getQualifiedMethodName(method, targetClass);
-      }
-    }
-    return methodIdentification;
-  }
-
-  /**
-   * Convenience method to return a String representation of this Method for use in logging. Can be
-   * overridden in subclasses to provide a different identifier for the given method.
-   * <p>The default implementation returns {@code null}, indicating the
-   * use of {@link DefaultTransactionAttribute#getDescriptor()} instead, ending up as {@link
-   * ClassUtils#getQualifiedMethodName(Method, Class)}.
-   *
-   * @param method the method we're interested in
-   * @param targetClass the class that the method is being invoked on
-   * @return a String representation identifying this method
-   * @see org.springframework.util.ClassUtils#getQualifiedMethodName
-   */
-  protected String methodIdentification(Method method, Class<?> targetClass) {
-    return null;
-  }
-
-  /**
-   * Create a transaction if necessary based on the given TransactionAttribute.
-   * <p>Allows callers to perform custom TransactionAttribute lookups through
-   * the TransactionAttributeSource.
-   *
-   * @param txAttr the TransactionAttribute (may be {@code null})
-   * @param joinpointIdentification the fully qualified method name (used for monitoring and logging
-   * purposes)
-   * @return a TransactionInfo object, whether or not a transaction was created. The {@code
-   * hasTransaction()} method on TransactionInfo can be used to tell if there was a transaction
-   * created.
-   * @see #getTransactionAttributeSource()
-   */
-  @SuppressWarnings("serial")
-  protected TransactionInfo createTransactionIfNecessary(PlatformTransactionManager tm
-      , TransactionAttribute txAttr, final String joinpointIdentification) {
-
-    // If no name specified, apply method identification as transaction name.
-    if (txAttr != null && txAttr.getName() == null) {
-      txAttr = new DelegatingTransactionAttribute(txAttr) {
-        @Override
-        public String getName() {
-          return joinpointIdentification;
-        }
-      };
-    }
-
-    TransactionStatus status = null;
-    if (txAttr != null) {
-      if (tm != null) {
-        status = tm.getTransaction(txAttr);
-      } else {
-        if (logger.isDebugEnabled()) {
-          logger.debug("Skipping transactional joinpoint [" + joinpointIdentification +
-              "] because no transaction manager has been configured");
-        }
-      }
-    }
-    return prepareTransactionInfo(tm, txAttr, joinpointIdentification, status);
-  }
-
-  /**
-   * Prepare a TransactionInfo for the given attribute and status object.
-   *
-   * @param txAttr the TransactionAttribute (may be {@code null})
-   * @param joinpointIdentification the fully qualified method name (used for monitoring and logging
-   * purposes)
-   * @param status the TransactionStatus for the current transaction
-   * @return the prepared TransactionInfo object
-   */
-  protected TransactionInfo prepareTransactionInfo(PlatformTransactionManager tm,
-      TransactionAttribute txAttr, String joinpointIdentification, TransactionStatus status) {
-
-    TransactionInfo txInfo = new TransactionInfo(tm, txAttr, joinpointIdentification);
-    if (txAttr != null) {
-      // We need a transaction for this method...
-      if (logger.isTraceEnabled()) {
-        logger.trace("Getting transaction for [" + txInfo.getJoinpointIdentification() + "]");
-      }
-      // The transaction manager will flag an error if an incompatible tx already exists.
-      txInfo.newTransactionStatus(status);
-    } else {
-      // The TransactionInfo.hasTransaction() method will return false. We created it only
-      // to preserve the integrity of the ThreadLocal stack maintained in this class.
-      if (logger.isTraceEnabled()) {
-        logger.trace("Don't need to create transaction for [" + joinpointIdentification +
-            "]: This method isn't transactional.");
-      }
-    }
-
-    // We always bind the TransactionInfo to the thread, even if we didn't create
-    // a new transaction here. This guarantees that the TransactionInfo stack
-    // will be managed correctly even if no transaction was created by this aspect.
-    txInfo.bindToThread();
-    return txInfo;
-  }
-
-  /**
-   * Execute after successful completion of call, but not after an exception was handled. Do nothing
-   * if we didn't create a transaction.
-   *
-   * @param txInfo information about the current transaction
-   */
-  protected void commitTransactionAfterReturning(TransactionInfo txInfo) {
-    if (txInfo != null && txInfo.hasTransaction()) {
-      if (logger.isTraceEnabled()) {
-        logger.trace("Completing transaction for [" + txInfo.getJoinpointIdentification() + "]");
-      }
-      txInfo.getTransactionManager().commit(txInfo.getTransactionStatus());
-    }
-  }
-
-  /**
-   * Handle a throwable, completing the transaction. We may commit or roll back, depending on the
-   * configuration.
-   *
-   * @param txInfo information about the current transaction
-   * @param ex throwable encountered
-   */
-  protected void completeTransactionAfterThrowing(TransactionInfo txInfo, Throwable ex) {
-    if (txInfo != null && txInfo.hasTransaction()) {
-      if (logger.isTraceEnabled()) {
-        logger.trace("Completing transaction for [" + txInfo.getJoinpointIdentification() +
-            "] after exception: " + ex);
-      }
-      if (txInfo.transactionAttribute.rollbackOn(ex)) {
-        try {
-          txInfo.getTransactionManager().rollback(txInfo.getTransactionStatus());
-        } catch (TransactionSystemException ex2) {
-          logger.error("Application exception overridden by rollback exception", ex);
-          ex2.initApplicationException(ex);
-          throw ex2;
-        } catch (RuntimeException ex2) {
-          logger.error("Application exception overridden by rollback exception", ex);
-          throw ex2;
-        } catch (Error err) {
-          logger.error("Application exception overridden by rollback error", ex);
-          throw err;
-        }
-      } else {
-        // We don't roll back on this exception.
-        // Will still roll back if TransactionStatus.isRollbackOnly() is true.
-        try {
-          txInfo.getTransactionManager().commit(txInfo.getTransactionStatus());
-        } catch (TransactionSystemException ex2) {
-          logger.error("Application exception overridden by commit exception", ex);
-          ex2.initApplicationException(ex);
-          throw ex2;
-        } catch (RuntimeException ex2) {
-          logger.error("Application exception overridden by commit exception", ex);
-          throw ex2;
-        } catch (Error err) {
-          logger.error("Application exception overridden by commit error", ex);
-          throw err;
-        }
-      }
-    }
-  }
-
-  /**
-   * Reset the TransactionInfo ThreadLocal.
-   * <p>Call this in all cases: exception or normal return!
-   *
-   * @param txInfo information about the current transaction (may be {@code null})
-   */
-  protected void cleanupTransactionInfo(TransactionInfo txInfo) {
-    if (txInfo != null) {
-      txInfo.restoreThreadLocalStatus();
-    }
-  }
-
-
-  /**
-   * Opaque object used to hold Transaction information. Subclasses must pass it back to methods on
-   * this class, but not see its internals.
-   */
-  protected final class TransactionInfo {
-
-    private final PlatformTransactionManager transactionManager;
-
-    private final TransactionAttribute transactionAttribute;
-
-    private final String joinpointIdentification;
-
-    private TransactionStatus transactionStatus;
-
-    private TransactionInfo oldTransactionInfo;
-
-    public TransactionInfo(PlatformTransactionManager transactionManager,
-        TransactionAttribute transactionAttribute, String joinpointIdentification) {
-
-      this.transactionManager = transactionManager;
-      this.transactionAttribute = transactionAttribute;
-      this.joinpointIdentification = joinpointIdentification;
-    }
-
-    public PlatformTransactionManager getTransactionManager() {
-      return this.transactionManager;
-    }
-
-    public TransactionAttribute getTransactionAttribute() {
-      return this.transactionAttribute;
-    }
-
-    /**
-     * Return a String representation of this joinpoint (usually a Method call) for use in logging.
-     */
-    public String getJoinpointIdentification() {
-      return this.joinpointIdentification;
-    }
-
-    public void newTransactionStatus(TransactionStatus status) {
-      this.transactionStatus = status;
-    }
-
-    public TransactionStatus getTransactionStatus() {
-      return this.transactionStatus;
-    }
-
-    /**
-     * Return whether a transaction was created by this aspect, or whether we just have a
-     * placeholder to keep ThreadLocal stack integrity.
-     */
-    public boolean hasTransaction() {
-      return (this.transactionStatus != null);
-    }
-
-    private void bindToThread() {
-      // Expose current TransactionStatus, preserving any existing TransactionStatus
-      // for restoration after this transaction is complete.
-      this.oldTransactionInfo = transactionInfoHolder.get();
-      transactionInfoHolder.set(this);
-    }
-
-    private void restoreThreadLocalStatus() {
-      // Use stack to restore old transaction TransactionInfo.
-      // Will be null if none was set.
-      transactionInfoHolder.set(this.oldTransactionInfo);
-    }
-
-    @Override
-    public String toString() {
-      return this.transactionAttribute.toString();
-    }
-  }
-
-
-  /**
-   * Simple callback interface for proceeding with the target invocation. Concrete
-   * interceptors/aspects adapt this to their invocation mechanism.
-   */
-  @FunctionalInterface
-  protected interface InvocationCallback {
-
-    Object proceedWithInvocation() throws Throwable;
-  }
-
-
-  /**
-   * Internal holder class for a Throwable, used as a return value from a TransactionCallback (to be
-   * subsequently unwrapped again).
-   */
-  private static class ThrowableHolder {
-
-    private final Throwable throwable;
-
-    public ThrowableHolder(Throwable throwable) {
-      this.throwable = throwable;
-    }
-
-    public final Throwable getThrowable() {
-      return this.throwable;
-    }
-  }
-
-
-  /**
-   * Internal holder class for a Throwable, used as a RuntimeException to be thrown from a
-   * TransactionCallback (and subsequently unwrapped again).
-   */
-  @SuppressWarnings("serial")
-  private static class ThrowableHolderException extends RuntimeException {
-
-    public ThrowableHolderException(Throwable throwable) {
-      super(throwable);
-    }
-
-    @Override
-    public String toString() {
-      return getCause().toString();
-    }
-  }
-=======
 	// NOTE: This class must not implement Serializable because it serves as base
 	// class for AspectJ aspects (which are not allowed to implement Serializable)!
 
@@ -1326,6 +710,5 @@
 			return getCause().toString();
 		}
 	}
->>>>>>> 406f6ec7
 
 }