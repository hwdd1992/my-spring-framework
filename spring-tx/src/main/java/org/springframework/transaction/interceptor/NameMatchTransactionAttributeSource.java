--- conflicted
+++ resolved
@@ -22,155 +22,25 @@
 import java.util.HashMap;
 import java.util.Map;
 import java.util.Properties;
+
 import org.apache.commons.logging.Log;
 import org.apache.commons.logging.LogFactory;
-<<<<<<< HEAD
-=======
 
 import org.springframework.lang.Nullable;
->>>>>>> 406f6ec7
 import org.springframework.util.ClassUtils;
 import org.springframework.util.ObjectUtils;
 import org.springframework.util.PatternMatchUtils;
 
 /**
- * Simple {@link TransactionAttributeSource} implementation that allows attributes to be matched by
- * registered name.
+ * Simple {@link TransactionAttributeSource} implementation that
+ * allows attributes to be matched by registered name.
  *
  * @author Juergen Hoeller
+ * @since 21.08.2003
  * @see #isMatch
  * @see MethodMapTransactionAttributeSource
- * @since 21.08.2003
  */
 @SuppressWarnings("serial")
-<<<<<<< HEAD
-public class NameMatchTransactionAttributeSource implements TransactionAttributeSource,
-    Serializable {
-
-  /**
-   * Logger available to subclasses.
-   * <p>Static for optimal serialization.
-   */
-  protected static final Log logger = LogFactory.getLog(NameMatchTransactionAttributeSource.class);
-
-  /**
-   * Keys are method names; values are TransactionAttributes
-   */
-  private Map<String, TransactionAttribute> nameMap = new HashMap<>();
-
-
-  /**
-   * Set a name/attribute map, consisting of method names (e.g. "myMethod") and TransactionAttribute
-   * instances (or Strings to be converted to TransactionAttribute instances).
-   *
-   * @see TransactionAttribute
-   * @see TransactionAttributeEditor
-   */
-  public void setNameMap(Map<String, TransactionAttribute> nameMap) {
-    for (Map.Entry<String, TransactionAttribute> entry : nameMap.entrySet()) {
-      addTransactionalMethod(entry.getKey(), entry.getValue());
-    }
-  }
-
-  /**
-   * Parses the given properties into a name/attribute map. Expects method names as keys and String
-   * attributes definitions as values, parsable into TransactionAttribute instances via
-   * TransactionAttributeEditor.
-   *
-   * @see #setNameMap
-   * @see TransactionAttributeEditor
-   */
-  public void setProperties(Properties transactionAttributes) {
-    TransactionAttributeEditor tae = new TransactionAttributeEditor();
-    Enumeration<?> propNames = transactionAttributes.propertyNames();
-    while (propNames.hasMoreElements()) {
-      String methodName = (String) propNames.nextElement();
-      String value = transactionAttributes.getProperty(methodName);
-      tae.setAsText(value);
-      TransactionAttribute attr = (TransactionAttribute) tae.getValue();
-      addTransactionalMethod(methodName, attr);
-    }
-  }
-
-  /**
-   * Add an attribute for a transactional method.
-   * <p>Method names can be exact matches, or of the pattern "xxx*",
-   * "*xxx" or "*xxx*" for matching multiple methods.
-   *
-   * @param methodName the name of the method
-   * @param attr attribute associated with the method
-   */
-  public void addTransactionalMethod(String methodName, TransactionAttribute attr) {
-    if (logger.isDebugEnabled()) {
-      logger
-          .debug("Adding transactional method [" + methodName + "] with attribute [" + attr + "]");
-    }
-    this.nameMap.put(methodName, attr);
-  }
-
-
-  @Override
-  public TransactionAttribute getTransactionAttribute(Method method, Class<?> targetClass) {
-    if (!ClassUtils.isUserLevelMethod(method)) {
-      return null;
-    }
-
-    // Look for direct name match.
-    String methodName = method.getName();
-    TransactionAttribute attr = this.nameMap.get(methodName);
-
-    if (attr == null) {
-      // Look for most specific name match.
-      String bestNameMatch = null;
-      for (String mappedName : this.nameMap.keySet()) {
-        if (isMatch(methodName, mappedName) &&
-            (bestNameMatch == null || bestNameMatch.length() <= mappedName.length())) {
-          attr = this.nameMap.get(mappedName);
-          bestNameMatch = mappedName;
-        }
-      }
-    }
-
-    return attr;
-  }
-
-  /**
-   * Return if the given method name matches the mapped name.
-   * <p>The default implementation checks for "xxx*", "*xxx" and "*xxx*" matches,
-   * as well as direct equality. Can be overridden in subclasses.
-   *
-   * @param methodName the method name of the class
-   * @param mappedName the name in the descriptor
-   * @return if the names match
-   * @see org.springframework.util.PatternMatchUtils#simpleMatch(String, String)
-   */
-  protected boolean isMatch(String methodName, String mappedName) {
-    return PatternMatchUtils.simpleMatch(mappedName, methodName);
-  }
-
-
-  @Override
-  public boolean equals(Object other) {
-    if (this == other) {
-      return true;
-    }
-    if (!(other instanceof NameMatchTransactionAttributeSource)) {
-      return false;
-    }
-    NameMatchTransactionAttributeSource otherTas = (NameMatchTransactionAttributeSource) other;
-    return ObjectUtils.nullSafeEquals(this.nameMap, otherTas.nameMap);
-  }
-
-  @Override
-  public int hashCode() {
-    return NameMatchTransactionAttributeSource.class.hashCode();
-  }
-
-  @Override
-  public String toString() {
-    return getClass().getName() + ": " + this.nameMap;
-  }
-=======
 public class NameMatchTransactionAttributeSource implements TransactionAttributeSource, Serializable {
 
 	/**
@@ -289,6 +159,5 @@
 	public String toString() {
 		return getClass().getName() + ": " + this.nameMap;
 	}
->>>>>>> 406f6ec7
 
 }