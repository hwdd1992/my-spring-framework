/*
 * Copyright 2002-2017 the original author or authors.
 *
 * Licensed under the Apache License, Version 2.0 (the "License");
 * you may not use this file except in compliance with the License.
 * You may obtain a copy of the License at
 *
 *      http://www.apache.org/licenses/LICENSE-2.0
 *
 * Unless required by applicable law or agreed to in writing, software
 * distributed under the License is distributed on an "AS IS" BASIS,
 * WITHOUT WARRANTIES OR CONDITIONS OF ANY KIND, either express or implied.
 * See the License for the specific language governing permissions and
 * limitations under the License.
 */

package org.springframework.transaction.interceptor;

import org.springframework.lang.Nullable;
import org.springframework.transaction.TransactionDefinition;

/**
 * This interface adds a {@code rollbackOn} specification to {@link TransactionDefinition}. As
 * custom {@code rollbackOn} is only possible with AOP, this class resides in the AOP transaction
 * package.
 *
 * @author Rod Johnson
 * @author Juergen Hoeller
 * @see DefaultTransactionAttribute
 * @see RuleBasedTransactionAttribute
 * @since 16.03.2003
 */
public interface TransactionAttribute extends TransactionDefinition {

<<<<<<< HEAD
  /**
   * Return a qualifier value associated with this transaction attribute.
   * <p>This may be used for choosing a corresponding transaction manager
   * to process this specific transaction.
   */
  String getQualifier();
=======
	/**
	 * Return a qualifier value associated with this transaction attribute.
	 * <p>This may be used for choosing a corresponding transaction manager
	 * to process this specific transaction.
	 */
	@Nullable
	String getQualifier();
>>>>>>> 406f6ec7

  /**
   * Should we roll back on the given exception?
   *
   * @param ex the exception to evaluate
   * @return whether to perform a rollback or not
   */
  boolean rollbackOn(Throwable ex);

}<|MERGE_RESOLUTION|>--- conflicted
+++ resolved
@@ -20,26 +20,18 @@
 import org.springframework.transaction.TransactionDefinition;
 
 /**
- * This interface adds a {@code rollbackOn} specification to {@link TransactionDefinition}. As
- * custom {@code rollbackOn} is only possible with AOP, this class resides in the AOP transaction
- * package.
+ * This interface adds a {@code rollbackOn} specification to {@link TransactionDefinition}.
+ * As custom {@code rollbackOn} is only possible with AOP, this class resides
+ * in the AOP transaction package.
  *
  * @author Rod Johnson
  * @author Juergen Hoeller
+ * @since 16.03.2003
  * @see DefaultTransactionAttribute
  * @see RuleBasedTransactionAttribute
- * @since 16.03.2003
  */
 public interface TransactionAttribute extends TransactionDefinition {
 
-<<<<<<< HEAD
-  /**
-   * Return a qualifier value associated with this transaction attribute.
-   * <p>This may be used for choosing a corresponding transaction manager
-   * to process this specific transaction.
-   */
-  String getQualifier();
-=======
 	/**
 	 * Return a qualifier value associated with this transaction attribute.
 	 * <p>This may be used for choosing a corresponding transaction manager
@@ -47,14 +39,12 @@
 	 */
 	@Nullable
 	String getQualifier();
->>>>>>> 406f6ec7
 
-  /**
-   * Should we roll back on the given exception?
-   *
-   * @param ex the exception to evaluate
-   * @return whether to perform a rollback or not
-   */
-  boolean rollbackOn(Throwable ex);
+	/**
+	 * Should we roll back on the given exception?
+	 * @param ex the exception to evaluate
+	 * @return whether to perform a rollback or not
+	 */
+	boolean rollbackOn(Throwable ex);
 
 }