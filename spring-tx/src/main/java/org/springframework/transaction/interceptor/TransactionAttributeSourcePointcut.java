--- conflicted
+++ resolved
@@ -18,31 +18,21 @@
 
 import java.io.Serializable;
 import java.lang.reflect.Method;
+
 import org.springframework.aop.support.StaticMethodMatcherPointcut;
 import org.springframework.lang.Nullable;
 import org.springframework.util.ObjectUtils;
 
 /**
- * Inner class that implements a Pointcut that matches if the underlying {@link
- * TransactionAttributeSource} has an attribute for a given method.
+ * Inner class that implements a Pointcut that matches if the underlying
+ * {@link TransactionAttributeSource} has an attribute for a given method.
  *
  * @author Juergen Hoeller
  * @since 2.5.5
  */
 @SuppressWarnings("serial")
-abstract class TransactionAttributeSourcePointcut extends StaticMethodMatcherPointcut implements
-    Serializable {
+abstract class TransactionAttributeSourcePointcut extends StaticMethodMatcherPointcut implements Serializable {
 
-<<<<<<< HEAD
-  @Override
-  public boolean matches(Method method, Class<?> targetClass) {
-    if (TransactionalProxy.class.isAssignableFrom(targetClass)) {
-      return false;
-    }
-    TransactionAttributeSource tas = getTransactionAttributeSource();
-    return (tas == null || tas.getTransactionAttribute(method, targetClass) != null);
-  }
-=======
 	@Override
 	public boolean matches(Method method, @Nullable Class<?> targetClass) {
 		if (targetClass != null && TransactionalProxy.class.isAssignableFrom(targetClass)) {
@@ -51,45 +41,35 @@
 		TransactionAttributeSource tas = getTransactionAttributeSource();
 		return (tas == null || tas.getTransactionAttribute(method, targetClass) != null);
 	}
->>>>>>> 406f6ec7
 
-  @Override
-  public boolean equals(Object other) {
-    if (this == other) {
-      return true;
-    }
-    if (!(other instanceof TransactionAttributeSourcePointcut)) {
-      return false;
-    }
-    TransactionAttributeSourcePointcut otherPc = (TransactionAttributeSourcePointcut) other;
-    return ObjectUtils
-        .nullSafeEquals(getTransactionAttributeSource(), otherPc.getTransactionAttributeSource());
-  }
+	@Override
+	public boolean equals(Object other) {
+		if (this == other) {
+			return true;
+		}
+		if (!(other instanceof TransactionAttributeSourcePointcut)) {
+			return false;
+		}
+		TransactionAttributeSourcePointcut otherPc = (TransactionAttributeSourcePointcut) other;
+		return ObjectUtils.nullSafeEquals(getTransactionAttributeSource(), otherPc.getTransactionAttributeSource());
+	}
 
-  @Override
-  public int hashCode() {
-    return TransactionAttributeSourcePointcut.class.hashCode();
-  }
+	@Override
+	public int hashCode() {
+		return TransactionAttributeSourcePointcut.class.hashCode();
+	}
 
-  @Override
-  public String toString() {
-    return getClass().getName() + ": " + getTransactionAttributeSource();
-  }
+	@Override
+	public String toString() {
+		return getClass().getName() + ": " + getTransactionAttributeSource();
+	}
 
 
-<<<<<<< HEAD
-  /**
-   * Obtain the underlying TransactionAttributeSource (may be {@code null}). To be implemented by
-   * subclasses.
-   */
-  protected abstract TransactionAttributeSource getTransactionAttributeSource();
-=======
 	/**
 	 * Obtain the underlying TransactionAttributeSource (may be {@code null}).
 	 * To be implemented by subclasses.
 	 */
 	@Nullable
 	protected abstract TransactionAttributeSource getTransactionAttributeSource();
->>>>>>> 406f6ec7
 
 }