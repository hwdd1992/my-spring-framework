/*
 * Copyright 2002-2017 the original author or authors.
 *
 * Licensed under the Apache License, Version 2.0 (the "License");
 * you may not use this file except in compliance with the License.
 * You may obtain a copy of the License at
 *
 *      http://www.apache.org/licenses/LICENSE-2.0
 *
 * Unless required by applicable law or agreed to in writing, software
 * distributed under the License is distributed on an "AS IS" BASIS,
 * WITHOUT WARRANTIES OR CONDITIONS OF ANY KIND, either express or implied.
 * See the License for the specific language governing permissions and
 * limitations under the License.
 */

package org.springframework.transaction.interceptor;

import org.springframework.aop.ClassFilter;
import org.springframework.aop.Pointcut;
import org.springframework.aop.support.AbstractBeanFactoryPointcutAdvisor;
import org.springframework.lang.Nullable;

/**
 * Advisor driven by a {@link TransactionAttributeSource}, used to include a transaction advice bean
 * for methods that are transactional.
 *
 * @author Juergen Hoeller
 * @see #setAdviceBeanName
 * @see TransactionInterceptor
 * @see TransactionAttributeSourceAdvisor
 * @since 2.5.5
 */
@SuppressWarnings("serial")
public class BeanFactoryTransactionAttributeSourceAdvisor extends
    AbstractBeanFactoryPointcutAdvisor {

<<<<<<< HEAD
  private TransactionAttributeSource transactionAttributeSource;

  private final TransactionAttributeSourcePointcut pointcut = new TransactionAttributeSourcePointcut() {
    @Override
    protected TransactionAttributeSource getTransactionAttributeSource() {
      return transactionAttributeSource;
    }
  };
=======
	@Nullable
	private TransactionAttributeSource transactionAttributeSource;

	private final TransactionAttributeSourcePointcut pointcut = new TransactionAttributeSourcePointcut() {
		@Override
		@Nullable
		protected TransactionAttributeSource getTransactionAttributeSource() {
			return transactionAttributeSource;
		}
	};
>>>>>>> 406f6ec7


  /**
   * Set the transaction attribute source which is used to find transaction attributes. This should
   * usually be identical to the source reference set on the transaction interceptor itself.
   *
   * @see TransactionInterceptor#setTransactionAttributeSource
   */
  public void setTransactionAttributeSource(TransactionAttributeSource transactionAttributeSource) {
    this.transactionAttributeSource = transactionAttributeSource;
  }

  /**
   * Set the {@link ClassFilter} to use for this pointcut. Default is {@link ClassFilter#TRUE}.
   */
  public void setClassFilter(ClassFilter classFilter) {
    this.pointcut.setClassFilter(classFilter);
  }

  @Override
  public Pointcut getPointcut() {
    return this.pointcut;
  }

}<|MERGE_RESOLUTION|>--- conflicted
+++ resolved
@@ -22,29 +22,18 @@
 import org.springframework.lang.Nullable;
 
 /**
- * Advisor driven by a {@link TransactionAttributeSource}, used to include a transaction advice bean
- * for methods that are transactional.
+ * Advisor driven by a {@link TransactionAttributeSource}, used to include
+ * a transaction advice bean for methods that are transactional.
  *
  * @author Juergen Hoeller
+ * @since 2.5.5
  * @see #setAdviceBeanName
  * @see TransactionInterceptor
  * @see TransactionAttributeSourceAdvisor
- * @since 2.5.5
  */
 @SuppressWarnings("serial")
-public class BeanFactoryTransactionAttributeSourceAdvisor extends
-    AbstractBeanFactoryPointcutAdvisor {
+public class BeanFactoryTransactionAttributeSourceAdvisor extends AbstractBeanFactoryPointcutAdvisor {
 
-<<<<<<< HEAD
-  private TransactionAttributeSource transactionAttributeSource;
-
-  private final TransactionAttributeSourcePointcut pointcut = new TransactionAttributeSourcePointcut() {
-    @Override
-    protected TransactionAttributeSource getTransactionAttributeSource() {
-      return transactionAttributeSource;
-    }
-  };
-=======
 	@Nullable
 	private TransactionAttributeSource transactionAttributeSource;
 
@@ -55,29 +44,29 @@
 			return transactionAttributeSource;
 		}
 	};
->>>>>>> 406f6ec7
 
 
-  /**
-   * Set the transaction attribute source which is used to find transaction attributes. This should
-   * usually be identical to the source reference set on the transaction interceptor itself.
-   *
-   * @see TransactionInterceptor#setTransactionAttributeSource
-   */
-  public void setTransactionAttributeSource(TransactionAttributeSource transactionAttributeSource) {
-    this.transactionAttributeSource = transactionAttributeSource;
-  }
+	/**
+	 * Set the transaction attribute source which is used to find transaction
+	 * attributes. This should usually be identical to the source reference
+	 * set on the transaction interceptor itself.
+	 * @see TransactionInterceptor#setTransactionAttributeSource
+	 */
+	public void setTransactionAttributeSource(TransactionAttributeSource transactionAttributeSource) {
+		this.transactionAttributeSource = transactionAttributeSource;
+	}
 
-  /**
-   * Set the {@link ClassFilter} to use for this pointcut. Default is {@link ClassFilter#TRUE}.
-   */
-  public void setClassFilter(ClassFilter classFilter) {
-    this.pointcut.setClassFilter(classFilter);
-  }
+	/**
+	 * Set the {@link ClassFilter} to use for this pointcut.
+	 * Default is {@link ClassFilter#TRUE}.
+	 */
+	public void setClassFilter(ClassFilter classFilter) {
+		this.pointcut.setClassFilter(classFilter);
+	}
 
-  @Override
-  public Pointcut getPointcut() {
-    return this.pointcut;
-  }
+	@Override
+	public Pointcut getPointcut() {
+		return this.pointcut;
+	}
 
 }