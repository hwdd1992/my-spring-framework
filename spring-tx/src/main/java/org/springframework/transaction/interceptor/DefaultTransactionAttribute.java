/*
 * Copyright 2002-2017 the original author or authors.
 *
 * Licensed under the Apache License, Version 2.0 (the "License");
 * you may not use this file except in compliance with the License.
 * You may obtain a copy of the License at
 *
 *      http://www.apache.org/licenses/LICENSE-2.0
 *
 * Unless required by applicable law or agreed to in writing, software
 * distributed under the License is distributed on an "AS IS" BASIS,
 * WITHOUT WARRANTIES OR CONDITIONS OF ANY KIND, either express or implied.
 * See the License for the specific language governing permissions and
 * limitations under the License.
 */

package org.springframework.transaction.interceptor;

import org.springframework.lang.Nullable;
import org.springframework.transaction.support.DefaultTransactionDefinition;

/**
 * Spring's common transaction attribute implementation. Rolls back on runtime, but not checked,
 * exceptions by default.
 *
 * @author Rod Johnson
 * @author Juergen Hoeller
 * @since 16.03.2003
 */
@SuppressWarnings("serial")
<<<<<<< HEAD
public class DefaultTransactionAttribute extends DefaultTransactionDefinition implements
    TransactionAttribute {

  private String qualifier;

  private String descriptor;


  /**
   * Create a new DefaultTransactionAttribute, with default settings. Can be modified through bean
   * property setters.
   *
   * @see #setPropagationBehavior
   * @see #setIsolationLevel
   * @see #setTimeout
   * @see #setReadOnly
   * @see #setName
   */
  public DefaultTransactionAttribute() {
    super();
  }

  /**
   * Copy constructor. Definition can be modified through bean property setters.
   *
   * @see #setPropagationBehavior
   * @see #setIsolationLevel
   * @see #setTimeout
   * @see #setReadOnly
   * @see #setName
   */
  public DefaultTransactionAttribute(TransactionAttribute other) {
    super(other);
  }

  /**
   * Create a new DefaultTransactionAttribute with the given propagation behavior. Can be modified
   * through bean property setters.
   *
   * @param propagationBehavior one of the propagation constants in the TransactionDefinition
   * interface
   * @see #setIsolationLevel
   * @see #setTimeout
   * @see #setReadOnly
   */
  public DefaultTransactionAttribute(int propagationBehavior) {
    super(propagationBehavior);
  }


  /**
   * Associate a qualifier value with this transaction attribute.
   * <p>This may be used for choosing a corresponding transaction manager
   * to process this specific transaction.
   *
   * @since 3.0
   */
  public void setQualifier(String qualifier) {
    this.qualifier = qualifier;
  }

  /**
   * Return a qualifier value associated with this transaction attribute.
   *
   * @since 3.0
   */
  @Override
  public String getQualifier() {
    return this.qualifier;
  }

  /**
   * Set a descriptor for this transaction attribute, e.g. indicating where the attribute is
   * applying.
   *
   * @since 4.3.4
   */
  public void setDescriptor(String descriptor) {
    this.descriptor = descriptor;
  }

  /**
   * Return a descriptor for this transaction attribute, or {@code null} if none.
   *
   * @since 4.3.4
   */
  public String getDescriptor() {
    return this.descriptor;
  }

  /**
   * The default behavior is as with EJB: rollback on unchecked exception ({@link
   * RuntimeException}), assuming an unexpected outcome outside of any business rules. Additionally,
   * we also attempt to rollback on {@link Error} which is clearly an unexpected outcome as well. By
   * contrast, a checked exception is considered a business exception and therefore a regular
   * expected outcome of the transactional business method, i.e. a kind of alternative return value
   * which still allows for regular completion of resource operations.
   * <p>This is largely consistent with TransactionTemplate's default behavior,
   * except that TransactionTemplate also rolls back on undeclared checked exceptions (a corner
   * case). For declarative transactions, we expect checked exceptions to be intentionally declared
   * as business exceptions, leading to a commit by default.
   *
   * @see org.springframework.transaction.support.TransactionTemplate#execute
   */
  @Override
  public boolean rollbackOn(Throwable ex) {
    return (ex instanceof RuntimeException || ex instanceof Error);
  }


  /**
   * Return an identifying description for this transaction attribute.
   * <p>Available to subclasses, for inclusion in their {@code toString()} result.
   */
  protected final StringBuilder getAttributeDescription() {
    StringBuilder result = getDefinitionDescription();
    if (this.qualifier != null) {
      result.append("; '").append(this.qualifier).append("'");
    }
    return result;
  }
=======
public class DefaultTransactionAttribute extends DefaultTransactionDefinition implements TransactionAttribute {

	@Nullable
	private String qualifier;

	@Nullable
	private String descriptor;


	/**
	 * Create a new DefaultTransactionAttribute, with default settings.
	 * Can be modified through bean property setters.
	 * @see #setPropagationBehavior
	 * @see #setIsolationLevel
	 * @see #setTimeout
	 * @see #setReadOnly
	 * @see #setName
	 */
	public DefaultTransactionAttribute() {
		super();
	}

	/**
	 * Copy constructor. Definition can be modified through bean property setters.
	 * @see #setPropagationBehavior
	 * @see #setIsolationLevel
	 * @see #setTimeout
	 * @see #setReadOnly
	 * @see #setName
	 */
	public DefaultTransactionAttribute(TransactionAttribute other) {
		super(other);
	}

	/**
	 * Create a new DefaultTransactionAttribute with the given
	 * propagation behavior. Can be modified through bean property setters.
	 * @param propagationBehavior one of the propagation constants in the
	 * TransactionDefinition interface
	 * @see #setIsolationLevel
	 * @see #setTimeout
	 * @see #setReadOnly
	 */
	public DefaultTransactionAttribute(int propagationBehavior) {
		super(propagationBehavior);
	}


	/**
	 * Associate a qualifier value with this transaction attribute.
	 * <p>This may be used for choosing a corresponding transaction manager
	 * to process this specific transaction.
	 * @since 3.0
	 */
	public void setQualifier(String qualifier) {
		this.qualifier = qualifier;
	}

	/**
	 * Return a qualifier value associated with this transaction attribute.
	 * @since 3.0
	 */
	@Override
	@Nullable
	public String getQualifier() {
		return this.qualifier;
	}

	/**
	 * Set a descriptor for this transaction attribute,
	 * e.g. indicating where the attribute is applying.
	 * @since 4.3.4
	 */
	public void setDescriptor(@Nullable String descriptor) {
		this.descriptor = descriptor;
	}

	/**
	 * Return a descriptor for this transaction attribute,
	 * or {@code null} if none.
	 * @since 4.3.4
	 */
	@Nullable
	public String getDescriptor() {
		return this.descriptor;
	}

	/**
	 * The default behavior is as with EJB: rollback on unchecked exception
	 * ({@link RuntimeException}), assuming an unexpected outcome outside of any
	 * business rules. Additionally, we also attempt to rollback on {@link Error} which
	 * is clearly an unexpected outcome as well. By contrast, a checked exception is
	 * considered a business exception and therefore a regular expected outcome of the
	 * transactional business method, i.e. a kind of alternative return value which
	 * still allows for regular completion of resource operations.
	 * <p>This is largely consistent with TransactionTemplate's default behavior,
	 * except that TransactionTemplate also rolls back on undeclared checked exceptions
	 * (a corner case). For declarative transactions, we expect checked exceptions to be
	 * intentionally declared as business exceptions, leading to a commit by default.
	 * @see org.springframework.transaction.support.TransactionTemplate#execute
	 */
	@Override
	public boolean rollbackOn(Throwable ex) {
		return (ex instanceof RuntimeException || ex instanceof Error);
	}


	/**
	 * Return an identifying description for this transaction attribute.
	 * <p>Available to subclasses, for inclusion in their {@code toString()} result.
	 */
	protected final StringBuilder getAttributeDescription() {
		StringBuilder result = getDefinitionDescription();
		if (this.qualifier != null) {
			result.append("; '").append(this.qualifier).append("'");
		}
		return result;
	}
>>>>>>> 406f6ec7

}<|MERGE_RESOLUTION|>--- conflicted
+++ resolved
@@ -20,137 +20,14 @@
 import org.springframework.transaction.support.DefaultTransactionDefinition;
 
 /**
- * Spring's common transaction attribute implementation. Rolls back on runtime, but not checked,
- * exceptions by default.
+ * Spring's common transaction attribute implementation.
+ * Rolls back on runtime, but not checked, exceptions by default.
  *
  * @author Rod Johnson
  * @author Juergen Hoeller
  * @since 16.03.2003
  */
 @SuppressWarnings("serial")
-<<<<<<< HEAD
-public class DefaultTransactionAttribute extends DefaultTransactionDefinition implements
-    TransactionAttribute {
-
-  private String qualifier;
-
-  private String descriptor;
-
-
-  /**
-   * Create a new DefaultTransactionAttribute, with default settings. Can be modified through bean
-   * property setters.
-   *
-   * @see #setPropagationBehavior
-   * @see #setIsolationLevel
-   * @see #setTimeout
-   * @see #setReadOnly
-   * @see #setName
-   */
-  public DefaultTransactionAttribute() {
-    super();
-  }
-
-  /**
-   * Copy constructor. Definition can be modified through bean property setters.
-   *
-   * @see #setPropagationBehavior
-   * @see #setIsolationLevel
-   * @see #setTimeout
-   * @see #setReadOnly
-   * @see #setName
-   */
-  public DefaultTransactionAttribute(TransactionAttribute other) {
-    super(other);
-  }
-
-  /**
-   * Create a new DefaultTransactionAttribute with the given propagation behavior. Can be modified
-   * through bean property setters.
-   *
-   * @param propagationBehavior one of the propagation constants in the TransactionDefinition
-   * interface
-   * @see #setIsolationLevel
-   * @see #setTimeout
-   * @see #setReadOnly
-   */
-  public DefaultTransactionAttribute(int propagationBehavior) {
-    super(propagationBehavior);
-  }
-
-
-  /**
-   * Associate a qualifier value with this transaction attribute.
-   * <p>This may be used for choosing a corresponding transaction manager
-   * to process this specific transaction.
-   *
-   * @since 3.0
-   */
-  public void setQualifier(String qualifier) {
-    this.qualifier = qualifier;
-  }
-
-  /**
-   * Return a qualifier value associated with this transaction attribute.
-   *
-   * @since 3.0
-   */
-  @Override
-  public String getQualifier() {
-    return this.qualifier;
-  }
-
-  /**
-   * Set a descriptor for this transaction attribute, e.g. indicating where the attribute is
-   * applying.
-   *
-   * @since 4.3.4
-   */
-  public void setDescriptor(String descriptor) {
-    this.descriptor = descriptor;
-  }
-
-  /**
-   * Return a descriptor for this transaction attribute, or {@code null} if none.
-   *
-   * @since 4.3.4
-   */
-  public String getDescriptor() {
-    return this.descriptor;
-  }
-
-  /**
-   * The default behavior is as with EJB: rollback on unchecked exception ({@link
-   * RuntimeException}), assuming an unexpected outcome outside of any business rules. Additionally,
-   * we also attempt to rollback on {@link Error} which is clearly an unexpected outcome as well. By
-   * contrast, a checked exception is considered a business exception and therefore a regular
-   * expected outcome of the transactional business method, i.e. a kind of alternative return value
-   * which still allows for regular completion of resource operations.
-   * <p>This is largely consistent with TransactionTemplate's default behavior,
-   * except that TransactionTemplate also rolls back on undeclared checked exceptions (a corner
-   * case). For declarative transactions, we expect checked exceptions to be intentionally declared
-   * as business exceptions, leading to a commit by default.
-   *
-   * @see org.springframework.transaction.support.TransactionTemplate#execute
-   */
-  @Override
-  public boolean rollbackOn(Throwable ex) {
-    return (ex instanceof RuntimeException || ex instanceof Error);
-  }
-
-
-  /**
-   * Return an identifying description for this transaction attribute.
-   * <p>Available to subclasses, for inclusion in their {@code toString()} result.
-   */
-  protected final StringBuilder getAttributeDescription() {
-    StringBuilder result = getDefinitionDescription();
-    if (this.qualifier != null) {
-      result.append("; '").append(this.qualifier).append("'");
-    }
-    return result;
-  }
-=======
 public class DefaultTransactionAttribute extends DefaultTransactionDefinition implements TransactionAttribute {
 
 	@Nullable
@@ -269,6 +146,5 @@
 		}
 		return result;
 	}
->>>>>>> 406f6ec7
 
 }