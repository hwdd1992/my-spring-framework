/*
 * Copyright 2002-2017 the original author or authors.
 *
 * Licensed under the Apache License, Version 2.0 (the "License");
 * you may not use this file except in compliance with the License.
 * You may obtain a copy of the License at
 *
 *      http://www.apache.org/licenses/LICENSE-2.0
 *
 * Unless required by applicable law or agreed to in writing, software
 * distributed under the License is distributed on an "AS IS" BASIS,
 * WITHOUT WARRANTIES OR CONDITIONS OF ANY KIND, either express or implied.
 * See the License for the specific language governing permissions and
 * limitations under the License.
 */

package org.springframework.transaction.interceptor;

import java.io.IOException;
import java.io.ObjectInputStream;
import java.io.ObjectOutputStream;
import java.io.Serializable;
import java.util.Properties;
import org.aopalliance.intercept.MethodInterceptor;
import org.aopalliance.intercept.MethodInvocation;
import org.springframework.aop.support.AopUtils;
import org.springframework.beans.factory.BeanFactory;
import org.springframework.lang.Nullable;
import org.springframework.transaction.PlatformTransactionManager;

/**
 * AOP Alliance MethodInterceptor for declarative transaction management using the common Spring
 * transaction infrastructure ({@link org.springframework.transaction.PlatformTransactionManager}).
 *
 * <p>Derives from the {@link TransactionAspectSupport} class which
 * contains the integration with Spring's underlying transaction API. TransactionInterceptor simply
 * calls the relevant superclass methods such as {@link #invokeWithinTransaction} in the correct
 * order.
 *
 * <p>TransactionInterceptors are thread-safe.
 *
 * @author Rod Johnson
 * @author Juergen Hoeller
 * @see TransactionProxyFactoryBean
 * @see org.springframework.aop.framework.ProxyFactoryBean
 * @see org.springframework.aop.framework.ProxyFactory
 */
@SuppressWarnings("serial")
<<<<<<< HEAD
public class TransactionInterceptor extends TransactionAspectSupport implements MethodInterceptor,
    Serializable {

  /**
   * Create a new TransactionInterceptor.
   * <p>Transaction manager and transaction attributes still need to be set.
   *
   * @see #setTransactionManager
   * @see #setTransactionAttributes(java.util.Properties)
   * @see #setTransactionAttributeSource(TransactionAttributeSource)
   */
  public TransactionInterceptor() {
  }

  /**
   * Create a new TransactionInterceptor.
   *
   * @param ptm the default transaction manager to perform the actual transaction management
   * @param attributes the transaction attributes in properties format
   * @see #setTransactionManager
   * @see #setTransactionAttributes(java.util.Properties)
   */
  public TransactionInterceptor(PlatformTransactionManager ptm, Properties attributes) {
    setTransactionManager(ptm);
    setTransactionAttributes(attributes);
  }

  /**
   * Create a new TransactionInterceptor.
   *
   * @param ptm the default transaction manager to perform the actual transaction management
   * @param tas the attribute source to be used to find transaction attributes
   * @see #setTransactionManager
   * @see #setTransactionAttributeSource(TransactionAttributeSource)
   */
  public TransactionInterceptor(PlatformTransactionManager ptm, TransactionAttributeSource tas) {
    setTransactionManager(ptm);
    setTransactionAttributeSource(tas);
  }


  @Override
  public Object invoke(final MethodInvocation invocation) throws Throwable {
    // Work out the target class: may be {@code null}.
    // The TransactionAttributeSource should be passed the target class
    // as well as the method, which may be from an interface.
    Class<?> targetClass =
        (invocation.getThis() != null ? AopUtils.getTargetClass(invocation.getThis()) : null);

    // Adapt to TransactionAspectSupport's invokeWithinTransaction...
    return invokeWithinTransaction(invocation.getMethod(), targetClass, new InvocationCallback() {
      @Override
      public Object proceedWithInvocation() throws Throwable {
        return invocation.proceed();
      }
    });
  }

  //---------------------------------------------------------------------
  // Serialization support
  //---------------------------------------------------------------------

  private void writeObject(ObjectOutputStream oos) throws IOException {
    // Rely on default serialization, although this class itself doesn't carry state anyway...
    oos.defaultWriteObject();

    // Deserialize superclass fields.
    oos.writeObject(getTransactionManagerBeanName());
    oos.writeObject(getTransactionManager());
    oos.writeObject(getTransactionAttributeSource());
    oos.writeObject(getBeanFactory());
  }

  private void readObject(ObjectInputStream ois) throws IOException, ClassNotFoundException {
    // Rely on default serialization, although this class itself doesn't carry state anyway...
    ois.defaultReadObject();

    // Serialize all relevant superclass fields.
    // Superclass can't implement Serializable because it also serves as base class
    // for AspectJ aspects (which are not allowed to implement Serializable)!
    setTransactionManagerBeanName((String) ois.readObject());
    setTransactionManager((PlatformTransactionManager) ois.readObject());
    setTransactionAttributeSource((TransactionAttributeSource) ois.readObject());
    setBeanFactory((BeanFactory) ois.readObject());
  }
=======
public class TransactionInterceptor extends TransactionAspectSupport implements MethodInterceptor, Serializable {

	/**
	 * Create a new TransactionInterceptor.
	 * <p>Transaction manager and transaction attributes still need to be set.
	 * @see #setTransactionManager
	 * @see #setTransactionAttributes(java.util.Properties)
	 * @see #setTransactionAttributeSource(TransactionAttributeSource)
	 */
	public TransactionInterceptor() {
	}

	/**
	 * Create a new TransactionInterceptor.
	 * @param ptm the default transaction manager to perform the actual transaction management
	 * @param attributes the transaction attributes in properties format
	 * @see #setTransactionManager
	 * @see #setTransactionAttributes(java.util.Properties)
	 */
	public TransactionInterceptor(PlatformTransactionManager ptm, Properties attributes) {
		setTransactionManager(ptm);
		setTransactionAttributes(attributes);
	}

	/**
	 * Create a new TransactionInterceptor.
	 * @param ptm the default transaction manager to perform the actual transaction management
	 * @param tas the attribute source to be used to find transaction attributes
	 * @see #setTransactionManager
	 * @see #setTransactionAttributeSource(TransactionAttributeSource)
	 */
	public TransactionInterceptor(PlatformTransactionManager ptm, TransactionAttributeSource tas) {
		setTransactionManager(ptm);
		setTransactionAttributeSource(tas);
	}


	@Override
	@Nullable
	public Object invoke(final MethodInvocation invocation) throws Throwable {
		// Work out the target class: may be {@code null}.
		// The TransactionAttributeSource should be passed the target class
		// as well as the method, which may be from an interface.
		Class<?> targetClass = (invocation.getThis() != null ? AopUtils.getTargetClass(invocation.getThis()) : null);

		// Adapt to TransactionAspectSupport's invokeWithinTransaction...
		return invokeWithinTransaction(invocation.getMethod(), targetClass, invocation::proceed);
	}


	//---------------------------------------------------------------------
	// Serialization support
	//---------------------------------------------------------------------

	private void writeObject(ObjectOutputStream oos) throws IOException {
		// Rely on default serialization, although this class itself doesn't carry state anyway...
		oos.defaultWriteObject();

		// Deserialize superclass fields.
		oos.writeObject(getTransactionManagerBeanName());
		oos.writeObject(getTransactionManager());
		oos.writeObject(getTransactionAttributeSource());
		oos.writeObject(getBeanFactory());
	}

	private void readObject(ObjectInputStream ois) throws IOException, ClassNotFoundException {
		// Rely on default serialization, although this class itself doesn't carry state anyway...
		ois.defaultReadObject();

		// Serialize all relevant superclass fields.
		// Superclass can't implement Serializable because it also serves as base class
		// for AspectJ aspects (which are not allowed to implement Serializable)!
		setTransactionManagerBeanName((String) ois.readObject());
		setTransactionManager((PlatformTransactionManager) ois.readObject());
		setTransactionAttributeSource((TransactionAttributeSource) ois.readObject());
		setBeanFactory((BeanFactory) ois.readObject());
	}
>>>>>>> 406f6ec7

}<|MERGE_RESOLUTION|>--- conflicted
+++ resolved
@@ -21,21 +21,24 @@
 import java.io.ObjectOutputStream;
 import java.io.Serializable;
 import java.util.Properties;
+
 import org.aopalliance.intercept.MethodInterceptor;
 import org.aopalliance.intercept.MethodInvocation;
+
 import org.springframework.aop.support.AopUtils;
 import org.springframework.beans.factory.BeanFactory;
 import org.springframework.lang.Nullable;
 import org.springframework.transaction.PlatformTransactionManager;
 
 /**
- * AOP Alliance MethodInterceptor for declarative transaction management using the common Spring
- * transaction infrastructure ({@link org.springframework.transaction.PlatformTransactionManager}).
+ * AOP Alliance MethodInterceptor for declarative transaction
+ * management using the common Spring transaction infrastructure
+ * ({@link org.springframework.transaction.PlatformTransactionManager}).
  *
  * <p>Derives from the {@link TransactionAspectSupport} class which
- * contains the integration with Spring's underlying transaction API. TransactionInterceptor simply
- * calls the relevant superclass methods such as {@link #invokeWithinTransaction} in the correct
- * order.
+ * contains the integration with Spring's underlying transaction API.
+ * TransactionInterceptor simply calls the relevant superclass methods
+ * such as {@link #invokeWithinTransaction} in the correct order.
  *
  * <p>TransactionInterceptors are thread-safe.
  *
@@ -46,93 +49,6 @@
  * @see org.springframework.aop.framework.ProxyFactory
  */
 @SuppressWarnings("serial")
-<<<<<<< HEAD
-public class TransactionInterceptor extends TransactionAspectSupport implements MethodInterceptor,
-    Serializable {
-
-  /**
-   * Create a new TransactionInterceptor.
-   * <p>Transaction manager and transaction attributes still need to be set.
-   *
-   * @see #setTransactionManager
-   * @see #setTransactionAttributes(java.util.Properties)
-   * @see #setTransactionAttributeSource(TransactionAttributeSource)
-   */
-  public TransactionInterceptor() {
-  }
-
-  /**
-   * Create a new TransactionInterceptor.
-   *
-   * @param ptm the default transaction manager to perform the actual transaction management
-   * @param attributes the transaction attributes in properties format
-   * @see #setTransactionManager
-   * @see #setTransactionAttributes(java.util.Properties)
-   */
-  public TransactionInterceptor(PlatformTransactionManager ptm, Properties attributes) {
-    setTransactionManager(ptm);
-    setTransactionAttributes(attributes);
-  }
-
-  /**
-   * Create a new TransactionInterceptor.
-   *
-   * @param ptm the default transaction manager to perform the actual transaction management
-   * @param tas the attribute source to be used to find transaction attributes
-   * @see #setTransactionManager
-   * @see #setTransactionAttributeSource(TransactionAttributeSource)
-   */
-  public TransactionInterceptor(PlatformTransactionManager ptm, TransactionAttributeSource tas) {
-    setTransactionManager(ptm);
-    setTransactionAttributeSource(tas);
-  }
-
-
-  @Override
-  public Object invoke(final MethodInvocation invocation) throws Throwable {
-    // Work out the target class: may be {@code null}.
-    // The TransactionAttributeSource should be passed the target class
-    // as well as the method, which may be from an interface.
-    Class<?> targetClass =
-        (invocation.getThis() != null ? AopUtils.getTargetClass(invocation.getThis()) : null);
-
-    // Adapt to TransactionAspectSupport's invokeWithinTransaction...
-    return invokeWithinTransaction(invocation.getMethod(), targetClass, new InvocationCallback() {
-      @Override
-      public Object proceedWithInvocation() throws Throwable {
-        return invocation.proceed();
-      }
-    });
-  }
-
-  //---------------------------------------------------------------------
-  // Serialization support
-  //---------------------------------------------------------------------
-
-  private void writeObject(ObjectOutputStream oos) throws IOException {
-    // Rely on default serialization, although this class itself doesn't carry state anyway...
-    oos.defaultWriteObject();
-
-    // Deserialize superclass fields.
-    oos.writeObject(getTransactionManagerBeanName());
-    oos.writeObject(getTransactionManager());
-    oos.writeObject(getTransactionAttributeSource());
-    oos.writeObject(getBeanFactory());
-  }
-
-  private void readObject(ObjectInputStream ois) throws IOException, ClassNotFoundException {
-    // Rely on default serialization, although this class itself doesn't carry state anyway...
-    ois.defaultReadObject();
-
-    // Serialize all relevant superclass fields.
-    // Superclass can't implement Serializable because it also serves as base class
-    // for AspectJ aspects (which are not allowed to implement Serializable)!
-    setTransactionManagerBeanName((String) ois.readObject());
-    setTransactionManager((PlatformTransactionManager) ois.readObject());
-    setTransactionAttributeSource((TransactionAttributeSource) ois.readObject());
-    setBeanFactory((BeanFactory) ois.readObject());
-  }
-=======
 public class TransactionInterceptor extends TransactionAspectSupport implements MethodInterceptor, Serializable {
 
 	/**
@@ -210,6 +126,5 @@
 		setTransactionAttributeSource((TransactionAttributeSource) ois.readObject());
 		setBeanFactory((BeanFactory) ois.readObject());
 	}
->>>>>>> 406f6ec7
 
 }