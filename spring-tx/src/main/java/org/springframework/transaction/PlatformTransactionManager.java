/*
 * Copyright 2002-2012 the original author or authors.
 *
 * Licensed under the Apache License, Version 2.0 (the "License");
 * you may not use this file except in compliance with the License.
 * You may obtain a copy of the License at
 *
 *      http://www.apache.org/licenses/LICENSE-2.0
 *
 * Unless required by applicable law or agreed to in writing, software
 * distributed under the License is distributed on an "AS IS" BASIS,
 * WITHOUT WARRANTIES OR CONDITIONS OF ANY KIND, either express or implied.
 * See the License for the specific language governing permissions and
 * limitations under the License.
 */

package org.springframework.transaction;

import org.springframework.lang.Nullable;

/**
 * This is the central interface in Spring's transaction infrastructure. Applications can use this
 * directly, but it is not primarily meant as API: Typically, applications will work with either
 * TransactionTemplate or declarative transaction demarcation through AOP.
 *
 * <p>For implementors, it is recommended to derive from the provided
 * {@link org.springframework.transaction.support.AbstractPlatformTransactionManager} class, which
 * pre-implements the defined propagation behavior and takes care of transaction synchronization
 * handling. Subclasses have to implement template methods for specific states of the underlying
 * transaction, for example: begin, suspend, resume, commit.
 *
 * <p>The default implementations of this strategy interface are
 * {@link org.springframework.transaction.jta.JtaTransactionManager} and {@link
 * org.springframework.jdbc.datasource.DataSourceTransactionManager}, which can serve as an
 * implementation guide for other transaction strategies.
 *
 * @author Rod Johnson
 * @author Juergen Hoeller
 * @see org.springframework.transaction.support.TransactionTemplate
 * @see org.springframework.transaction.interceptor.TransactionInterceptor
 * @see org.springframework.transaction.interceptor.TransactionProxyFactoryBean
 * @since 16.05.2003
 */
public interface PlatformTransactionManager {

<<<<<<< HEAD
  /**
   * Return a currently active transaction or create a new one, according to the specified
   * propagation behavior.
   * <p>Note that parameters like isolation level or timeout will only be applied
   * to new transactions, and thus be ignored when participating in active ones.
   * <p>Furthermore, not all transaction definition settings will be supported
   * by every transaction manager: A proper transaction manager implementation should throw an
   * exception when unsupported settings are encountered.
   * <p>An exception to the above rule is the read-only flag, which should be
   * ignored if no explicit read-only mode is supported. Essentially, the read-only flag is just a
   * hint for potential optimization.
   *
   * @param definition TransactionDefinition instance (can be {@code null} for defaults), describing
   * propagation behavior, isolation level, timeout etc.
   * @return transaction status object representing the new or current transaction
   * @throws TransactionException in case of lookup, creation, or system errors
   * @throws IllegalTransactionStateException if the given transaction definition cannot be executed
   * (for example, if a currently active transaction is in conflict with the specified propagation
   * behavior)
   * @see TransactionDefinition#getPropagationBehavior
   * @see TransactionDefinition#getIsolationLevel
   * @see TransactionDefinition#getTimeout
   * @see TransactionDefinition#isReadOnly
   */
  TransactionStatus getTransaction(TransactionDefinition definition) throws TransactionException;
=======
	/**
	 * Return a currently active transaction or create a new one, according to
	 * the specified propagation behavior.
	 * <p>Note that parameters like isolation level or timeout will only be applied
	 * to new transactions, and thus be ignored when participating in active ones.
	 * <p>Furthermore, not all transaction definition settings will be supported
	 * by every transaction manager: A proper transaction manager implementation
	 * should throw an exception when unsupported settings are encountered.
	 * <p>An exception to the above rule is the read-only flag, which should be
	 * ignored if no explicit read-only mode is supported. Essentially, the
	 * read-only flag is just a hint for potential optimization.
	 * @param definition TransactionDefinition instance (can be {@code null} for defaults),
	 * describing propagation behavior, isolation level, timeout etc.
	 * @return transaction status object representing the new or current transaction
	 * @throws TransactionException in case of lookup, creation, or system errors
	 * @throws IllegalTransactionStateException if the given transaction definition
	 * cannot be executed (for example, if a currently active transaction is in
	 * conflict with the specified propagation behavior)
	 * @see TransactionDefinition#getPropagationBehavior
	 * @see TransactionDefinition#getIsolationLevel
	 * @see TransactionDefinition#getTimeout
	 * @see TransactionDefinition#isReadOnly
	 */
	TransactionStatus getTransaction(@Nullable TransactionDefinition definition) throws TransactionException;
>>>>>>> 406f6ec7

  /**
   * Commit the given transaction, with regard to its status. If the transaction has been marked
   * rollback-only programmatically, perform a rollback.
   * <p>If the transaction wasn't a new one, omit the commit for proper
   * participation in the surrounding transaction. If a previous transaction has been suspended to
   * be able to create a new one, resume the previous transaction after committing the new one.
   * <p>Note that when the commit call completes, no matter if normally or
   * throwing an exception, the transaction must be fully completed and cleaned up. No rollback call
   * should be expected in such a case.
   * <p>If this method throws an exception other than a TransactionException,
   * then some before-commit error caused the commit attempt to fail. For example, an O/R Mapping
   * tool might have tried to flush changes to the database right before commit, with the resulting
   * DataAccessException causing the transaction to fail. The original exception will be propagated
   * to the caller of this commit method in such a case.
   *
   * @param status object returned by the {@code getTransaction} method
   * @throws UnexpectedRollbackException in case of an unexpected rollback that the transaction
   * coordinator initiated
   * @throws HeuristicCompletionException in case of a transaction failure caused by a heuristic
   * decision on the side of the transaction coordinator
   * @throws TransactionSystemException in case of commit or system errors (typically caused by
   * fundamental resource failures)
   * @throws IllegalTransactionStateException if the given transaction is already completed (that
   * is, committed or rolled back)
   * @see TransactionStatus#setRollbackOnly
   */
  void commit(TransactionStatus status) throws TransactionException;

  /**
   * Perform a rollback of the given transaction.
   * <p>If the transaction wasn't a new one, just set it rollback-only for proper
   * participation in the surrounding transaction. If a previous transaction has been suspended to
   * be able to create a new one, resume the previous transaction after rolling back the new one.
   * <p><b>Do not call rollback on a transaction if commit threw an exception.</b>
   * The transaction will already have been completed and cleaned up when commit returns, even in
   * case of a commit exception. Consequently, a rollback call after commit failure will lead to an
   * IllegalTransactionStateException.
   *
   * @param status object returned by the {@code getTransaction} method
   * @throws TransactionSystemException in case of rollback or system errors (typically caused by
   * fundamental resource failures)
   * @throws IllegalTransactionStateException if the given transaction is already completed (that
   * is, committed or rolled back)
   */
  void rollback(TransactionStatus status) throws TransactionException;

}<|MERGE_RESOLUTION|>--- conflicted
+++ resolved
@@ -19,57 +19,32 @@
 import org.springframework.lang.Nullable;
 
 /**
- * This is the central interface in Spring's transaction infrastructure. Applications can use this
- * directly, but it is not primarily meant as API: Typically, applications will work with either
- * TransactionTemplate or declarative transaction demarcation through AOP.
+ * This is the central interface in Spring's transaction infrastructure.
+ * Applications can use this directly, but it is not primarily meant as API:
+ * Typically, applications will work with either TransactionTemplate or
+ * declarative transaction demarcation through AOP.
  *
  * <p>For implementors, it is recommended to derive from the provided
- * {@link org.springframework.transaction.support.AbstractPlatformTransactionManager} class, which
- * pre-implements the defined propagation behavior and takes care of transaction synchronization
- * handling. Subclasses have to implement template methods for specific states of the underlying
- * transaction, for example: begin, suspend, resume, commit.
+ * {@link org.springframework.transaction.support.AbstractPlatformTransactionManager}
+ * class, which pre-implements the defined propagation behavior and takes care
+ * of transaction synchronization handling. Subclasses have to implement
+ * template methods for specific states of the underlying transaction,
+ * for example: begin, suspend, resume, commit.
  *
  * <p>The default implementations of this strategy interface are
- * {@link org.springframework.transaction.jta.JtaTransactionManager} and {@link
- * org.springframework.jdbc.datasource.DataSourceTransactionManager}, which can serve as an
- * implementation guide for other transaction strategies.
+ * {@link org.springframework.transaction.jta.JtaTransactionManager} and
+ * {@link org.springframework.jdbc.datasource.DataSourceTransactionManager},
+ * which can serve as an implementation guide for other transaction strategies.
  *
  * @author Rod Johnson
  * @author Juergen Hoeller
+ * @since 16.05.2003
  * @see org.springframework.transaction.support.TransactionTemplate
  * @see org.springframework.transaction.interceptor.TransactionInterceptor
  * @see org.springframework.transaction.interceptor.TransactionProxyFactoryBean
- * @since 16.05.2003
  */
 public interface PlatformTransactionManager {
 
-<<<<<<< HEAD
-  /**
-   * Return a currently active transaction or create a new one, according to the specified
-   * propagation behavior.
-   * <p>Note that parameters like isolation level or timeout will only be applied
-   * to new transactions, and thus be ignored when participating in active ones.
-   * <p>Furthermore, not all transaction definition settings will be supported
-   * by every transaction manager: A proper transaction manager implementation should throw an
-   * exception when unsupported settings are encountered.
-   * <p>An exception to the above rule is the read-only flag, which should be
-   * ignored if no explicit read-only mode is supported. Essentially, the read-only flag is just a
-   * hint for potential optimization.
-   *
-   * @param definition TransactionDefinition instance (can be {@code null} for defaults), describing
-   * propagation behavior, isolation level, timeout etc.
-   * @return transaction status object representing the new or current transaction
-   * @throws TransactionException in case of lookup, creation, or system errors
-   * @throws IllegalTransactionStateException if the given transaction definition cannot be executed
-   * (for example, if a currently active transaction is in conflict with the specified propagation
-   * behavior)
-   * @see TransactionDefinition#getPropagationBehavior
-   * @see TransactionDefinition#getIsolationLevel
-   * @see TransactionDefinition#getTimeout
-   * @see TransactionDefinition#isReadOnly
-   */
-  TransactionStatus getTransaction(TransactionDefinition definition) throws TransactionException;
-=======
 	/**
 	 * Return a currently active transaction or create a new one, according to
 	 * the specified propagation behavior.
@@ -94,52 +69,52 @@
 	 * @see TransactionDefinition#isReadOnly
 	 */
 	TransactionStatus getTransaction(@Nullable TransactionDefinition definition) throws TransactionException;
->>>>>>> 406f6ec7
 
-  /**
-   * Commit the given transaction, with regard to its status. If the transaction has been marked
-   * rollback-only programmatically, perform a rollback.
-   * <p>If the transaction wasn't a new one, omit the commit for proper
-   * participation in the surrounding transaction. If a previous transaction has been suspended to
-   * be able to create a new one, resume the previous transaction after committing the new one.
-   * <p>Note that when the commit call completes, no matter if normally or
-   * throwing an exception, the transaction must be fully completed and cleaned up. No rollback call
-   * should be expected in such a case.
-   * <p>If this method throws an exception other than a TransactionException,
-   * then some before-commit error caused the commit attempt to fail. For example, an O/R Mapping
-   * tool might have tried to flush changes to the database right before commit, with the resulting
-   * DataAccessException causing the transaction to fail. The original exception will be propagated
-   * to the caller of this commit method in such a case.
-   *
-   * @param status object returned by the {@code getTransaction} method
-   * @throws UnexpectedRollbackException in case of an unexpected rollback that the transaction
-   * coordinator initiated
-   * @throws HeuristicCompletionException in case of a transaction failure caused by a heuristic
-   * decision on the side of the transaction coordinator
-   * @throws TransactionSystemException in case of commit or system errors (typically caused by
-   * fundamental resource failures)
-   * @throws IllegalTransactionStateException if the given transaction is already completed (that
-   * is, committed or rolled back)
-   * @see TransactionStatus#setRollbackOnly
-   */
-  void commit(TransactionStatus status) throws TransactionException;
+	/**
+	 * Commit the given transaction, with regard to its status. If the transaction
+	 * has been marked rollback-only programmatically, perform a rollback.
+	 * <p>If the transaction wasn't a new one, omit the commit for proper
+	 * participation in the surrounding transaction. If a previous transaction
+	 * has been suspended to be able to create a new one, resume the previous
+	 * transaction after committing the new one.
+	 * <p>Note that when the commit call completes, no matter if normally or
+	 * throwing an exception, the transaction must be fully completed and
+	 * cleaned up. No rollback call should be expected in such a case.
+	 * <p>If this method throws an exception other than a TransactionException,
+	 * then some before-commit error caused the commit attempt to fail. For
+	 * example, an O/R Mapping tool might have tried to flush changes to the
+	 * database right before commit, with the resulting DataAccessException
+	 * causing the transaction to fail. The original exception will be
+	 * propagated to the caller of this commit method in such a case.
+	 * @param status object returned by the {@code getTransaction} method
+	 * @throws UnexpectedRollbackException in case of an unexpected rollback
+	 * that the transaction coordinator initiated
+	 * @throws HeuristicCompletionException in case of a transaction failure
+	 * caused by a heuristic decision on the side of the transaction coordinator
+	 * @throws TransactionSystemException in case of commit or system errors
+	 * (typically caused by fundamental resource failures)
+	 * @throws IllegalTransactionStateException if the given transaction
+	 * is already completed (that is, committed or rolled back)
+	 * @see TransactionStatus#setRollbackOnly
+	 */
+	void commit(TransactionStatus status) throws TransactionException;
 
-  /**
-   * Perform a rollback of the given transaction.
-   * <p>If the transaction wasn't a new one, just set it rollback-only for proper
-   * participation in the surrounding transaction. If a previous transaction has been suspended to
-   * be able to create a new one, resume the previous transaction after rolling back the new one.
-   * <p><b>Do not call rollback on a transaction if commit threw an exception.</b>
-   * The transaction will already have been completed and cleaned up when commit returns, even in
-   * case of a commit exception. Consequently, a rollback call after commit failure will lead to an
-   * IllegalTransactionStateException.
-   *
-   * @param status object returned by the {@code getTransaction} method
-   * @throws TransactionSystemException in case of rollback or system errors (typically caused by
-   * fundamental resource failures)
-   * @throws IllegalTransactionStateException if the given transaction is already completed (that
-   * is, committed or rolled back)
-   */
-  void rollback(TransactionStatus status) throws TransactionException;
+	/**
+	 * Perform a rollback of the given transaction.
+	 * <p>If the transaction wasn't a new one, just set it rollback-only for proper
+	 * participation in the surrounding transaction. If a previous transaction
+	 * has been suspended to be able to create a new one, resume the previous
+	 * transaction after rolling back the new one.
+	 * <p><b>Do not call rollback on a transaction if commit threw an exception.</b>
+	 * The transaction will already have been completed and cleaned up when commit
+	 * returns, even in case of a commit exception. Consequently, a rollback call
+	 * after commit failure will lead to an IllegalTransactionStateException.
+	 * @param status object returned by the {@code getTransaction} method
+	 * @throws TransactionSystemException in case of rollback or system errors
+	 * (typically caused by fundamental resource failures)
+	 * @throws IllegalTransactionStateException if the given transaction
+	 * is already completed (that is, committed or rolled back)
+	 */
+	void rollback(TransactionStatus status) throws TransactionException;
 
 }