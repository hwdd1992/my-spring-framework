/*
 * Copyright 2002-2017 the original author or authors.
 *
 * Licensed under the Apache License, Version 2.0 (the "License");
 * you may not use this file except in compliance with the License.
 * You may obtain a copy of the License at
 *
 *      http://www.apache.org/licenses/LICENSE-2.0
 *
 * Unless required by applicable law or agreed to in writing, software
 * distributed under the License is distributed on an "AS IS" BASIS,
 * WITHOUT WARRANTIES OR CONDITIONS OF ANY KIND, either express or implied.
 * See the License for the specific language governing permissions and
 * limitations under the License.
 */

package org.springframework.transaction.annotation;

import java.io.Serializable;
import java.lang.reflect.AnnotatedElement;
import java.lang.reflect.Method;
import java.util.Collections;
import java.util.LinkedHashSet;
import java.util.Set;

import org.springframework.lang.Nullable;
import org.springframework.transaction.interceptor.AbstractFallbackTransactionAttributeSource;
import org.springframework.transaction.interceptor.TransactionAttribute;
import org.springframework.util.Assert;
import org.springframework.util.ClassUtils;

/**
 * Implementation of the {@link org.springframework.transaction.interceptor.TransactionAttributeSource}
 * interface for working with transaction metadata in JDK 1.5+ annotation format.
 *
 * <p>This class reads Spring's JDK 1.5+ {@link Transactional} annotation and
 * exposes corresponding transaction attributes to Spring's transaction infrastructure. Also
 * supports JTA 1.2's {@link javax.transaction.Transactional} and EJB3's {@link
 * javax.ejb.TransactionAttribute} annotation (if present). This class may also serve as base class
 * for a custom TransactionAttributeSource, or get customized through {@link
 * TransactionAnnotationParser} strategies.
 *
 * @author Colin Sampaleanu
 * @author Juergen Hoeller
 * @see Transactional
 * @see TransactionAnnotationParser
 * @see SpringTransactionAnnotationParser
 * @see Ejb3TransactionAnnotationParser
 * @see org.springframework.transaction.interceptor.TransactionInterceptor#setTransactionAttributeSource
 * @see org.springframework.transaction.interceptor.TransactionProxyFactoryBean#setTransactionAttributeSource
 * @since 1.2
 */
@SuppressWarnings("serial")
public class AnnotationTransactionAttributeSource extends AbstractFallbackTransactionAttributeSource
<<<<<<< HEAD
    implements Serializable {

  private static final boolean jta12Present =
      ClassUtils.isPresent("javax.transaction.Transactional",
          AnnotationTransactionAttributeSource.class.getClassLoader());

  private static final boolean ejb3Present =
      ClassUtils.isPresent("javax.ejb.TransactionAttribute",
          AnnotationTransactionAttributeSource.class.getClassLoader());

  private final boolean publicMethodsOnly;

  private final Set<TransactionAnnotationParser> annotationParsers;


  /**
   * Create a default AnnotationTransactionAttributeSource, supporting public methods that carry the
   * {@code Transactional} annotation or the EJB3 {@link javax.ejb.TransactionAttribute}
   * annotation.
   */
  public AnnotationTransactionAttributeSource() {
    this(true);
  }

  /**
   * Create a custom AnnotationTransactionAttributeSource, supporting public methods that carry the
   * {@code Transactional} annotation or the EJB3 {@link javax.ejb.TransactionAttribute}
   * annotation.
   *
   * @param publicMethodsOnly whether to support public methods that carry the {@code Transactional}
   * annotation only (typically for use with proxy-based AOP), or protected/private methods as well
   * (typically used with AspectJ class weaving)
   */
  public AnnotationTransactionAttributeSource(boolean publicMethodsOnly) {
    this.publicMethodsOnly = publicMethodsOnly;
    this.annotationParsers = new LinkedHashSet<>(2);
    this.annotationParsers.add(new SpringTransactionAnnotationParser());
    if (jta12Present) {
      this.annotationParsers.add(new JtaTransactionAnnotationParser());
    }
    if (ejb3Present) {
      this.annotationParsers.add(new Ejb3TransactionAnnotationParser());
    }
  }

  /**
   * Create a custom AnnotationTransactionAttributeSource.
   *
   * @param annotationParser the TransactionAnnotationParser to use
   */
  public AnnotationTransactionAttributeSource(TransactionAnnotationParser annotationParser) {
    this.publicMethodsOnly = true;
    Assert.notNull(annotationParser, "TransactionAnnotationParser must not be null");
    this.annotationParsers = Collections.singleton(annotationParser);
  }

  /**
   * Create a custom AnnotationTransactionAttributeSource.
   *
   * @param annotationParsers the TransactionAnnotationParsers to use
   */
  public AnnotationTransactionAttributeSource(TransactionAnnotationParser... annotationParsers) {
    this.publicMethodsOnly = true;
    Assert.notEmpty(annotationParsers,
        "At least one TransactionAnnotationParser needs to be specified");
    Set<TransactionAnnotationParser> parsers = new LinkedHashSet<>(annotationParsers.length);
    Collections.addAll(parsers, annotationParsers);
    this.annotationParsers = parsers;
  }

  /**
   * Create a custom AnnotationTransactionAttributeSource.
   *
   * @param annotationParsers the TransactionAnnotationParsers to use
   */
  public AnnotationTransactionAttributeSource(Set<TransactionAnnotationParser> annotationParsers) {
    this.publicMethodsOnly = true;
    Assert.notEmpty(annotationParsers,
        "At least one TransactionAnnotationParser needs to be specified");
    this.annotationParsers = annotationParsers;
  }


  @Override
  protected TransactionAttribute findTransactionAttribute(Method method) {
    return determineTransactionAttribute(method);
  }

  @Override
  protected TransactionAttribute findTransactionAttribute(Class<?> clazz) {
    return determineTransactionAttribute(clazz);
  }

  /**
   * Determine the transaction attribute for the given method or class.
   * <p>This implementation delegates to configured
   * {@link TransactionAnnotationParser TransactionAnnotationParsers} for parsing known annotations
   * into Spring's metadata attribute class. Returns {@code null} if it's not transactional.
   * <p>Can be overridden to support custom annotations that carry transaction metadata.
   *
   * @param ae the annotated method or class
   * @return TransactionAttribute the configured transaction attribute, or {@code null} if none was
   * found
   */
  protected TransactionAttribute determineTransactionAttribute(AnnotatedElement ae) {
    for (TransactionAnnotationParser annotationParser : this.annotationParsers) {
      TransactionAttribute attr = annotationParser.parseTransactionAnnotation(ae);
      if (attr != null) {
        return attr;
      }
    }
    return null;
  }

  /**
   * By default, only public methods can be made transactional.
   */
  @Override
  protected boolean allowPublicMethodsOnly() {
    return this.publicMethodsOnly;
  }


  @Override
  public boolean equals(Object other) {
    if (this == other) {
      return true;
    }
    if (!(other instanceof AnnotationTransactionAttributeSource)) {
      return false;
    }
    AnnotationTransactionAttributeSource otherTas = (AnnotationTransactionAttributeSource) other;
    return (this.annotationParsers.equals(otherTas.annotationParsers) &&
        this.publicMethodsOnly == otherTas.publicMethodsOnly);
  }

  @Override
  public int hashCode() {
    return this.annotationParsers.hashCode();
  }
=======
		implements Serializable {

	private static final boolean jta12Present = ClassUtils.isPresent(
			"javax.transaction.Transactional", AnnotationTransactionAttributeSource.class.getClassLoader());

	private static final boolean ejb3Present = ClassUtils.isPresent(
			"javax.ejb.TransactionAttribute", AnnotationTransactionAttributeSource.class.getClassLoader());

	private final boolean publicMethodsOnly;

	private final Set<TransactionAnnotationParser> annotationParsers;


	/**
	 * Create a default AnnotationTransactionAttributeSource, supporting
	 * public methods that carry the {@code Transactional} annotation
	 * or the EJB3 {@link javax.ejb.TransactionAttribute} annotation.
	 */
	public AnnotationTransactionAttributeSource() {
		this(true);
	}

	/**
	 * Create a custom AnnotationTransactionAttributeSource, supporting
	 * public methods that carry the {@code Transactional} annotation
	 * or the EJB3 {@link javax.ejb.TransactionAttribute} annotation.
	 * @param publicMethodsOnly whether to support public methods that carry
	 * the {@code Transactional} annotation only (typically for use
	 * with proxy-based AOP), or protected/private methods as well
	 * (typically used with AspectJ class weaving)
	 */
	public AnnotationTransactionAttributeSource(boolean publicMethodsOnly) {
		this.publicMethodsOnly = publicMethodsOnly;
		this.annotationParsers = new LinkedHashSet<>(2);
		this.annotationParsers.add(new SpringTransactionAnnotationParser());
		if (jta12Present) {
			this.annotationParsers.add(new JtaTransactionAnnotationParser());
		}
		if (ejb3Present) {
			this.annotationParsers.add(new Ejb3TransactionAnnotationParser());
		}
	}

	/**
	 * Create a custom AnnotationTransactionAttributeSource.
	 * @param annotationParser the TransactionAnnotationParser to use
	 */
	public AnnotationTransactionAttributeSource(TransactionAnnotationParser annotationParser) {
		this.publicMethodsOnly = true;
		Assert.notNull(annotationParser, "TransactionAnnotationParser must not be null");
		this.annotationParsers = Collections.singleton(annotationParser);
	}

	/**
	 * Create a custom AnnotationTransactionAttributeSource.
	 * @param annotationParsers the TransactionAnnotationParsers to use
	 */
	public AnnotationTransactionAttributeSource(TransactionAnnotationParser... annotationParsers) {
		this.publicMethodsOnly = true;
		Assert.notEmpty(annotationParsers, "At least one TransactionAnnotationParser needs to be specified");
		Set<TransactionAnnotationParser> parsers = new LinkedHashSet<>(annotationParsers.length);
		Collections.addAll(parsers, annotationParsers);
		this.annotationParsers = parsers;
	}

	/**
	 * Create a custom AnnotationTransactionAttributeSource.
	 * @param annotationParsers the TransactionAnnotationParsers to use
	 */
	public AnnotationTransactionAttributeSource(Set<TransactionAnnotationParser> annotationParsers) {
		this.publicMethodsOnly = true;
		Assert.notEmpty(annotationParsers, "At least one TransactionAnnotationParser needs to be specified");
		this.annotationParsers = annotationParsers;
	}


	@Override
	@Nullable
	protected TransactionAttribute findTransactionAttribute(Method method) {
		return determineTransactionAttribute(method);
	}

	@Override
	@Nullable
	protected TransactionAttribute findTransactionAttribute(Class<?> clazz) {
		return determineTransactionAttribute(clazz);
	}

	/**
	 * Determine the transaction attribute for the given method or class.
	 * <p>This implementation delegates to configured
	 * {@link TransactionAnnotationParser TransactionAnnotationParsers}
	 * for parsing known annotations into Spring's metadata attribute class.
	 * Returns {@code null} if it's not transactional.
	 * <p>Can be overridden to support custom annotations that carry transaction metadata.
	 * @param ae the annotated method or class
	 * @return TransactionAttribute the configured transaction attribute,
	 * or {@code null} if none was found
	 */
	@Nullable
	protected TransactionAttribute determineTransactionAttribute(AnnotatedElement ae) {
		for (TransactionAnnotationParser annotationParser : this.annotationParsers) {
			TransactionAttribute attr = annotationParser.parseTransactionAnnotation(ae);
			if (attr != null) {
				return attr;
			}
		}
		return null;
	}

	/**
	 * By default, only public methods can be made transactional.
	 */
	@Override
	protected boolean allowPublicMethodsOnly() {
		return this.publicMethodsOnly;
	}


	@Override
	public boolean equals(Object other) {
		if (this == other) {
			return true;
		}
		if (!(other instanceof AnnotationTransactionAttributeSource)) {
			return false;
		}
		AnnotationTransactionAttributeSource otherTas = (AnnotationTransactionAttributeSource) other;
		return (this.annotationParsers.equals(otherTas.annotationParsers) &&
				this.publicMethodsOnly == otherTas.publicMethodsOnly);
	}

	@Override
	public int hashCode() {
		return this.annotationParsers.hashCode();
	}
>>>>>>> 406f6ec7

}<|MERGE_RESOLUTION|>--- conflicted
+++ resolved
@@ -30,170 +30,29 @@
 import org.springframework.util.ClassUtils;
 
 /**
- * Implementation of the {@link org.springframework.transaction.interceptor.TransactionAttributeSource}
+ * Implementation of the
+ * {@link org.springframework.transaction.interceptor.TransactionAttributeSource}
  * interface for working with transaction metadata in JDK 1.5+ annotation format.
  *
  * <p>This class reads Spring's JDK 1.5+ {@link Transactional} annotation and
- * exposes corresponding transaction attributes to Spring's transaction infrastructure. Also
- * supports JTA 1.2's {@link javax.transaction.Transactional} and EJB3's {@link
- * javax.ejb.TransactionAttribute} annotation (if present). This class may also serve as base class
- * for a custom TransactionAttributeSource, or get customized through {@link
- * TransactionAnnotationParser} strategies.
+ * exposes corresponding transaction attributes to Spring's transaction infrastructure.
+ * Also supports JTA 1.2's {@link javax.transaction.Transactional} and EJB3's
+ * {@link javax.ejb.TransactionAttribute} annotation (if present).
+ * This class may also serve as base class for a custom TransactionAttributeSource,
+ * or get customized through {@link TransactionAnnotationParser} strategies.
  *
  * @author Colin Sampaleanu
  * @author Juergen Hoeller
+ * @since 1.2
  * @see Transactional
  * @see TransactionAnnotationParser
  * @see SpringTransactionAnnotationParser
  * @see Ejb3TransactionAnnotationParser
  * @see org.springframework.transaction.interceptor.TransactionInterceptor#setTransactionAttributeSource
  * @see org.springframework.transaction.interceptor.TransactionProxyFactoryBean#setTransactionAttributeSource
- * @since 1.2
  */
 @SuppressWarnings("serial")
 public class AnnotationTransactionAttributeSource extends AbstractFallbackTransactionAttributeSource
-<<<<<<< HEAD
-    implements Serializable {
-
-  private static final boolean jta12Present =
-      ClassUtils.isPresent("javax.transaction.Transactional",
-          AnnotationTransactionAttributeSource.class.getClassLoader());
-
-  private static final boolean ejb3Present =
-      ClassUtils.isPresent("javax.ejb.TransactionAttribute",
-          AnnotationTransactionAttributeSource.class.getClassLoader());
-
-  private final boolean publicMethodsOnly;
-
-  private final Set<TransactionAnnotationParser> annotationParsers;
-
-
-  /**
-   * Create a default AnnotationTransactionAttributeSource, supporting public methods that carry the
-   * {@code Transactional} annotation or the EJB3 {@link javax.ejb.TransactionAttribute}
-   * annotation.
-   */
-  public AnnotationTransactionAttributeSource() {
-    this(true);
-  }
-
-  /**
-   * Create a custom AnnotationTransactionAttributeSource, supporting public methods that carry the
-   * {@code Transactional} annotation or the EJB3 {@link javax.ejb.TransactionAttribute}
-   * annotation.
-   *
-   * @param publicMethodsOnly whether to support public methods that carry the {@code Transactional}
-   * annotation only (typically for use with proxy-based AOP), or protected/private methods as well
-   * (typically used with AspectJ class weaving)
-   */
-  public AnnotationTransactionAttributeSource(boolean publicMethodsOnly) {
-    this.publicMethodsOnly = publicMethodsOnly;
-    this.annotationParsers = new LinkedHashSet<>(2);
-    this.annotationParsers.add(new SpringTransactionAnnotationParser());
-    if (jta12Present) {
-      this.annotationParsers.add(new JtaTransactionAnnotationParser());
-    }
-    if (ejb3Present) {
-      this.annotationParsers.add(new Ejb3TransactionAnnotationParser());
-    }
-  }
-
-  /**
-   * Create a custom AnnotationTransactionAttributeSource.
-   *
-   * @param annotationParser the TransactionAnnotationParser to use
-   */
-  public AnnotationTransactionAttributeSource(TransactionAnnotationParser annotationParser) {
-    this.publicMethodsOnly = true;
-    Assert.notNull(annotationParser, "TransactionAnnotationParser must not be null");
-    this.annotationParsers = Collections.singleton(annotationParser);
-  }
-
-  /**
-   * Create a custom AnnotationTransactionAttributeSource.
-   *
-   * @param annotationParsers the TransactionAnnotationParsers to use
-   */
-  public AnnotationTransactionAttributeSource(TransactionAnnotationParser... annotationParsers) {
-    this.publicMethodsOnly = true;
-    Assert.notEmpty(annotationParsers,
-        "At least one TransactionAnnotationParser needs to be specified");
-    Set<TransactionAnnotationParser> parsers = new LinkedHashSet<>(annotationParsers.length);
-    Collections.addAll(parsers, annotationParsers);
-    this.annotationParsers = parsers;
-  }
-
-  /**
-   * Create a custom AnnotationTransactionAttributeSource.
-   *
-   * @param annotationParsers the TransactionAnnotationParsers to use
-   */
-  public AnnotationTransactionAttributeSource(Set<TransactionAnnotationParser> annotationParsers) {
-    this.publicMethodsOnly = true;
-    Assert.notEmpty(annotationParsers,
-        "At least one TransactionAnnotationParser needs to be specified");
-    this.annotationParsers = annotationParsers;
-  }
-
-
-  @Override
-  protected TransactionAttribute findTransactionAttribute(Method method) {
-    return determineTransactionAttribute(method);
-  }
-
-  @Override
-  protected TransactionAttribute findTransactionAttribute(Class<?> clazz) {
-    return determineTransactionAttribute(clazz);
-  }
-
-  /**
-   * Determine the transaction attribute for the given method or class.
-   * <p>This implementation delegates to configured
-   * {@link TransactionAnnotationParser TransactionAnnotationParsers} for parsing known annotations
-   * into Spring's metadata attribute class. Returns {@code null} if it's not transactional.
-   * <p>Can be overridden to support custom annotations that carry transaction metadata.
-   *
-   * @param ae the annotated method or class
-   * @return TransactionAttribute the configured transaction attribute, or {@code null} if none was
-   * found
-   */
-  protected TransactionAttribute determineTransactionAttribute(AnnotatedElement ae) {
-    for (TransactionAnnotationParser annotationParser : this.annotationParsers) {
-      TransactionAttribute attr = annotationParser.parseTransactionAnnotation(ae);
-      if (attr != null) {
-        return attr;
-      }
-    }
-    return null;
-  }
-
-  /**
-   * By default, only public methods can be made transactional.
-   */
-  @Override
-  protected boolean allowPublicMethodsOnly() {
-    return this.publicMethodsOnly;
-  }
-
-
-  @Override
-  public boolean equals(Object other) {
-    if (this == other) {
-      return true;
-    }
-    if (!(other instanceof AnnotationTransactionAttributeSource)) {
-      return false;
-    }
-    AnnotationTransactionAttributeSource otherTas = (AnnotationTransactionAttributeSource) other;
-    return (this.annotationParsers.equals(otherTas.annotationParsers) &&
-        this.publicMethodsOnly == otherTas.publicMethodsOnly);
-  }
-
-  @Override
-  public int hashCode() {
-    return this.annotationParsers.hashCode();
-  }
-=======
 		implements Serializable {
 
 	private static final boolean jta12Present = ClassUtils.isPresent(
@@ -330,6 +189,5 @@
 	public int hashCode() {
 		return this.annotationParsers.hashCode();
 	}
->>>>>>> 406f6ec7
 
 }