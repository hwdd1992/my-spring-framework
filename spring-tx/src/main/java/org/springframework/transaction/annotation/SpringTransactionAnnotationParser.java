/*
 * Copyright 2002-2017 the original author or authors.
 *
 * Licensed under the Apache License, Version 2.0 (the "License");
 * you may not use this file except in compliance with the License.
 * You may obtain a copy of the License at
 *
 *      http://www.apache.org/licenses/LICENSE-2.0
 *
 * Unless required by applicable law or agreed to in writing, software
 * distributed under the License is distributed on an "AS IS" BASIS,
 * WITHOUT WARRANTIES OR CONDITIONS OF ANY KIND, either express or implied.
 * See the License for the specific language governing permissions and
 * limitations under the License.
 */

package org.springframework.transaction.annotation;

import java.io.Serializable;
import java.lang.reflect.AnnotatedElement;
import java.util.ArrayList;
import org.springframework.core.annotation.AnnotatedElementUtils;
import org.springframework.core.annotation.AnnotationAttributes;
import org.springframework.core.annotation.AnnotationUtils;
import org.springframework.lang.Nullable;
import org.springframework.transaction.interceptor.NoRollbackRuleAttribute;
import org.springframework.transaction.interceptor.RollbackRuleAttribute;
import org.springframework.transaction.interceptor.RuleBasedTransactionAttribute;
import org.springframework.transaction.interceptor.TransactionAttribute;

/**
 * Strategy implementation for parsing Spring's {@link Transactional} annotation.
 *
 * @author Juergen Hoeller
 * @since 2.5
 */
@SuppressWarnings("serial")
public class SpringTransactionAnnotationParser implements TransactionAnnotationParser,
    Serializable {

<<<<<<< HEAD
  @Override
  public TransactionAttribute parseTransactionAnnotation(AnnotatedElement ae) {
    AnnotationAttributes attributes = AnnotatedElementUtils.findMergedAnnotationAttributes(
        ae, Transactional.class, false, false);
    if (attributes != null) {
      return parseTransactionAnnotation(attributes);
    } else {
      return null;
    }
  }
=======
	@Override
	@Nullable
	public TransactionAttribute parseTransactionAnnotation(AnnotatedElement ae) {
		AnnotationAttributes attributes = AnnotatedElementUtils.findMergedAnnotationAttributes(
				ae, Transactional.class, false, false);
		if (attributes != null) {
			return parseTransactionAnnotation(attributes);
		}
		else {
			return null;
		}
	}
>>>>>>> 406f6ec7

  public TransactionAttribute parseTransactionAnnotation(Transactional ann) {
    return parseTransactionAnnotation(AnnotationUtils.getAnnotationAttributes(ann, false, false));
  }

  protected TransactionAttribute parseTransactionAnnotation(AnnotationAttributes attributes) {
    RuleBasedTransactionAttribute rbta = new RuleBasedTransactionAttribute();
    Propagation propagation = attributes.getEnum("propagation");
    rbta.setPropagationBehavior(propagation.value());
    Isolation isolation = attributes.getEnum("isolation");
    rbta.setIsolationLevel(isolation.value());
    rbta.setTimeout(attributes.getNumber("timeout").intValue());
    rbta.setReadOnly(attributes.getBoolean("readOnly"));
    rbta.setQualifier(attributes.getString("value"));
    ArrayList<RollbackRuleAttribute> rollBackRules = new ArrayList<>();
    Class<?>[] rbf = attributes.getClassArray("rollbackFor");
    for (Class<?> rbRule : rbf) {
      RollbackRuleAttribute rule = new RollbackRuleAttribute(rbRule);
      rollBackRules.add(rule);
    }
    String[] rbfc = attributes.getStringArray("rollbackForClassName");
    for (String rbRule : rbfc) {
      RollbackRuleAttribute rule = new RollbackRuleAttribute(rbRule);
      rollBackRules.add(rule);
    }
    Class<?>[] nrbf = attributes.getClassArray("noRollbackFor");
    for (Class<?> rbRule : nrbf) {
      NoRollbackRuleAttribute rule = new NoRollbackRuleAttribute(rbRule);
      rollBackRules.add(rule);
    }
    String[] nrbfc = attributes.getStringArray("noRollbackForClassName");
    for (String rbRule : nrbfc) {
      NoRollbackRuleAttribute rule = new NoRollbackRuleAttribute(rbRule);
      rollBackRules.add(rule);
    }
    rbta.getRollbackRules().addAll(rollBackRules);
    return rbta;
  }

  @Override
  public boolean equals(Object other) {
    return (this == other || other instanceof SpringTransactionAnnotationParser);
  }

  @Override
  public int hashCode() {
    return SpringTransactionAnnotationParser.class.hashCode();
  }

}<|MERGE_RESOLUTION|>--- conflicted
+++ resolved
@@ -19,6 +19,7 @@
 import java.io.Serializable;
 import java.lang.reflect.AnnotatedElement;
 import java.util.ArrayList;
+
 import org.springframework.core.annotation.AnnotatedElementUtils;
 import org.springframework.core.annotation.AnnotationAttributes;
 import org.springframework.core.annotation.AnnotationUtils;
@@ -35,21 +36,8 @@
  * @since 2.5
  */
 @SuppressWarnings("serial")
-public class SpringTransactionAnnotationParser implements TransactionAnnotationParser,
-    Serializable {
+public class SpringTransactionAnnotationParser implements TransactionAnnotationParser, Serializable {
 
-<<<<<<< HEAD
-  @Override
-  public TransactionAttribute parseTransactionAnnotation(AnnotatedElement ae) {
-    AnnotationAttributes attributes = AnnotatedElementUtils.findMergedAnnotationAttributes(
-        ae, Transactional.class, false, false);
-    if (attributes != null) {
-      return parseTransactionAnnotation(attributes);
-    } else {
-      return null;
-    }
-  }
-=======
 	@Override
 	@Nullable
 	public TransactionAttribute parseTransactionAnnotation(AnnotatedElement ae) {
@@ -62,54 +50,53 @@
 			return null;
 		}
 	}
->>>>>>> 406f6ec7
 
-  public TransactionAttribute parseTransactionAnnotation(Transactional ann) {
-    return parseTransactionAnnotation(AnnotationUtils.getAnnotationAttributes(ann, false, false));
-  }
+	public TransactionAttribute parseTransactionAnnotation(Transactional ann) {
+		return parseTransactionAnnotation(AnnotationUtils.getAnnotationAttributes(ann, false, false));
+	}
 
-  protected TransactionAttribute parseTransactionAnnotation(AnnotationAttributes attributes) {
-    RuleBasedTransactionAttribute rbta = new RuleBasedTransactionAttribute();
-    Propagation propagation = attributes.getEnum("propagation");
-    rbta.setPropagationBehavior(propagation.value());
-    Isolation isolation = attributes.getEnum("isolation");
-    rbta.setIsolationLevel(isolation.value());
-    rbta.setTimeout(attributes.getNumber("timeout").intValue());
-    rbta.setReadOnly(attributes.getBoolean("readOnly"));
-    rbta.setQualifier(attributes.getString("value"));
-    ArrayList<RollbackRuleAttribute> rollBackRules = new ArrayList<>();
-    Class<?>[] rbf = attributes.getClassArray("rollbackFor");
-    for (Class<?> rbRule : rbf) {
-      RollbackRuleAttribute rule = new RollbackRuleAttribute(rbRule);
-      rollBackRules.add(rule);
-    }
-    String[] rbfc = attributes.getStringArray("rollbackForClassName");
-    for (String rbRule : rbfc) {
-      RollbackRuleAttribute rule = new RollbackRuleAttribute(rbRule);
-      rollBackRules.add(rule);
-    }
-    Class<?>[] nrbf = attributes.getClassArray("noRollbackFor");
-    for (Class<?> rbRule : nrbf) {
-      NoRollbackRuleAttribute rule = new NoRollbackRuleAttribute(rbRule);
-      rollBackRules.add(rule);
-    }
-    String[] nrbfc = attributes.getStringArray("noRollbackForClassName");
-    for (String rbRule : nrbfc) {
-      NoRollbackRuleAttribute rule = new NoRollbackRuleAttribute(rbRule);
-      rollBackRules.add(rule);
-    }
-    rbta.getRollbackRules().addAll(rollBackRules);
-    return rbta;
-  }
+	protected TransactionAttribute parseTransactionAnnotation(AnnotationAttributes attributes) {
+		RuleBasedTransactionAttribute rbta = new RuleBasedTransactionAttribute();
+		Propagation propagation = attributes.getEnum("propagation");
+		rbta.setPropagationBehavior(propagation.value());
+		Isolation isolation = attributes.getEnum("isolation");
+		rbta.setIsolationLevel(isolation.value());
+		rbta.setTimeout(attributes.getNumber("timeout").intValue());
+		rbta.setReadOnly(attributes.getBoolean("readOnly"));
+		rbta.setQualifier(attributes.getString("value"));
+		ArrayList<RollbackRuleAttribute> rollBackRules = new ArrayList<>();
+		Class<?>[] rbf = attributes.getClassArray("rollbackFor");
+		for (Class<?> rbRule : rbf) {
+			RollbackRuleAttribute rule = new RollbackRuleAttribute(rbRule);
+			rollBackRules.add(rule);
+		}
+		String[] rbfc = attributes.getStringArray("rollbackForClassName");
+		for (String rbRule : rbfc) {
+			RollbackRuleAttribute rule = new RollbackRuleAttribute(rbRule);
+			rollBackRules.add(rule);
+		}
+		Class<?>[] nrbf = attributes.getClassArray("noRollbackFor");
+		for (Class<?> rbRule : nrbf) {
+			NoRollbackRuleAttribute rule = new NoRollbackRuleAttribute(rbRule);
+			rollBackRules.add(rule);
+		}
+		String[] nrbfc = attributes.getStringArray("noRollbackForClassName");
+		for (String rbRule : nrbfc) {
+			NoRollbackRuleAttribute rule = new NoRollbackRuleAttribute(rbRule);
+			rollBackRules.add(rule);
+		}
+		rbta.getRollbackRules().addAll(rollBackRules);
+		return rbta;
+	}
 
-  @Override
-  public boolean equals(Object other) {
-    return (this == other || other instanceof SpringTransactionAnnotationParser);
-  }
+	@Override
+	public boolean equals(Object other) {
+		return (this == other || other instanceof SpringTransactionAnnotationParser);
+	}
 
-  @Override
-  public int hashCode() {
-    return SpringTransactionAnnotationParser.class.hashCode();
-  }
+	@Override
+	public int hashCode() {
+		return SpringTransactionAnnotationParser.class.hashCode();
+	}
 
 }