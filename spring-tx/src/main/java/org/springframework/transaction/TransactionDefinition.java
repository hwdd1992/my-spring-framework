/*
 * Copyright 2002-2017 the original author or authors.
 *
 * Licensed under the Apache License, Version 2.0 (the "License");
 * you may not use this file except in compliance with the License.
 * You may obtain a copy of the License at
 *
 *      http://www.apache.org/licenses/LICENSE-2.0
 *
 * Unless required by applicable law or agreed to in writing, software
 * distributed under the License is distributed on an "AS IS" BASIS,
 * WITHOUT WARRANTIES OR CONDITIONS OF ANY KIND, either express or implied.
 * See the License for the specific language governing permissions and
 * limitations under the License.
 */

package org.springframework.transaction;

import java.sql.Connection;

import org.springframework.lang.Nullable;

/**
 * Interface that defines Spring-compliant transaction properties. Based on the propagation behavior
 * definitions analogous to EJB CMT attributes.
 *
 * <p>Note that isolation level and timeout settings will not get applied unless
 * an actual new transaction gets started. As only {@link #PROPAGATION_REQUIRED}, {@link
 * #PROPAGATION_REQUIRES_NEW} and {@link #PROPAGATION_NESTED} can cause that, it usually doesn't
 * make sense to specify those settings in other cases. Furthermore, be aware that not all
 * transaction managers will support those advanced features and thus might throw corresponding
 * exceptions when given non-default values.
 *
 * <p>The {@link #isReadOnly() read-only flag} applies to any transaction context,
 * whether backed by an actual resource transaction or operating non-transactionally at the resource
 * level. In the latter case, the flag will only apply to managed resources within the application,
 * such as a Hibernate {@code Session}.
 *
 * @author Juergen Hoeller
 * @see PlatformTransactionManager#getTransaction(TransactionDefinition)
 * @see org.springframework.transaction.support.DefaultTransactionDefinition
 * @see org.springframework.transaction.interceptor.TransactionAttribute
 * @since 08.05.2003
 */
public interface TransactionDefinition {

  /**
   * Support a current transaction; create a new one if none exists. Analogous to the EJB
   * transaction attribute of the same name.
   * <p>This is typically the default setting of a transaction definition,
   * and typically defines a transaction synchronization scope.
   * <p>支持当前事务;如果当前有事务则加入事务,否则创建一个新的事务</p>
   */
  int PROPAGATION_REQUIRED = 0;

  /**
   * Support a current transaction; execute non-transactionally if none exists. Analogous to the EJB
   * transaction attribute of the same name.
   * <p><b>NOTE:</b> For transaction managers with transaction synchronization,
   * {@code PROPAGATION_SUPPORTS} is slightly different from no transaction at all, as it defines a
   * transaction scope that synchronization might apply to. As a consequence, the same resources (a
   * JDBC {@code Connection}, a Hibernate {@code Session}, etc) will be shared for the entire
   * specified scope. Note that the exact behavior depends on the actual synchronization
   * configuration of the transaction manager!
   * <p>In general, use {@code PROPAGATION_SUPPORTS} with care! In particular, do
   * not rely on {@code PROPAGATION_REQUIRED} or {@code PROPAGATION_REQUIRES_NEW}
   * <i>within</i> a {@code PROPAGATION_SUPPORTS} scope (which may lead to
   * synchronization conflicts at runtime). If such nesting is unavoidable, make sure to configure
   * your transaction manager appropriately (typically switching to "synchronization on actual
   * transaction").
   * <p>支持当前事务;如果当前有事务则加入事务,否则就以无事务运行</p>
   *
   * @see org.springframework.transaction.support.AbstractPlatformTransactionManager#setTransactionSynchronization
   * @see org.springframework.transaction.support.AbstractPlatformTransactionManager#SYNCHRONIZATION_ON_ACTUAL_TRANSACTION
   */
  int PROPAGATION_SUPPORTS = 1;

  /**
   * Support a current transaction; throw an exception if no current transaction exists. Analogous
   * to the EJB transaction attribute of the same name.
   * <p>Note that transaction synchronization within a {@code PROPAGATION_MANDATORY}
   * scope will always be driven by the surrounding transaction.
   * <p>支持当前事务;如果当前有事务则加入事务,否则抛出异常</p>
   */
  int PROPAGATION_MANDATORY = 2;

  /**
   * Create a new transaction, suspending the current transaction if one exists. Analogous to the
   * EJB transaction attribute of the same name.
   * <p><b>NOTE:</b> Actual transaction suspension will not work out-of-the-box
   * on all transaction managers. This in particular applies to {@link
   * org.springframework.transaction.jta.JtaTransactionManager}, which requires the {@code
   * javax.transaction.TransactionManager} to be made available it to it (which is server-specific
   * in standard Java EE).
   * <p>A {@code PROPAGATION_REQUIRES_NEW} scope always defines its own
   * transaction synchronizations. Existing synchronizations will be suspended and resumed
   * appropriately.
   * <p>无论当前是否有事务,都创建一个新的事务;如果当前有事务,则挂起当前事务</p>
   *
   * @see org.springframework.transaction.jta.JtaTransactionManager#setTransactionManager
   */
  int PROPAGATION_REQUIRES_NEW = 3;

  /**
   * Do not support a current transaction; rather always execute non-transactionally. Analogous to
   * the EJB transaction attribute of the same name.
   * <p><b>NOTE:</b> Actual transaction suspension will not work out-of-the-box
   * on all transaction managers. This in particular applies to {@link
   * org.springframework.transaction.jta.JtaTransactionManager}, which requires the {@code
   * javax.transaction.TransactionManager} to be made available it to it (which is server-specific
   * in standard Java EE).
   * <p>Note that transaction synchronization is <i>not</i> available within a
   * {@code PROPAGATION_NOT_SUPPORTED} scope. Existing synchronizations will be suspended and
   * resumed appropriately.
   * <p>以无事务方式运行.如果当前有事务,则挂起当前事务</p>
   *
   * @see org.springframework.transaction.jta.JtaTransactionManager#setTransactionManager
   */
  int PROPAGATION_NOT_SUPPORTED = 4;

  /**
   * Do not support a current transaction; throw an exception if a current transaction exists.
   * Analogous to the EJB transaction attribute of the same name.
   * <p>Note that transaction synchronization is <i>not</i> available within a
   * {@code PROPAGATION_NEVER} scope.
   * <p>不支持事务.如果当前有事务,就抛异常.</p>
   */
  int PROPAGATION_NEVER = 5;

  /**
   * Execute within a nested transaction if a current transaction exists, behave like {@link
   * #PROPAGATION_REQUIRED} else. There is no analogous feature in EJB.
   * <p><b>NOTE:</b> Actual creation of a nested transaction will only work on
   * specific transaction managers. Out of the box, this only applies to the JDBC {@link
   * org.springframework.jdbc.datasource.DataSourceTransactionManager} when working on a JDBC 3.0
   * driver. Some JTA providers might support nested transactions as well.
   * <p>如果当前有事务,则在嵌套事务内执行.否则和 PROPAGATION_REQUIRED 一样创建新的事务.</p>
   *
   * @see org.springframework.jdbc.datasource.DataSourceTransactionManager
   */
  int PROPAGATION_NESTED = 6;


  /**
   * Use the default isolation level of the underlying datastore. All other levels correspond to the
   * JDBC isolation levels.
   *
   * @see java.sql.Connection
   */
  int ISOLATION_DEFAULT = -1;

  /**
   * Indicates that dirty reads, non-repeatable reads and phantom reads can occur.
   * <p>This level allows a row changed by one transaction to be read by another
   * transaction before any changes in that row have been committed (a "dirty read"). If any of the
   * changes are rolled back, the second transaction will have retrieved an invalid row.
   *
   * @see java.sql.Connection#TRANSACTION_READ_UNCOMMITTED
   */
  int ISOLATION_READ_UNCOMMITTED = Connection.TRANSACTION_READ_UNCOMMITTED;

  /**
   * Indicates that dirty reads are prevented; non-repeatable reads and phantom reads can occur.
   * <p>This level only prohibits a transaction from reading a row
   * with uncommitted changes in it.
   *
   * @see java.sql.Connection#TRANSACTION_READ_COMMITTED
   */
  int ISOLATION_READ_COMMITTED = Connection.TRANSACTION_READ_COMMITTED;

  /**
   * Indicates that dirty reads and non-repeatable reads are prevented; phantom reads can occur.
   * <p>This level prohibits a transaction from reading a row with uncommitted changes
   * in it, and it also prohibits the situation where one transaction reads a row, a second
   * transaction alters the row, and the first transaction re-reads the row, getting different
   * values the second time (a "non-repeatable read").
   *
   * @see java.sql.Connection#TRANSACTION_REPEATABLE_READ
   */
  int ISOLATION_REPEATABLE_READ = Connection.TRANSACTION_REPEATABLE_READ;

  /**
   * Indicates that dirty reads, non-repeatable reads and phantom reads are prevented.
   * <p>This level includes the prohibitions in {@link #ISOLATION_REPEATABLE_READ}
   * and further prohibits the situation where one transaction reads all rows that satisfy a {@code
   * WHERE} condition, a second transaction inserts a row that satisfies that {@code WHERE}
   * condition, and the first transaction re-reads for the same condition, retrieving the additional
   * "phantom" row in the second read.
   *
   * @see java.sql.Connection#TRANSACTION_SERIALIZABLE
   */
  int ISOLATION_SERIALIZABLE = Connection.TRANSACTION_SERIALIZABLE;


  /**
   * Use the default timeout of the underlying transaction system, or none if timeouts are not
   * supported.
   */
  int TIMEOUT_DEFAULT = -1;


  /**
   * Return the propagation behavior.
   * <p>Must return one of the {@code PROPAGATION_XXX} constants
   * defined on {@link TransactionDefinition this interface}.
   *
   * @return the propagation behavior
   * @see #PROPAGATION_REQUIRED
   * @see org.springframework.transaction.support.TransactionSynchronizationManager#isActualTransactionActive()
   */
  int getPropagationBehavior();

<<<<<<< HEAD
  /**
   * Return the isolation level.
   * <p>Must return one of the {@code ISOLATION_XXX} constants
   * defined on {@link TransactionDefinition this interface}.
   * <p>Only makes sense in combination with {@link #PROPAGATION_REQUIRED}
   * or {@link #PROPAGATION_REQUIRES_NEW}.
   * <p>Note that a transaction manager that does not support custom isolation levels
   * will throw an exception when given any other level than {@link #ISOLATION_DEFAULT}.
   *
   * @return the isolation level
   */
  int getIsolationLevel();

  /**
   * Return the transaction timeout.
   * <p>Must return a number of seconds, or {@link #TIMEOUT_DEFAULT}.
   * <p>Only makes sense in combination with {@link #PROPAGATION_REQUIRED}
   * or {@link #PROPAGATION_REQUIRES_NEW}.
   * <p>Note that a transaction manager that does not support timeouts will throw
   * an exception when given any other timeout than {@link #TIMEOUT_DEFAULT}.
   *
   * @return the transaction timeout
   */
  int getTimeout();

  /**
   * Return whether to optimize as a read-only transaction.
   * <p>The read-only flag applies to any transaction context, whether
   * backed by an actual resource transaction ({@link #PROPAGATION_REQUIRED}/{@link
   * #PROPAGATION_REQUIRES_NEW}) or operating non-transactionally at the resource level ({@link
   * #PROPAGATION_SUPPORTS}). In the latter case, the flag will only apply to managed resources
   * within the application, such as a Hibernate {@code Session}.
   * <p>This just serves as a hint for the actual transaction subsystem;
   * it will <i>not necessarily</i> cause failure of write access attempts. A transaction manager
   * which cannot interpret the read-only hint will
   * <i>not</i> throw an exception when asked for a read-only transaction.
   *
   * @return {@code true} if the transaction is to be optimized as read-only
   * @see org.springframework.transaction.support.TransactionSynchronization#beforeCommit(boolean)
   * @see org.springframework.transaction.support.TransactionSynchronizationManager#isCurrentTransactionReadOnly()
   */
  boolean isReadOnly();

  /**
   * Return the name of this transaction. Can be {@code null}.
   * <p>This will be used as the transaction name to be shown in a
   * transaction monitor, if applicable (for example, WebLogic's).
   * <p>In case of Spring's declarative transactions, the exposed name will be
   * the {@code fully-qualified class name + "." + method name} (by default).
   *
   * @return the name of this transaction
   * @see org.springframework.transaction.interceptor.TransactionAspectSupport
   * @see org.springframework.transaction.support.TransactionSynchronizationManager#getCurrentTransactionName()
   */
  String getName();
=======
	/**
	 * Return the isolation level.
	 * <p>Must return one of the {@code ISOLATION_XXX} constants defined on
	 * {@link TransactionDefinition this interface}. Those constants are designed
	 * to match the values of the same constants on {@link java.sql.Connection}.
	 * <p>Exclusively designed for use with {@link #PROPAGATION_REQUIRED} or
	 * {@link #PROPAGATION_REQUIRES_NEW} since it only applies to newly started
	 * transactions. Consider switching the "validateExistingTransactions" flag to
	 * "true" on your transaction manager if you'd like isolation level declarations
	 * to get rejected when participating in an existing transaction with a different
	 * isolation level.
	 * <p>Note that a transaction manager that does not support custom isolation levels
	 * will throw an exception when given any other level than {@link #ISOLATION_DEFAULT}.
	 * @return the isolation level
	 * @see #ISOLATION_DEFAULT
	 * @see org.springframework.transaction.support.AbstractPlatformTransactionManager#setValidateExistingTransaction
	 */
	int getIsolationLevel();

	/**
	 * Return the transaction timeout.
	 * <p>Must return a number of seconds, or {@link #TIMEOUT_DEFAULT}.
	 * <p>Exclusively designed for use with {@link #PROPAGATION_REQUIRED} or
	 * {@link #PROPAGATION_REQUIRES_NEW} since it only applies to newly started
	 * transactions.
	 * <p>Note that a transaction manager that does not support timeouts will throw
	 * an exception when given any other timeout than {@link #TIMEOUT_DEFAULT}.
	 * @return the transaction timeout
	 */
	int getTimeout();

	/**
	 * Return whether to optimize as a read-only transaction.
	 * <p>The read-only flag applies to any transaction context, whether backed
	 * by an actual resource transaction ({@link #PROPAGATION_REQUIRED}/
	 * {@link #PROPAGATION_REQUIRES_NEW}) or operating non-transactionally at
	 * the resource level ({@link #PROPAGATION_SUPPORTS}). In the latter case,
	 * the flag will only apply to managed resources within the application,
	 * such as a Hibernate {@code Session}.
	 * <p>This just serves as a hint for the actual transaction subsystem;
	 * it will <i>not necessarily</i> cause failure of write access attempts.
	 * A transaction manager which cannot interpret the read-only hint will
	 * <i>not</i> throw an exception when asked for a read-only transaction.
	 * @return {@code true} if the transaction is to be optimized as read-only
	 * @see org.springframework.transaction.support.TransactionSynchronization#beforeCommit(boolean)
	 * @see org.springframework.transaction.support.TransactionSynchronizationManager#isCurrentTransactionReadOnly()
	 */
	boolean isReadOnly();

	/**
	 * Return the name of this transaction. Can be {@code null}.
	 * <p>This will be used as the transaction name to be shown in a
	 * transaction monitor, if applicable (for example, WebLogic's).
	 * <p>In case of Spring's declarative transactions, the exposed name will be
	 * the {@code fully-qualified class name + "." + method name} (by default).
	 * @return the name of this transaction
	 * @see org.springframework.transaction.interceptor.TransactionAspectSupport
	 * @see org.springframework.transaction.support.TransactionSynchronizationManager#getCurrentTransactionName()
	 */
	@Nullable
	String getName();
>>>>>>> 406f6ec7

}<|MERGE_RESOLUTION|>--- conflicted
+++ resolved
@@ -21,252 +21,188 @@
 import org.springframework.lang.Nullable;
 
 /**
- * Interface that defines Spring-compliant transaction properties. Based on the propagation behavior
- * definitions analogous to EJB CMT attributes.
+ * Interface that defines Spring-compliant transaction properties.
+ * Based on the propagation behavior definitions analogous to EJB CMT attributes.
  *
  * <p>Note that isolation level and timeout settings will not get applied unless
- * an actual new transaction gets started. As only {@link #PROPAGATION_REQUIRED}, {@link
- * #PROPAGATION_REQUIRES_NEW} and {@link #PROPAGATION_NESTED} can cause that, it usually doesn't
- * make sense to specify those settings in other cases. Furthermore, be aware that not all
- * transaction managers will support those advanced features and thus might throw corresponding
- * exceptions when given non-default values.
+ * an actual new transaction gets started. As only {@link #PROPAGATION_REQUIRED},
+ * {@link #PROPAGATION_REQUIRES_NEW} and {@link #PROPAGATION_NESTED} can cause
+ * that, it usually doesn't make sense to specify those settings in other cases.
+ * Furthermore, be aware that not all transaction managers will support those
+ * advanced features and thus might throw corresponding exceptions when given
+ * non-default values.
  *
  * <p>The {@link #isReadOnly() read-only flag} applies to any transaction context,
- * whether backed by an actual resource transaction or operating non-transactionally at the resource
- * level. In the latter case, the flag will only apply to managed resources within the application,
- * such as a Hibernate {@code Session}.
+ * whether backed by an actual resource transaction or operating non-transactionally
+ * at the resource level. In the latter case, the flag will only apply to managed
+ * resources within the application, such as a Hibernate {@code Session}.
  *
  * @author Juergen Hoeller
+ * @since 08.05.2003
  * @see PlatformTransactionManager#getTransaction(TransactionDefinition)
  * @see org.springframework.transaction.support.DefaultTransactionDefinition
  * @see org.springframework.transaction.interceptor.TransactionAttribute
- * @since 08.05.2003
  */
 public interface TransactionDefinition {
 
-  /**
-   * Support a current transaction; create a new one if none exists. Analogous to the EJB
-   * transaction attribute of the same name.
-   * <p>This is typically the default setting of a transaction definition,
-   * and typically defines a transaction synchronization scope.
-   * <p>支持当前事务;如果当前有事务则加入事务,否则创建一个新的事务</p>
-   */
-  int PROPAGATION_REQUIRED = 0;
-
-  /**
-   * Support a current transaction; execute non-transactionally if none exists. Analogous to the EJB
-   * transaction attribute of the same name.
-   * <p><b>NOTE:</b> For transaction managers with transaction synchronization,
-   * {@code PROPAGATION_SUPPORTS} is slightly different from no transaction at all, as it defines a
-   * transaction scope that synchronization might apply to. As a consequence, the same resources (a
-   * JDBC {@code Connection}, a Hibernate {@code Session}, etc) will be shared for the entire
-   * specified scope. Note that the exact behavior depends on the actual synchronization
-   * configuration of the transaction manager!
-   * <p>In general, use {@code PROPAGATION_SUPPORTS} with care! In particular, do
-   * not rely on {@code PROPAGATION_REQUIRED} or {@code PROPAGATION_REQUIRES_NEW}
-   * <i>within</i> a {@code PROPAGATION_SUPPORTS} scope (which may lead to
-   * synchronization conflicts at runtime). If such nesting is unavoidable, make sure to configure
-   * your transaction manager appropriately (typically switching to "synchronization on actual
-   * transaction").
-   * <p>支持当前事务;如果当前有事务则加入事务,否则就以无事务运行</p>
-   *
-   * @see org.springframework.transaction.support.AbstractPlatformTransactionManager#setTransactionSynchronization
-   * @see org.springframework.transaction.support.AbstractPlatformTransactionManager#SYNCHRONIZATION_ON_ACTUAL_TRANSACTION
-   */
-  int PROPAGATION_SUPPORTS = 1;
-
-  /**
-   * Support a current transaction; throw an exception if no current transaction exists. Analogous
-   * to the EJB transaction attribute of the same name.
-   * <p>Note that transaction synchronization within a {@code PROPAGATION_MANDATORY}
-   * scope will always be driven by the surrounding transaction.
-   * <p>支持当前事务;如果当前有事务则加入事务,否则抛出异常</p>
-   */
-  int PROPAGATION_MANDATORY = 2;
-
-  /**
-   * Create a new transaction, suspending the current transaction if one exists. Analogous to the
-   * EJB transaction attribute of the same name.
-   * <p><b>NOTE:</b> Actual transaction suspension will not work out-of-the-box
-   * on all transaction managers. This in particular applies to {@link
-   * org.springframework.transaction.jta.JtaTransactionManager}, which requires the {@code
-   * javax.transaction.TransactionManager} to be made available it to it (which is server-specific
-   * in standard Java EE).
-   * <p>A {@code PROPAGATION_REQUIRES_NEW} scope always defines its own
-   * transaction synchronizations. Existing synchronizations will be suspended and resumed
-   * appropriately.
-   * <p>无论当前是否有事务,都创建一个新的事务;如果当前有事务,则挂起当前事务</p>
-   *
-   * @see org.springframework.transaction.jta.JtaTransactionManager#setTransactionManager
-   */
-  int PROPAGATION_REQUIRES_NEW = 3;
-
-  /**
-   * Do not support a current transaction; rather always execute non-transactionally. Analogous to
-   * the EJB transaction attribute of the same name.
-   * <p><b>NOTE:</b> Actual transaction suspension will not work out-of-the-box
-   * on all transaction managers. This in particular applies to {@link
-   * org.springframework.transaction.jta.JtaTransactionManager}, which requires the {@code
-   * javax.transaction.TransactionManager} to be made available it to it (which is server-specific
-   * in standard Java EE).
-   * <p>Note that transaction synchronization is <i>not</i> available within a
-   * {@code PROPAGATION_NOT_SUPPORTED} scope. Existing synchronizations will be suspended and
-   * resumed appropriately.
-   * <p>以无事务方式运行.如果当前有事务,则挂起当前事务</p>
-   *
-   * @see org.springframework.transaction.jta.JtaTransactionManager#setTransactionManager
-   */
-  int PROPAGATION_NOT_SUPPORTED = 4;
-
-  /**
-   * Do not support a current transaction; throw an exception if a current transaction exists.
-   * Analogous to the EJB transaction attribute of the same name.
-   * <p>Note that transaction synchronization is <i>not</i> available within a
-   * {@code PROPAGATION_NEVER} scope.
-   * <p>不支持事务.如果当前有事务,就抛异常.</p>
-   */
-  int PROPAGATION_NEVER = 5;
-
-  /**
-   * Execute within a nested transaction if a current transaction exists, behave like {@link
-   * #PROPAGATION_REQUIRED} else. There is no analogous feature in EJB.
-   * <p><b>NOTE:</b> Actual creation of a nested transaction will only work on
-   * specific transaction managers. Out of the box, this only applies to the JDBC {@link
-   * org.springframework.jdbc.datasource.DataSourceTransactionManager} when working on a JDBC 3.0
-   * driver. Some JTA providers might support nested transactions as well.
-   * <p>如果当前有事务,则在嵌套事务内执行.否则和 PROPAGATION_REQUIRED 一样创建新的事务.</p>
-   *
-   * @see org.springframework.jdbc.datasource.DataSourceTransactionManager
-   */
-  int PROPAGATION_NESTED = 6;
-
-
-  /**
-   * Use the default isolation level of the underlying datastore. All other levels correspond to the
-   * JDBC isolation levels.
-   *
-   * @see java.sql.Connection
-   */
-  int ISOLATION_DEFAULT = -1;
-
-  /**
-   * Indicates that dirty reads, non-repeatable reads and phantom reads can occur.
-   * <p>This level allows a row changed by one transaction to be read by another
-   * transaction before any changes in that row have been committed (a "dirty read"). If any of the
-   * changes are rolled back, the second transaction will have retrieved an invalid row.
-   *
-   * @see java.sql.Connection#TRANSACTION_READ_UNCOMMITTED
-   */
-  int ISOLATION_READ_UNCOMMITTED = Connection.TRANSACTION_READ_UNCOMMITTED;
-
-  /**
-   * Indicates that dirty reads are prevented; non-repeatable reads and phantom reads can occur.
-   * <p>This level only prohibits a transaction from reading a row
-   * with uncommitted changes in it.
-   *
-   * @see java.sql.Connection#TRANSACTION_READ_COMMITTED
-   */
-  int ISOLATION_READ_COMMITTED = Connection.TRANSACTION_READ_COMMITTED;
-
-  /**
-   * Indicates that dirty reads and non-repeatable reads are prevented; phantom reads can occur.
-   * <p>This level prohibits a transaction from reading a row with uncommitted changes
-   * in it, and it also prohibits the situation where one transaction reads a row, a second
-   * transaction alters the row, and the first transaction re-reads the row, getting different
-   * values the second time (a "non-repeatable read").
-   *
-   * @see java.sql.Connection#TRANSACTION_REPEATABLE_READ
-   */
-  int ISOLATION_REPEATABLE_READ = Connection.TRANSACTION_REPEATABLE_READ;
-
-  /**
-   * Indicates that dirty reads, non-repeatable reads and phantom reads are prevented.
-   * <p>This level includes the prohibitions in {@link #ISOLATION_REPEATABLE_READ}
-   * and further prohibits the situation where one transaction reads all rows that satisfy a {@code
-   * WHERE} condition, a second transaction inserts a row that satisfies that {@code WHERE}
-   * condition, and the first transaction re-reads for the same condition, retrieving the additional
-   * "phantom" row in the second read.
-   *
-   * @see java.sql.Connection#TRANSACTION_SERIALIZABLE
-   */
-  int ISOLATION_SERIALIZABLE = Connection.TRANSACTION_SERIALIZABLE;
-
-
-  /**
-   * Use the default timeout of the underlying transaction system, or none if timeouts are not
-   * supported.
-   */
-  int TIMEOUT_DEFAULT = -1;
-
-
-  /**
-   * Return the propagation behavior.
-   * <p>Must return one of the {@code PROPAGATION_XXX} constants
-   * defined on {@link TransactionDefinition this interface}.
-   *
-   * @return the propagation behavior
-   * @see #PROPAGATION_REQUIRED
-   * @see org.springframework.transaction.support.TransactionSynchronizationManager#isActualTransactionActive()
-   */
-  int getPropagationBehavior();
-
-<<<<<<< HEAD
-  /**
-   * Return the isolation level.
-   * <p>Must return one of the {@code ISOLATION_XXX} constants
-   * defined on {@link TransactionDefinition this interface}.
-   * <p>Only makes sense in combination with {@link #PROPAGATION_REQUIRED}
-   * or {@link #PROPAGATION_REQUIRES_NEW}.
-   * <p>Note that a transaction manager that does not support custom isolation levels
-   * will throw an exception when given any other level than {@link #ISOLATION_DEFAULT}.
-   *
-   * @return the isolation level
-   */
-  int getIsolationLevel();
-
-  /**
-   * Return the transaction timeout.
-   * <p>Must return a number of seconds, or {@link #TIMEOUT_DEFAULT}.
-   * <p>Only makes sense in combination with {@link #PROPAGATION_REQUIRED}
-   * or {@link #PROPAGATION_REQUIRES_NEW}.
-   * <p>Note that a transaction manager that does not support timeouts will throw
-   * an exception when given any other timeout than {@link #TIMEOUT_DEFAULT}.
-   *
-   * @return the transaction timeout
-   */
-  int getTimeout();
-
-  /**
-   * Return whether to optimize as a read-only transaction.
-   * <p>The read-only flag applies to any transaction context, whether
-   * backed by an actual resource transaction ({@link #PROPAGATION_REQUIRED}/{@link
-   * #PROPAGATION_REQUIRES_NEW}) or operating non-transactionally at the resource level ({@link
-   * #PROPAGATION_SUPPORTS}). In the latter case, the flag will only apply to managed resources
-   * within the application, such as a Hibernate {@code Session}.
-   * <p>This just serves as a hint for the actual transaction subsystem;
-   * it will <i>not necessarily</i> cause failure of write access attempts. A transaction manager
-   * which cannot interpret the read-only hint will
-   * <i>not</i> throw an exception when asked for a read-only transaction.
-   *
-   * @return {@code true} if the transaction is to be optimized as read-only
-   * @see org.springframework.transaction.support.TransactionSynchronization#beforeCommit(boolean)
-   * @see org.springframework.transaction.support.TransactionSynchronizationManager#isCurrentTransactionReadOnly()
-   */
-  boolean isReadOnly();
-
-  /**
-   * Return the name of this transaction. Can be {@code null}.
-   * <p>This will be used as the transaction name to be shown in a
-   * transaction monitor, if applicable (for example, WebLogic's).
-   * <p>In case of Spring's declarative transactions, the exposed name will be
-   * the {@code fully-qualified class name + "." + method name} (by default).
-   *
-   * @return the name of this transaction
-   * @see org.springframework.transaction.interceptor.TransactionAspectSupport
-   * @see org.springframework.transaction.support.TransactionSynchronizationManager#getCurrentTransactionName()
-   */
-  String getName();
-=======
+	/**
+	 * Support a current transaction; create a new one if none exists.
+	 * Analogous to the EJB transaction attribute of the same name.
+	 * <p>This is typically the default setting of a transaction definition,
+	 * and typically defines a transaction synchronization scope.
+	 */
+	int PROPAGATION_REQUIRED = 0;
+
+	/**
+	 * Support a current transaction; execute non-transactionally if none exists.
+	 * Analogous to the EJB transaction attribute of the same name.
+	 * <p><b>NOTE:</b> For transaction managers with transaction synchronization,
+	 * {@code PROPAGATION_SUPPORTS} is slightly different from no transaction
+	 * at all, as it defines a transaction scope that synchronization might apply to.
+	 * As a consequence, the same resources (a JDBC {@code Connection}, a
+	 * Hibernate {@code Session}, etc) will be shared for the entire specified
+	 * scope. Note that the exact behavior depends on the actual synchronization
+	 * configuration of the transaction manager!
+	 * <p>In general, use {@code PROPAGATION_SUPPORTS} with care! In particular, do
+	 * not rely on {@code PROPAGATION_REQUIRED} or {@code PROPAGATION_REQUIRES_NEW}
+	 * <i>within</i> a {@code PROPAGATION_SUPPORTS} scope (which may lead to
+	 * synchronization conflicts at runtime). If such nesting is unavoidable, make sure
+	 * to configure your transaction manager appropriately (typically switching to
+	 * "synchronization on actual transaction").
+	 * @see org.springframework.transaction.support.AbstractPlatformTransactionManager#setTransactionSynchronization
+	 * @see org.springframework.transaction.support.AbstractPlatformTransactionManager#SYNCHRONIZATION_ON_ACTUAL_TRANSACTION
+	 */
+	int PROPAGATION_SUPPORTS = 1;
+
+	/**
+	 * Support a current transaction; throw an exception if no current transaction
+	 * exists. Analogous to the EJB transaction attribute of the same name.
+	 * <p>Note that transaction synchronization within a {@code PROPAGATION_MANDATORY}
+	 * scope will always be driven by the surrounding transaction.
+	 */
+	int PROPAGATION_MANDATORY = 2;
+
+	/**
+	 * Create a new transaction, suspending the current transaction if one exists.
+	 * Analogous to the EJB transaction attribute of the same name.
+	 * <p><b>NOTE:</b> Actual transaction suspension will not work out-of-the-box
+	 * on all transaction managers. This in particular applies to
+	 * {@link org.springframework.transaction.jta.JtaTransactionManager},
+	 * which requires the {@code javax.transaction.TransactionManager} to be
+	 * made available it to it (which is server-specific in standard Java EE).
+	 * <p>A {@code PROPAGATION_REQUIRES_NEW} scope always defines its own
+	 * transaction synchronizations. Existing synchronizations will be suspended
+	 * and resumed appropriately.
+	 * @see org.springframework.transaction.jta.JtaTransactionManager#setTransactionManager
+	 */
+	int PROPAGATION_REQUIRES_NEW = 3;
+
+	/**
+	 * Do not support a current transaction; rather always execute non-transactionally.
+	 * Analogous to the EJB transaction attribute of the same name.
+	 * <p><b>NOTE:</b> Actual transaction suspension will not work out-of-the-box
+	 * on all transaction managers. This in particular applies to
+	 * {@link org.springframework.transaction.jta.JtaTransactionManager},
+	 * which requires the {@code javax.transaction.TransactionManager} to be
+	 * made available it to it (which is server-specific in standard Java EE).
+	 * <p>Note that transaction synchronization is <i>not</i> available within a
+	 * {@code PROPAGATION_NOT_SUPPORTED} scope. Existing synchronizations
+	 * will be suspended and resumed appropriately.
+	 * @see org.springframework.transaction.jta.JtaTransactionManager#setTransactionManager
+	 */
+	int PROPAGATION_NOT_SUPPORTED = 4;
+
+	/**
+	 * Do not support a current transaction; throw an exception if a current transaction
+	 * exists. Analogous to the EJB transaction attribute of the same name.
+	 * <p>Note that transaction synchronization is <i>not</i> available within a
+	 * {@code PROPAGATION_NEVER} scope.
+	 */
+	int PROPAGATION_NEVER = 5;
+
+	/**
+	 * Execute within a nested transaction if a current transaction exists,
+	 * behave like {@link #PROPAGATION_REQUIRED} else. There is no analogous
+	 * feature in EJB.
+	 * <p><b>NOTE:</b> Actual creation of a nested transaction will only work on
+	 * specific transaction managers. Out of the box, this only applies to the JDBC
+	 * {@link org.springframework.jdbc.datasource.DataSourceTransactionManager}
+	 * when working on a JDBC 3.0 driver. Some JTA providers might support
+	 * nested transactions as well.
+	 * @see org.springframework.jdbc.datasource.DataSourceTransactionManager
+	 */
+	int PROPAGATION_NESTED = 6;
+
+
+	/**
+	 * Use the default isolation level of the underlying datastore.
+	 * All other levels correspond to the JDBC isolation levels.
+	 * @see java.sql.Connection
+	 */
+	int ISOLATION_DEFAULT = -1;
+
+	/**
+	 * Indicates that dirty reads, non-repeatable reads and phantom reads
+	 * can occur.
+	 * <p>This level allows a row changed by one transaction to be read by another
+	 * transaction before any changes in that row have been committed (a "dirty read").
+	 * If any of the changes are rolled back, the second transaction will have
+	 * retrieved an invalid row.
+	 * @see java.sql.Connection#TRANSACTION_READ_UNCOMMITTED
+	 */
+	int ISOLATION_READ_UNCOMMITTED = Connection.TRANSACTION_READ_UNCOMMITTED;
+
+	/**
+	 * Indicates that dirty reads are prevented; non-repeatable reads and
+	 * phantom reads can occur.
+	 * <p>This level only prohibits a transaction from reading a row
+	 * with uncommitted changes in it.
+	 * @see java.sql.Connection#TRANSACTION_READ_COMMITTED
+	 */
+	int ISOLATION_READ_COMMITTED = Connection.TRANSACTION_READ_COMMITTED;
+
+	/**
+	 * Indicates that dirty reads and non-repeatable reads are prevented;
+	 * phantom reads can occur.
+	 * <p>This level prohibits a transaction from reading a row with uncommitted changes
+	 * in it, and it also prohibits the situation where one transaction reads a row,
+	 * a second transaction alters the row, and the first transaction re-reads the row,
+	 * getting different values the second time (a "non-repeatable read").
+	 * @see java.sql.Connection#TRANSACTION_REPEATABLE_READ
+	 */
+	int ISOLATION_REPEATABLE_READ = Connection.TRANSACTION_REPEATABLE_READ;
+
+	/**
+	 * Indicates that dirty reads, non-repeatable reads and phantom reads
+	 * are prevented.
+	 * <p>This level includes the prohibitions in {@link #ISOLATION_REPEATABLE_READ}
+	 * and further prohibits the situation where one transaction reads all rows that
+	 * satisfy a {@code WHERE} condition, a second transaction inserts a row
+	 * that satisfies that {@code WHERE} condition, and the first transaction
+	 * re-reads for the same condition, retrieving the additional "phantom" row
+	 * in the second read.
+	 * @see java.sql.Connection#TRANSACTION_SERIALIZABLE
+	 */
+	int ISOLATION_SERIALIZABLE = Connection.TRANSACTION_SERIALIZABLE;
+
+
+	/**
+	 * Use the default timeout of the underlying transaction system,
+	 * or none if timeouts are not supported.
+	 */
+	int TIMEOUT_DEFAULT = -1;
+
+
+	/**
+	 * Return the propagation behavior.
+	 * <p>Must return one of the {@code PROPAGATION_XXX} constants
+	 * defined on {@link TransactionDefinition this interface}.
+	 * @return the propagation behavior
+	 * @see #PROPAGATION_REQUIRED
+	 * @see org.springframework.transaction.support.TransactionSynchronizationManager#isActualTransactionActive()
+	 */
+	int getPropagationBehavior();
+
 	/**
 	 * Return the isolation level.
 	 * <p>Must return one of the {@code ISOLATION_XXX} constants defined on
@@ -328,6 +264,5 @@
 	 */
 	@Nullable
 	String getName();
->>>>>>> 406f6ec7
 
 }