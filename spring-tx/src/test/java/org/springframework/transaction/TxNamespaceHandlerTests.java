--- conflicted
+++ resolved
@@ -38,72 +38,6 @@
  */
 public class TxNamespaceHandlerTests {
 
-<<<<<<< HEAD
-  private ApplicationContext context;
-
-  private Method getAgeMethod;
-
-  private Method setAgeMethod;
-
-
-  @Before
-  public void setUp() throws Exception {
-    this.context = new ClassPathXmlApplicationContext("txNamespaceHandlerTests.xml", getClass());
-    this.getAgeMethod = ITestBean.class.getMethod("getAge", new Class[0]);
-    this.setAgeMethod = ITestBean.class.getMethod("setAge", new Class[]{int.class});
-  }
-
-  @Test
-  public void isProxy() throws Exception {
-    ITestBean bean = getTestBean();
-    assertTrue("testBean is not a proxy", AopUtils.isAopProxy(bean));
-  }
-
-  @Test
-  public void invokeTransactional() throws Exception {
-    ITestBean testBean = getTestBean();
-    CallCountingTransactionManager ptm = (CallCountingTransactionManager) context
-        .getBean("transactionManager");
-
-    // try with transactional
-    assertEquals("Should not have any started transactions", 0, ptm.begun);
-    testBean.getName();
-    assertTrue(ptm.lastDefinition.isReadOnly());
-    assertEquals("Should have 1 started transaction", 1, ptm.begun);
-    assertEquals("Should have 1 committed transaction", 1, ptm.commits);
-
-    // try with non-transaction
-    testBean.haveBirthday();
-    assertEquals("Should not have started another transaction", 1, ptm.begun);
-
-    // try with exceptional
-    try {
-      testBean.exceptional(new IllegalArgumentException("foo"));
-      fail("Should NEVER get here");
-    } catch (Throwable throwable) {
-      assertEquals("Should have another started transaction", 2, ptm.begun);
-      assertEquals("Should have 1 rolled back transaction", 1, ptm.rollbacks);
-    }
-  }
-
-  @Test
-  public void rollbackRules() {
-    TransactionInterceptor txInterceptor = (TransactionInterceptor) context
-        .getBean("txRollbackAdvice");
-    TransactionAttributeSource txAttrSource = txInterceptor.getTransactionAttributeSource();
-    TransactionAttribute txAttr = txAttrSource
-        .getTransactionAttribute(getAgeMethod, ITestBean.class);
-    assertTrue("should be configured to rollback on Exception", txAttr.rollbackOn(new Exception()));
-
-    txAttr = txAttrSource.getTransactionAttribute(setAgeMethod, ITestBean.class);
-    assertFalse("should not rollback on RuntimeException",
-        txAttr.rollbackOn(new RuntimeException()));
-  }
-
-  private ITestBean getTestBean() {
-    return (ITestBean) context.getBean("testBean");
-  }
-=======
 	private ApplicationContext context;
 
 	private Method getAgeMethod;
@@ -166,6 +100,5 @@
 	private ITestBean getTestBean() {
 		return (ITestBean) context.getBean("testBean");
 	}
->>>>>>> 406f6ec7
 
 }