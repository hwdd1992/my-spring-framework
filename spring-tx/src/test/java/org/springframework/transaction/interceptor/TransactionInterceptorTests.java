--- conflicted
+++ resolved
@@ -16,21 +16,13 @@
 
 package org.springframework.transaction.interceptor;
 
-import static org.junit.Assert.assertEquals;
-import static org.junit.Assert.assertNotNull;
-import static org.junit.Assert.assertNull;
-import static org.junit.Assert.assertSame;
-import static org.junit.Assert.assertTrue;
-import static org.mockito.BDDMockito.given;
-import static org.mockito.BDDMockito.mock;
-import static org.mockito.BDDMockito.times;
-import static org.mockito.BDDMockito.verify;
-
 import java.io.Serializable;
 import java.util.Properties;
+
 import org.junit.Rule;
 import org.junit.Test;
 import org.junit.rules.ExpectedException;
+
 import org.springframework.aop.framework.ProxyFactory;
 import org.springframework.beans.factory.BeanFactory;
 import org.springframework.beans.factory.NoSuchBeanDefinitionException;
@@ -41,6 +33,9 @@
 import org.springframework.transaction.TransactionStatus;
 import org.springframework.util.SerializationTestUtils;
 
+import static org.junit.Assert.*;
+import static org.mockito.BDDMockito.*;
+
 /**
  * Mock object based tests for TransactionInterceptor.
  *
@@ -49,298 +44,6 @@
  */
 public class TransactionInterceptorTests extends AbstractTransactionAspectTests {
 
-<<<<<<< HEAD
-  @Rule
-  public final ExpectedException thrown = ExpectedException.none();
-
-  @Override
-  protected Object advised(Object target, PlatformTransactionManager ptm,
-      TransactionAttributeSource[] tas) throws Exception {
-    TransactionInterceptor ti = new TransactionInterceptor();
-    ti.setTransactionManager(ptm);
-    ti.setTransactionAttributeSources(tas);
-
-    ProxyFactory pf = new ProxyFactory(target);
-    pf.addAdvice(0, ti);
-    return pf.getProxy();
-  }
-
-  /**
-   * Template method to create an advised object given the target object and transaction setup.
-   * Creates a TransactionInterceptor and applies it.
-   */
-  @Override
-  protected Object advised(Object target, PlatformTransactionManager ptm,
-      TransactionAttributeSource tas) {
-    TransactionInterceptor ti = new TransactionInterceptor();
-    ti.setTransactionManager(ptm);
-    assertEquals(ptm, ti.getTransactionManager());
-    ti.setTransactionAttributeSource(tas);
-    assertEquals(tas, ti.getTransactionAttributeSource());
-
-    ProxyFactory pf = new ProxyFactory(target);
-    pf.addAdvice(0, ti);
-    return pf.getProxy();
-  }
-
-  /**
-   * A TransactionInterceptor should be serializable if its PlatformTransactionManager is.
-   */
-  @Test
-  public void serializableWithAttributeProperties() throws Exception {
-    TransactionInterceptor ti = new TransactionInterceptor();
-    Properties props = new Properties();
-    props.setProperty("methodName", "PROPAGATION_REQUIRED");
-    ti.setTransactionAttributes(props);
-    PlatformTransactionManager ptm = new SerializableTransactionManager();
-    ti.setTransactionManager(ptm);
-    ti = (TransactionInterceptor) SerializationTestUtils.serializeAndDeserialize(ti);
-
-    // Check that logger survived deserialization
-    assertNotNull(ti.logger);
-    assertTrue(ti.getTransactionManager() instanceof SerializableTransactionManager);
-    assertNotNull(ti.getTransactionAttributeSource());
-  }
-
-  @Test
-  public void serializableWithCompositeSource() throws Exception {
-    NameMatchTransactionAttributeSource tas1 = new NameMatchTransactionAttributeSource();
-    Properties props = new Properties();
-    props.setProperty("methodName", "PROPAGATION_REQUIRED");
-    tas1.setProperties(props);
-
-    NameMatchTransactionAttributeSource tas2 = new NameMatchTransactionAttributeSource();
-    props = new Properties();
-    props.setProperty("otherMethodName", "PROPAGATION_REQUIRES_NEW");
-    tas2.setProperties(props);
-
-    TransactionInterceptor ti = new TransactionInterceptor();
-    ti.setTransactionAttributeSources(new TransactionAttributeSource[]{tas1, tas2});
-    PlatformTransactionManager ptm = new SerializableTransactionManager();
-    ti.setTransactionManager(ptm);
-    ti = (TransactionInterceptor) SerializationTestUtils.serializeAndDeserialize(ti);
-
-    assertTrue(ti.getTransactionManager() instanceof SerializableTransactionManager);
-    assertTrue(ti.getTransactionAttributeSource() instanceof CompositeTransactionAttributeSource);
-    CompositeTransactionAttributeSource ctas =
-        (CompositeTransactionAttributeSource) ti.getTransactionAttributeSource();
-    assertTrue(
-        ctas.getTransactionAttributeSources()[0] instanceof NameMatchTransactionAttributeSource);
-    assertTrue(
-        ctas.getTransactionAttributeSources()[1] instanceof NameMatchTransactionAttributeSource);
-  }
-
-  @Test
-  public void determineTransactionManagerWithNoBeanFactory() {
-    PlatformTransactionManager transactionManager = mock(PlatformTransactionManager.class);
-    TransactionInterceptor ti = transactionInterceptorWithTransactionManager(transactionManager,
-        null);
-
-    assertSame(transactionManager,
-        ti.determineTransactionManager(new DefaultTransactionAttribute()));
-  }
-
-  @Test
-  public void determineTransactionManagerWithNoBeanFactoryAndNoTransactionAttribute() {
-    PlatformTransactionManager transactionManager = mock(PlatformTransactionManager.class);
-    TransactionInterceptor ti = transactionInterceptorWithTransactionManager(transactionManager,
-        null);
-
-    assertSame(transactionManager, ti.determineTransactionManager(null));
-  }
-
-  @Test
-  public void determineTransactionManagerWithNoTransactionAttribute() {
-    BeanFactory beanFactory = mock(BeanFactory.class);
-    TransactionInterceptor ti = simpleTransactionInterceptor(beanFactory);
-
-    assertNull(ti.determineTransactionManager(null));
-  }
-
-  @Test
-  public void determineTransactionManagerWithQualifierUnknown() {
-    BeanFactory beanFactory = mock(BeanFactory.class);
-    TransactionInterceptor ti = simpleTransactionInterceptor(beanFactory);
-    DefaultTransactionAttribute attribute = new DefaultTransactionAttribute();
-    attribute.setQualifier("fooTransactionManager");
-
-    thrown.expect(NoSuchBeanDefinitionException.class);
-    thrown.expectMessage("'fooTransactionManager'");
-    ti.determineTransactionManager(attribute);
-  }
-
-  @Test
-  public void determineTransactionManagerWithQualifierAndDefault() {
-    BeanFactory beanFactory = mock(BeanFactory.class);
-    PlatformTransactionManager transactionManager = mock(PlatformTransactionManager.class);
-    TransactionInterceptor ti = transactionInterceptorWithTransactionManager(transactionManager,
-        beanFactory);
-    PlatformTransactionManager fooTransactionManager =
-        associateTransactionManager(beanFactory, "fooTransactionManager");
-
-    DefaultTransactionAttribute attribute = new DefaultTransactionAttribute();
-    attribute.setQualifier("fooTransactionManager");
-
-    assertSame(fooTransactionManager, ti.determineTransactionManager(attribute));
-  }
-
-  @Test
-  public void determineTransactionManagerWithQualifierAndDefaultName() {
-    BeanFactory beanFactory = mock(BeanFactory.class);
-    associateTransactionManager(beanFactory, "defaultTransactionManager");
-    TransactionInterceptor ti = transactionInterceptorWithTransactionManagerName(
-        "defaultTransactionManager", beanFactory);
-
-    PlatformTransactionManager fooTransactionManager =
-        associateTransactionManager(beanFactory, "fooTransactionManager");
-    DefaultTransactionAttribute attribute = new DefaultTransactionAttribute();
-    attribute.setQualifier("fooTransactionManager");
-
-    assertSame(fooTransactionManager, ti.determineTransactionManager(attribute));
-  }
-
-  @Test
-  public void determineTransactionManagerWithEmptyQualifierAndDefaultName() {
-    BeanFactory beanFactory = mock(BeanFactory.class);
-    PlatformTransactionManager defaultTransactionManager
-        = associateTransactionManager(beanFactory, "defaultTransactionManager");
-    TransactionInterceptor ti = transactionInterceptorWithTransactionManagerName(
-        "defaultTransactionManager", beanFactory);
-
-    DefaultTransactionAttribute attribute = new DefaultTransactionAttribute();
-    attribute.setQualifier("");
-
-    assertSame(defaultTransactionManager, ti.determineTransactionManager(attribute));
-  }
-
-  @Test
-  public void determineTransactionManagerWithQualifierSeveralTimes() {
-    BeanFactory beanFactory = mock(BeanFactory.class);
-    TransactionInterceptor ti = simpleTransactionInterceptor(beanFactory);
-
-    PlatformTransactionManager txManager = associateTransactionManager(beanFactory,
-        "fooTransactionManager");
-
-    DefaultTransactionAttribute attribute = new DefaultTransactionAttribute();
-    attribute.setQualifier("fooTransactionManager");
-    PlatformTransactionManager actual = ti.determineTransactionManager(attribute);
-    assertSame(txManager, actual);
-
-    // Call again, should be cached
-    PlatformTransactionManager actual2 = ti.determineTransactionManager(attribute);
-    assertSame(txManager, actual2);
-    verify(beanFactory, times(1)).containsBean("fooTransactionManager");
-    verify(beanFactory, times(1))
-        .getBean("fooTransactionManager", PlatformTransactionManager.class);
-  }
-
-  @Test
-  public void determineTransactionManagerWithBeanNameSeveralTimes() {
-    BeanFactory beanFactory = mock(BeanFactory.class);
-    TransactionInterceptor ti = transactionInterceptorWithTransactionManagerName(
-        "fooTransactionManager", beanFactory);
-
-    PlatformTransactionManager txManager = associateTransactionManager(beanFactory,
-        "fooTransactionManager");
-
-    DefaultTransactionAttribute attribute = new DefaultTransactionAttribute();
-    PlatformTransactionManager actual = ti.determineTransactionManager(attribute);
-    assertSame(txManager, actual);
-
-    // Call again, should be cached
-    PlatformTransactionManager actual2 = ti.determineTransactionManager(attribute);
-    assertSame(txManager, actual2);
-    verify(beanFactory, times(1))
-        .getBean("fooTransactionManager", PlatformTransactionManager.class);
-  }
-
-  @Test
-  public void determineTransactionManagerDefaultSeveralTimes() {
-    BeanFactory beanFactory = mock(BeanFactory.class);
-    TransactionInterceptor ti = simpleTransactionInterceptor(beanFactory);
-
-    PlatformTransactionManager txManager = mock(PlatformTransactionManager.class);
-    given(beanFactory.getBean(PlatformTransactionManager.class)).willReturn(txManager);
-
-    DefaultTransactionAttribute attribute = new DefaultTransactionAttribute();
-    PlatformTransactionManager actual = ti.determineTransactionManager(attribute);
-    assertSame(txManager, actual);
-
-    // Call again, should be cached
-    PlatformTransactionManager actual2 = ti.determineTransactionManager(attribute);
-    assertSame(txManager, actual2);
-    verify(beanFactory, times(1)).getBean(PlatformTransactionManager.class);
-  }
-
-  private TransactionInterceptor createTransactionInterceptor(BeanFactory beanFactory,
-      String transactionManagerName, PlatformTransactionManager transactionManager) {
-    TransactionInterceptor ti = new TransactionInterceptor();
-    if (beanFactory != null) {
-      ti.setBeanFactory(beanFactory);
-    }
-    if (transactionManagerName != null) {
-      ti.setTransactionManagerBeanName(transactionManagerName);
-
-    }
-    if (transactionManager != null) {
-      ti.setTransactionManager(transactionManager);
-    }
-    ti.setTransactionAttributeSource(new NameMatchTransactionAttributeSource());
-    ti.afterPropertiesSet();
-    return ti;
-  }
-
-  private TransactionInterceptor transactionInterceptorWithTransactionManager(
-      PlatformTransactionManager transactionManager, BeanFactory beanFactory) {
-
-    return createTransactionInterceptor(beanFactory, null, transactionManager);
-  }
-
-  private TransactionInterceptor transactionInterceptorWithTransactionManagerName(
-      String transactionManagerName, BeanFactory beanFactory) {
-
-    return createTransactionInterceptor(beanFactory, transactionManagerName, null);
-  }
-
-  private TransactionInterceptor simpleTransactionInterceptor(BeanFactory beanFactory) {
-    return createTransactionInterceptor(beanFactory, null, null);
-  }
-
-  private PlatformTransactionManager associateTransactionManager(BeanFactory beanFactory,
-      String name) {
-    PlatformTransactionManager transactionManager = mock(PlatformTransactionManager.class);
-    given(beanFactory.containsBean(name)).willReturn(true);
-    given(beanFactory.getBean(name, PlatformTransactionManager.class))
-        .willReturn(transactionManager);
-    return transactionManager;
-  }
-
-
-  /**
-   * We won't use this: we just want to know it's serializable.
-   */
-  @SuppressWarnings("serial")
-  public static class SerializableTransactionManager implements PlatformTransactionManager,
-      Serializable {
-
-    @Override
-    public TransactionStatus getTransaction(TransactionDefinition definition)
-        throws TransactionException {
-      throw new UnsupportedOperationException();
-    }
-
-    @Override
-    public void commit(TransactionStatus status) throws TransactionException {
-      throw new UnsupportedOperationException();
-    }
-
-    @Override
-    public void rollback(TransactionStatus status) throws TransactionException {
-      throw new UnsupportedOperationException();
-    }
-
-  }
-=======
 	@Rule
 	public final ExpectedException thrown = ExpectedException.none();
 
@@ -620,5 +323,4 @@
 		}
 	}
 
->>>>>>> 406f6ec7
 }