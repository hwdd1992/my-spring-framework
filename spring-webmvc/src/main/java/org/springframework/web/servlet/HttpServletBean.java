/*
 * Copyright 2002-2017 the original author or authors.
 *
 * Licensed under the Apache License, Version 2.0 (the "License");
 * you may not use this file except in compliance with the License.
 * You may obtain a copy of the License at
 *
 *      http://www.apache.org/licenses/LICENSE-2.0
 *
 * Unless required by applicable law or agreed to in writing, software
 * distributed under the License is distributed on an "AS IS" BASIS,
 * WITHOUT WARRANTIES OR CONDITIONS OF ANY KIND, either express or implied.
 * See the License for the specific language governing permissions and
 * limitations under the License.
 */

package org.springframework.web.servlet;

import java.util.Enumeration;
import java.util.HashSet;
import java.util.Set;
import javax.servlet.ServletConfig;
import javax.servlet.ServletContext;
import javax.servlet.ServletException;
import javax.servlet.http.HttpServlet;

import org.apache.commons.logging.Log;
import org.apache.commons.logging.LogFactory;

import org.springframework.beans.BeanWrapper;
import org.springframework.beans.BeansException;
import org.springframework.beans.MutablePropertyValues;
import org.springframework.beans.PropertyAccessorFactory;
import org.springframework.beans.PropertyValue;
import org.springframework.beans.PropertyValues;
import org.springframework.context.EnvironmentAware;
import org.springframework.core.env.ConfigurableEnvironment;
import org.springframework.core.env.Environment;
import org.springframework.core.env.EnvironmentCapable;
import org.springframework.core.io.Resource;
import org.springframework.core.io.ResourceEditor;
import org.springframework.core.io.ResourceLoader;
import org.springframework.util.Assert;
import org.springframework.util.CollectionUtils;
import org.springframework.util.StringUtils;
import org.springframework.web.context.support.ServletContextResourceLoader;
import org.springframework.web.context.support.StandardServletEnvironment;

/**
 * Simple extension of {@link javax.servlet.http.HttpServlet} which treats its config parameters
 * ({@code init-param} entries within the {@code servlet} tag in {@code web.xml}) as bean
 * properties.
 *
 * <p>A handy superclass for any type of servlet. Type conversion of config
 * parameters is automatic, with the corresponding setter method getting invoked with the converted
 * value. It is also possible for subclasses to specify required properties. Parameters without
 * matching bean property setter will simply be ignored.
 *
 * <p>This servlet leaves request handling to subclasses, inheriting the default
 * behavior of HttpServlet ({@code doGet}, {@code doPost}, etc).
 *
 * <p>This generic servlet base class has no dependency on the Spring
 * {@link org.springframework.context.ApplicationContext} concept. Simple servlets usually don't
 * load their own context but rather access service beans from the Spring root application context,
 * accessible via the filter's {@link #getServletContext() ServletContext} (see {@link
 * org.springframework.web.context.support.WebApplicationContextUtils}).
 *
 * <p>The {@link FrameworkServlet} class is a more specific servlet base
 * class which loads its own application context. FrameworkServlet serves as direct base class of
 * Spring's full-fledged {@link DispatcherServlet}.
 *
 * @author Rod Johnson
 * @author Juergen Hoeller
 * @see #addRequiredProperty
 * @see #initServletBean
 * @see #doGet
 * @see #doPost
 */
@SuppressWarnings("serial")
public abstract class HttpServletBean extends HttpServlet implements EnvironmentCapable,
    EnvironmentAware {

  /**
   * Logger available to subclasses
   */
  protected final Log logger = LogFactory.getLog(getClass());

<<<<<<< HEAD
  /**
   * Set of required properties (Strings) that must be supplied as config parameters to this
   * servlet.
   */
  private final Set<String> requiredProperties = new HashSet<String>();

  private ConfigurableEnvironment environment;
=======
	private ConfigurableEnvironment environment;
>>>>>>> 87485949

	private final Set<String> requiredProperties = new HashSet<String>(4);


  /**
   * Subclasses can invoke this method to specify that this property (which must match a JavaBean
   * property they expose) is mandatory, and must be supplied as a config parameter. This should be
   * called from the constructor of a subclass.
   * <p>This method is only relevant in case of traditional initialization
   * driven by a ServletConfig instance.
   *
   * @param property name of the required property
   */
  protected final void addRequiredProperty(String property) {
    this.requiredProperties.add(property);
  }

<<<<<<< HEAD
  /**
   * Map config parameters onto bean properties of this servlet, and invoke subclass
   * initialization.
   *
   * @throws ServletException if bean properties are invalid (or required properties are missing),
   * or if subclass initialization fails.
   */
  @Override
  public final void init() throws ServletException {
    if (logger.isDebugEnabled()) {
      logger.debug("Initializing servlet '" + getServletName() + "'");
    }

    // Set bean properties from init parameters.
    try {
      PropertyValues pvs = new ServletConfigPropertyValues(getServletConfig(),
          this.requiredProperties);
      BeanWrapper bw = PropertyAccessorFactory.forBeanPropertyAccess(this);
      ResourceLoader resourceLoader = new ServletContextResourceLoader(getServletContext());
      bw.registerCustomEditor(Resource.class, new ResourceEditor(resourceLoader, getEnvironment()));
      initBeanWrapper(bw);
      bw.setPropertyValues(pvs, true);
    } catch (BeansException ex) {
      if (logger.isErrorEnabled()) {
        logger.error("Failed to set bean properties on servlet '" + getServletName() + "'", ex);
      }
      throw ex;
    }
=======
	/**
	 * Set the {@code Environment} that this servlet runs in.
	 * <p>Any environment set here overrides the {@link StandardServletEnvironment}
	 * provided by default.
	 * @throws IllegalArgumentException if environment is not assignable to
	 * {@code ConfigurableEnvironment}
	 */
	@Override
	public void setEnvironment(Environment environment) {
		Assert.isInstanceOf(ConfigurableEnvironment.class, environment, "ConfigurableEnvironment required");
		this.environment = (ConfigurableEnvironment) environment;
	}

	/**
	 * Return the {@link Environment} associated with this servlet.
	 * <p>If none specified, a default environment will be initialized via
	 * {@link #createEnvironment()}.
	 */
	@Override
	public ConfigurableEnvironment getEnvironment() {
		if (this.environment == null) {
			this.environment = createEnvironment();
		}
		return this.environment;
	}

	/**
	 * Create and return a new {@link StandardServletEnvironment}.
	 * <p>Subclasses may override this in order to configure the environment or
	 * specialize the environment type returned.
	 */
	protected ConfigurableEnvironment createEnvironment() {
		return new StandardServletEnvironment();
	}

	/**
	 * Map config parameters onto bean properties of this servlet, and
	 * invoke subclass initialization.
	 * @throws ServletException if bean properties are invalid (or required
	 * properties are missing), or if subclass initialization fails.
	 */
	@Override
	public final void init() throws ServletException {
		if (logger.isDebugEnabled()) {
			logger.debug("Initializing servlet '" + getServletName() + "'");
		}

		// Set bean properties from init parameters.
		PropertyValues pvs = new ServletConfigPropertyValues(getServletConfig(), this.requiredProperties);
		if (!pvs.isEmpty()) {
			try {
				BeanWrapper bw = PropertyAccessorFactory.forBeanPropertyAccess(this);
				ResourceLoader resourceLoader = new ServletContextResourceLoader(getServletContext());
				bw.registerCustomEditor(Resource.class, new ResourceEditor(resourceLoader, getEnvironment()));
				initBeanWrapper(bw);
				bw.setPropertyValues(pvs, true);
			}
			catch (BeansException ex) {
				if (logger.isErrorEnabled()) {
					logger.error("Failed to set bean properties on servlet '" + getServletName() + "'", ex);
				}
				throw ex;
			}
		}
>>>>>>> 87485949

    // Let subclasses do whatever initialization they like.
    initServletBean();

    if (logger.isDebugEnabled()) {
      logger.debug("Servlet '" + getServletName() + "' configured successfully");
    }
  }

  /**
   * Initialize the BeanWrapper for this HttpServletBean, possibly with custom editors.
   * <p>This default implementation is empty.
   *
   * @param bw the BeanWrapper to initialize
   * @throws BeansException if thrown by BeanWrapper methods
   * @see org.springframework.beans.BeanWrapper#registerCustomEditor
   */
  protected void initBeanWrapper(BeanWrapper bw) throws BeansException {
  }

	/**
	 * Subclasses may override this to perform custom initialization.
	 * All bean properties of this servlet will have been set before this
	 * method is invoked.
	 * <p>This default implementation is empty.
	 * @throws ServletException if subclass initialization fails
	 */
	protected void initServletBean() throws ServletException {
	}

  /**
   * Overridden method that simply returns {@code null} when no ServletConfig set yet.
   *
   * @see #getServletConfig()
   */
  @Override
  public final String getServletName() {
    return (getServletConfig() != null ? getServletConfig().getServletName() : null);
  }

  /**
   * Overridden method that simply returns {@code null} when no ServletConfig set yet.
   *
   * @see #getServletConfig()
   */
  @Override
  public final ServletContext getServletContext() {
    return (getServletConfig() != null ? getServletConfig().getServletContext() : null);
  }


<<<<<<< HEAD
  /**
   * Subclasses may override this to perform custom initialization. All bean properties of this
   * servlet will have been set before this method is invoked.
   * <p>This default implementation is empty.
   *
   * @throws ServletException if subclass initialization fails
   */
  protected void initServletBean() throws ServletException {
  }

  /**
   * {@inheritDoc}
   *
   * @throws IllegalArgumentException if environment is not assignable to {@code
   * ConfigurableEnvironment}.
   */
  @Override
  public void setEnvironment(Environment environment) {
    Assert.isInstanceOf(ConfigurableEnvironment.class, environment,
        "ConfigurableEnvironment required");
    this.environment = (ConfigurableEnvironment) environment;
  }

  /**
   * {@inheritDoc}
   * <p>If {@code null}, a new environment will be initialized via
   * {@link #createEnvironment()}.
   */
  @Override
  public ConfigurableEnvironment getEnvironment() {
    if (this.environment == null) {
      this.environment = this.createEnvironment();
    }
    return this.environment;
  }

  /**
   * Create and return a new {@link StandardServletEnvironment}. Subclasses may override in order to
   * configure the environment or specialize the environment type returned.
   */
  protected ConfigurableEnvironment createEnvironment() {
    return new StandardServletEnvironment();
  }


  /**
   * PropertyValues implementation created from ServletConfig init parameters.
   */
  private static class ServletConfigPropertyValues extends MutablePropertyValues {

    /**
     * Create new ServletConfigPropertyValues.
     *
     * @param config ServletConfig we'll use to take PropertyValues from
     * @param requiredProperties set of property names we need, where we can't accept default
     * values
     * @throws ServletException if any required properties are missing
     */
    public ServletConfigPropertyValues(ServletConfig config, Set<String> requiredProperties)
        throws ServletException {

      Set<String> missingProps = (requiredProperties != null && !requiredProperties.isEmpty() ?
          new HashSet<String>(requiredProperties) : null);
=======
	/**
	 * PropertyValues implementation created from ServletConfig init parameters.
	 */
	private static class ServletConfigPropertyValues extends MutablePropertyValues {

		/**
		 * Create new ServletConfigPropertyValues.
		 * @param config ServletConfig we'll use to take PropertyValues from
		 * @param requiredProperties set of property names we need, where
		 * we can't accept default values
		 * @throws ServletException if any required properties are missing
		 */
		public ServletConfigPropertyValues(ServletConfig config, Set<String> requiredProperties)
				throws ServletException {

			Set<String> missingProps = (!CollectionUtils.isEmpty(requiredProperties) ?
					new HashSet<String>(requiredProperties) : null);
>>>>>>> 87485949

      Enumeration<String> paramNames = config.getInitParameterNames();
      while (paramNames.hasMoreElements()) {
        String property = paramNames.nextElement();
        Object value = config.getInitParameter(property);
        addPropertyValue(new PropertyValue(property, value));
        if (missingProps != null) {
          missingProps.remove(property);
        }
      }

<<<<<<< HEAD
      // Fail if we are still missing properties.
      if (!CollectionUtils.isEmpty(missingProps)) {
        throw new ServletException(
            "Initialization from ServletConfig for servlet '" + config.getServletName() +
                "' failed; the following required properties were missing: " +
                StringUtils.collectionToDelimitedString(missingProps, ", "));
      }
    }
  }
=======
			// Fail if we are still missing properties.
			if (!CollectionUtils.isEmpty(missingProps)) {
				throw new ServletException(
						"Initialization from ServletConfig for servlet '" + config.getServletName() +
						"' failed; the following required properties were missing: " +
						StringUtils.collectionToDelimitedString(missingProps, ", "));
			}
		}
	}
>>>>>>> 87485949

}<|MERGE_RESOLUTION|>--- conflicted
+++ resolved
@@ -47,27 +47,29 @@
 import org.springframework.web.context.support.StandardServletEnvironment;
 
 /**
- * Simple extension of {@link javax.servlet.http.HttpServlet} which treats its config parameters
- * ({@code init-param} entries within the {@code servlet} tag in {@code web.xml}) as bean
- * properties.
+ * Simple extension of {@link javax.servlet.http.HttpServlet} which treats
+ * its config parameters ({@code init-param} entries within the
+ * {@code servlet} tag in {@code web.xml}) as bean properties.
  *
  * <p>A handy superclass for any type of servlet. Type conversion of config
- * parameters is automatic, with the corresponding setter method getting invoked with the converted
- * value. It is also possible for subclasses to specify required properties. Parameters without
- * matching bean property setter will simply be ignored.
+ * parameters is automatic, with the corresponding setter method getting
+ * invoked with the converted value. It is also possible for subclasses to
+ * specify required properties. Parameters without matching bean property
+ * setter will simply be ignored.
  *
  * <p>This servlet leaves request handling to subclasses, inheriting the default
  * behavior of HttpServlet ({@code doGet}, {@code doPost}, etc).
  *
  * <p>This generic servlet base class has no dependency on the Spring
- * {@link org.springframework.context.ApplicationContext} concept. Simple servlets usually don't
- * load their own context but rather access service beans from the Spring root application context,
- * accessible via the filter's {@link #getServletContext() ServletContext} (see {@link
- * org.springframework.web.context.support.WebApplicationContextUtils}).
+ * {@link org.springframework.context.ApplicationContext} concept. Simple
+ * servlets usually don't load their own context but rather access service
+ * beans from the Spring root application context, accessible via the
+ * filter's {@link #getServletContext() ServletContext} (see
+ * {@link org.springframework.web.context.support.WebApplicationContextUtils}).
  *
  * <p>The {@link FrameworkServlet} class is a more specific servlet base
- * class which loads its own application context. FrameworkServlet serves as direct base class of
- * Spring's full-fledged {@link DispatcherServlet}.
+ * class which loads its own application context. FrameworkServlet serves
+ * as direct base class of Spring's full-fledged {@link DispatcherServlet}.
  *
  * @author Rod Johnson
  * @author Juergen Hoeller
@@ -77,72 +79,29 @@
  * @see #doPost
  */
 @SuppressWarnings("serial")
-public abstract class HttpServletBean extends HttpServlet implements EnvironmentCapable,
-    EnvironmentAware {
-
-  /**
-   * Logger available to subclasses
-   */
-  protected final Log logger = LogFactory.getLog(getClass());
-
-<<<<<<< HEAD
-  /**
-   * Set of required properties (Strings) that must be supplied as config parameters to this
-   * servlet.
-   */
-  private final Set<String> requiredProperties = new HashSet<String>();
-
-  private ConfigurableEnvironment environment;
-=======
+public abstract class HttpServletBean extends HttpServlet implements EnvironmentCapable, EnvironmentAware {
+
+	/** Logger available to subclasses */
+	protected final Log logger = LogFactory.getLog(getClass());
+
 	private ConfigurableEnvironment environment;
->>>>>>> 87485949
 
 	private final Set<String> requiredProperties = new HashSet<String>(4);
 
 
-  /**
-   * Subclasses can invoke this method to specify that this property (which must match a JavaBean
-   * property they expose) is mandatory, and must be supplied as a config parameter. This should be
-   * called from the constructor of a subclass.
-   * <p>This method is only relevant in case of traditional initialization
-   * driven by a ServletConfig instance.
-   *
-   * @param property name of the required property
-   */
-  protected final void addRequiredProperty(String property) {
-    this.requiredProperties.add(property);
-  }
-
-<<<<<<< HEAD
-  /**
-   * Map config parameters onto bean properties of this servlet, and invoke subclass
-   * initialization.
-   *
-   * @throws ServletException if bean properties are invalid (or required properties are missing),
-   * or if subclass initialization fails.
-   */
-  @Override
-  public final void init() throws ServletException {
-    if (logger.isDebugEnabled()) {
-      logger.debug("Initializing servlet '" + getServletName() + "'");
-    }
-
-    // Set bean properties from init parameters.
-    try {
-      PropertyValues pvs = new ServletConfigPropertyValues(getServletConfig(),
-          this.requiredProperties);
-      BeanWrapper bw = PropertyAccessorFactory.forBeanPropertyAccess(this);
-      ResourceLoader resourceLoader = new ServletContextResourceLoader(getServletContext());
-      bw.registerCustomEditor(Resource.class, new ResourceEditor(resourceLoader, getEnvironment()));
-      initBeanWrapper(bw);
-      bw.setPropertyValues(pvs, true);
-    } catch (BeansException ex) {
-      if (logger.isErrorEnabled()) {
-        logger.error("Failed to set bean properties on servlet '" + getServletName() + "'", ex);
-      }
-      throw ex;
-    }
-=======
+	/**
+	 * Subclasses can invoke this method to specify that this property
+	 * (which must match a JavaBean property they expose) is mandatory,
+	 * and must be supplied as a config parameter. This should be called
+	 * from the constructor of a subclass.
+	 * <p>This method is only relevant in case of traditional initialization
+	 * driven by a ServletConfig instance.
+	 * @param property name of the required property
+	 */
+	protected final void addRequiredProperty(String property) {
+		this.requiredProperties.add(property);
+	}
+
 	/**
 	 * Set the {@code Environment} that this servlet runs in.
 	 * <p>Any environment set here overrides the {@link StandardServletEnvironment}
@@ -207,26 +166,25 @@
 				throw ex;
 			}
 		}
->>>>>>> 87485949
-
-    // Let subclasses do whatever initialization they like.
-    initServletBean();
-
-    if (logger.isDebugEnabled()) {
-      logger.debug("Servlet '" + getServletName() + "' configured successfully");
-    }
-  }
-
-  /**
-   * Initialize the BeanWrapper for this HttpServletBean, possibly with custom editors.
-   * <p>This default implementation is empty.
-   *
-   * @param bw the BeanWrapper to initialize
-   * @throws BeansException if thrown by BeanWrapper methods
-   * @see org.springframework.beans.BeanWrapper#registerCustomEditor
-   */
-  protected void initBeanWrapper(BeanWrapper bw) throws BeansException {
-  }
+
+		// Let subclasses do whatever initialization they like.
+		initServletBean();
+
+		if (logger.isDebugEnabled()) {
+			logger.debug("Servlet '" + getServletName() + "' configured successfully");
+		}
+	}
+
+	/**
+	 * Initialize the BeanWrapper for this HttpServletBean,
+	 * possibly with custom editors.
+	 * <p>This default implementation is empty.
+	 * @param bw the BeanWrapper to initialize
+	 * @throws BeansException if thrown by BeanWrapper methods
+	 * @see org.springframework.beans.BeanWrapper#registerCustomEditor
+	 */
+	protected void initBeanWrapper(BeanWrapper bw) throws BeansException {
+	}
 
 	/**
 	 * Subclasses may override this to perform custom initialization.
@@ -238,92 +196,27 @@
 	protected void initServletBean() throws ServletException {
 	}
 
-  /**
-   * Overridden method that simply returns {@code null} when no ServletConfig set yet.
-   *
-   * @see #getServletConfig()
-   */
-  @Override
-  public final String getServletName() {
-    return (getServletConfig() != null ? getServletConfig().getServletName() : null);
-  }
-
-  /**
-   * Overridden method that simply returns {@code null} when no ServletConfig set yet.
-   *
-   * @see #getServletConfig()
-   */
-  @Override
-  public final ServletContext getServletContext() {
-    return (getServletConfig() != null ? getServletConfig().getServletContext() : null);
-  }
-
-
-<<<<<<< HEAD
-  /**
-   * Subclasses may override this to perform custom initialization. All bean properties of this
-   * servlet will have been set before this method is invoked.
-   * <p>This default implementation is empty.
-   *
-   * @throws ServletException if subclass initialization fails
-   */
-  protected void initServletBean() throws ServletException {
-  }
-
-  /**
-   * {@inheritDoc}
-   *
-   * @throws IllegalArgumentException if environment is not assignable to {@code
-   * ConfigurableEnvironment}.
-   */
-  @Override
-  public void setEnvironment(Environment environment) {
-    Assert.isInstanceOf(ConfigurableEnvironment.class, environment,
-        "ConfigurableEnvironment required");
-    this.environment = (ConfigurableEnvironment) environment;
-  }
-
-  /**
-   * {@inheritDoc}
-   * <p>If {@code null}, a new environment will be initialized via
-   * {@link #createEnvironment()}.
-   */
-  @Override
-  public ConfigurableEnvironment getEnvironment() {
-    if (this.environment == null) {
-      this.environment = this.createEnvironment();
-    }
-    return this.environment;
-  }
-
-  /**
-   * Create and return a new {@link StandardServletEnvironment}. Subclasses may override in order to
-   * configure the environment or specialize the environment type returned.
-   */
-  protected ConfigurableEnvironment createEnvironment() {
-    return new StandardServletEnvironment();
-  }
-
-
-  /**
-   * PropertyValues implementation created from ServletConfig init parameters.
-   */
-  private static class ServletConfigPropertyValues extends MutablePropertyValues {
-
-    /**
-     * Create new ServletConfigPropertyValues.
-     *
-     * @param config ServletConfig we'll use to take PropertyValues from
-     * @param requiredProperties set of property names we need, where we can't accept default
-     * values
-     * @throws ServletException if any required properties are missing
-     */
-    public ServletConfigPropertyValues(ServletConfig config, Set<String> requiredProperties)
-        throws ServletException {
-
-      Set<String> missingProps = (requiredProperties != null && !requiredProperties.isEmpty() ?
-          new HashSet<String>(requiredProperties) : null);
-=======
+	/**
+	 * Overridden method that simply returns {@code null} when no
+	 * ServletConfig set yet.
+	 * @see #getServletConfig()
+	 */
+	@Override
+	public final String getServletName() {
+		return (getServletConfig() != null ? getServletConfig().getServletName() : null);
+	}
+
+	/**
+	 * Overridden method that simply returns {@code null} when no
+	 * ServletConfig set yet.
+	 * @see #getServletConfig()
+	 */
+	@Override
+	public final ServletContext getServletContext() {
+		return (getServletConfig() != null ? getServletConfig().getServletContext() : null);
+	}
+
+
 	/**
 	 * PropertyValues implementation created from ServletConfig init parameters.
 	 */
@@ -341,29 +234,17 @@
 
 			Set<String> missingProps = (!CollectionUtils.isEmpty(requiredProperties) ?
 					new HashSet<String>(requiredProperties) : null);
->>>>>>> 87485949
-
-      Enumeration<String> paramNames = config.getInitParameterNames();
-      while (paramNames.hasMoreElements()) {
-        String property = paramNames.nextElement();
-        Object value = config.getInitParameter(property);
-        addPropertyValue(new PropertyValue(property, value));
-        if (missingProps != null) {
-          missingProps.remove(property);
-        }
-      }
-
-<<<<<<< HEAD
-      // Fail if we are still missing properties.
-      if (!CollectionUtils.isEmpty(missingProps)) {
-        throw new ServletException(
-            "Initialization from ServletConfig for servlet '" + config.getServletName() +
-                "' failed; the following required properties were missing: " +
-                StringUtils.collectionToDelimitedString(missingProps, ", "));
-      }
-    }
-  }
-=======
+
+			Enumeration<String> paramNames = config.getInitParameterNames();
+			while (paramNames.hasMoreElements()) {
+				String property = paramNames.nextElement();
+				Object value = config.getInitParameter(property);
+				addPropertyValue(new PropertyValue(property, value));
+				if (missingProps != null) {
+					missingProps.remove(property);
+				}
+			}
+
 			// Fail if we are still missing properties.
 			if (!CollectionUtils.isEmpty(missingProps)) {
 				throw new ServletException(
@@ -373,6 +254,5 @@
 			}
 		}
 	}
->>>>>>> 87485949
 
 }