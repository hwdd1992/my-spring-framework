/*
 * Copyright 2002-2018 the original author or authors.
 *
 * Licensed under the Apache License, Version 2.0 (the "License");
 * you may not use this file except in compliance with the License.
 * You may obtain a copy of the License at
 *
 *      http://www.apache.org/licenses/LICENSE-2.0
 *
 * Unless required by applicable law or agreed to in writing, software
 * distributed under the License is distributed on an "AS IS" BASIS,
 * WITHOUT WARRANTIES OR CONDITIONS OF ANY KIND, either express or implied.
 * See the License for the specific language governing permissions and
 * limitations under the License.
 */

package org.springframework.web.servlet.resource;

import java.io.File;
import java.io.IOException;
import java.io.InputStream;
import java.net.URI;
import java.net.URL;
import java.util.List;
import javax.servlet.http.HttpServletRequest;

import org.springframework.core.io.AbstractResource;
import org.springframework.core.io.Resource;

/**
 * A {@code ResourceResolver} that delegates to the chain to locate a resource
 * and then attempts to find a variation with the ".gz" extension.
 *
 * <p>The resolver gets involved only if the "Accept-Encoding" request header
 * contains the value "gzip" indicating the client accepts gzipped responses.
 *
 * @author Jeremy Grelle
 * @author Rossen Stoyanchev
 * @author Sam Brannen
 * @since 4.1
 */
public class GzipResourceResolver extends AbstractResourceResolver {

	@Override
	protected Resource resolveResourceInternal(HttpServletRequest request, String requestPath,
			List<? extends Resource> locations, ResourceResolverChain chain) {

		Resource resource = chain.resolveResource(request, requestPath, locations);
		if (resource == null || (request != null && !isGzipAccepted(request))) {
			return resource;
		}

		try {
			Resource gzipped = new GzippedResource(resource);
			if (gzipped.exists()) {
				return gzipped;
			}
		}
		catch (IOException ex) {
			logger.trace("No gzip resource for [" + resource.getFilename() + "]", ex);
		}

		return resource;
	}

	private boolean isGzipAccepted(HttpServletRequest request) {
		String value = request.getHeader("Accept-Encoding");
		return (value != null && value.toLowerCase().contains("gzip"));
	}

	@Override
	protected String resolveUrlPathInternal(String resourceUrlPath,
			List<? extends Resource> locations, ResourceResolverChain chain) {

		return chain.resolveUrlPath(resourceUrlPath, locations);
	}


	private static final class GzippedResource extends AbstractResource implements EncodedResource {

		private final Resource original;

		private final Resource gzipped;

		public GzippedResource(Resource original) throws IOException {
			this.original = original;
			this.gzipped = original.createRelative(original.getFilename() + ".gz");
		}

		@Override
		public InputStream getInputStream() throws IOException {
			return this.gzipped.getInputStream();
		}

		@Override
		public boolean exists() {
			return this.gzipped.exists();
		}

		@Override
		public boolean isReadable() {
			return this.gzipped.isReadable();
		}

		@Override
		public boolean isOpen() {
			return this.gzipped.isOpen();
		}

		@Override
		public URL getURL() throws IOException {
			return this.gzipped.getURL();
		}

		@Override
		public URI getURI() throws IOException {
			return this.gzipped.getURI();
		}

		@Override
		public File getFile() throws IOException {
			return this.gzipped.getFile();
		}

		@Override
<<<<<<< HEAD
    public long contentLength() throws IOException {
=======
		public long contentLength() throws IOException {
>>>>>>> 740751bc
			return this.gzipped.contentLength();
		}

		@Override
		public long lastModified() throws IOException {
			return this.gzipped.lastModified();
		}

		@Override
		public Resource createRelative(String relativePath) throws IOException {
			return this.gzipped.createRelative(relativePath);
		}

		@Override
		public String getFilename() {
			return this.original.getFilename();
		}

		@Override
		public String getDescription() {
			return this.gzipped.getDescription();
		}

		@Override
		public String getContentEncoding() {
			return "gzip";
		}
	}

}<|MERGE_RESOLUTION|>--- conflicted
+++ resolved
@@ -123,11 +123,7 @@
 		}
 
 		@Override
-<<<<<<< HEAD
-    public long contentLength() throws IOException {
-=======
 		public long contentLength() throws IOException {
->>>>>>> 740751bc
 			return this.gzipped.contentLength();
 		}
 
