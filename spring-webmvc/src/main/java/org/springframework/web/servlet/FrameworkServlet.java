--- conflicted
+++ resolved
@@ -65,57 +65,61 @@
 import org.springframework.web.util.WebUtils;
 
 /**
- * Base servlet for Spring's web framework. Provides integration with a Spring application context,
- * in a JavaBean-based overall solution.
+ * Base servlet for Spring's web framework. Provides integration with
+ * a Spring application context, in a JavaBean-based overall solution.
  *
  * <p>This class offers the following functionality:
  * <ul>
  * <li>Manages a {@link org.springframework.web.context.WebApplicationContext
- * WebApplicationContext} instance per servlet. The servlet's configuration is determined by beans
- * in the servlet's namespace.
+ * WebApplicationContext} instance per servlet. The servlet's configuration is determined
+ * by beans in the servlet's namespace.
  * <li>Publishes events on request processing, whether or not a request is
  * successfully handled.
  * </ul>
  *
  * <p>Subclasses must implement {@link #doService} to handle requests. Because this extends
- * {@link HttpServletBean} rather than HttpServlet directly, bean properties are automatically
- * mapped onto it. Subclasses can override {@link #initFrameworkServlet()} for custom
- * initialization.
+ * {@link HttpServletBean} rather than HttpServlet directly, bean properties are
+ * automatically mapped onto it. Subclasses can override {@link #initFrameworkServlet()}
+ * for custom initialization.
  *
  * <p>Detects a "contextClass" parameter at the servlet init-param level,
- * falling back to the default context class, {@link org.springframework.web.context.support.XmlWebApplicationContext
- * XmlWebApplicationContext}, if not found. Note that, with the default {@code FrameworkServlet}, a
- * custom context class needs to implement the {@link org.springframework.web.context.ConfigurableWebApplicationContext
+ * falling back to the default context class,
+ * {@link org.springframework.web.context.support.XmlWebApplicationContext
+ * XmlWebApplicationContext}, if not found. Note that, with the default
+ * {@code FrameworkServlet}, a custom context class needs to implement the
+ * {@link org.springframework.web.context.ConfigurableWebApplicationContext
  * ConfigurableWebApplicationContext} SPI.
  *
  * <p>Accepts an optional "contextInitializerClasses" servlet init-param that
  * specifies one or more {@link org.springframework.context.ApplicationContextInitializer
- * ApplicationContextInitializer} classes. The managed web application context will be delegated to
- * these initializers, allowing for additional programmatic configuration, e.g. adding property
- * sources or activating profiles against the {@linkplain org.springframework.context.ConfigurableApplicationContext#getEnvironment()
- * context's environment}. See also {@link org.springframework.web.context.ContextLoader} which
- * supports a "contextInitializerClasses" context-param with identical semantics for the "root" web
- * application context.
+ * ApplicationContextInitializer} classes. The managed web application context will be
+ * delegated to these initializers, allowing for additional programmatic configuration,
+ * e.g. adding property sources or activating profiles against the {@linkplain
+ * org.springframework.context.ConfigurableApplicationContext#getEnvironment() context's
+ * environment}. See also {@link org.springframework.web.context.ContextLoader} which
+ * supports a "contextInitializerClasses" context-param with identical semantics for
+ * the "root" web application context.
  *
  * <p>Passes a "contextConfigLocation" servlet init-param to the context instance,
- * parsing it into potentially multiple file paths which can be separated by any number of commas
- * and spaces, like "test-servlet.xml, myServlet.xml". If not explicitly specified, the context
- * implementation is supposed to build a default location from the namespace of the servlet.
+ * parsing it into potentially multiple file paths which can be separated by any
+ * number of commas and spaces, like "test-servlet.xml, myServlet.xml".
+ * If not explicitly specified, the context implementation is supposed to build a
+ * default location from the namespace of the servlet.
  *
  * <p>Note: In case of multiple config locations, later bean definitions will
- * override ones defined in earlier loaded files, at least when using Spring's default
- * ApplicationContext implementation. This can be leveraged to deliberately override certain bean
- * definitions via an extra XML file.
+ * override ones defined in earlier loaded files, at least when using Spring's
+ * default ApplicationContext implementation. This can be leveraged to
+ * deliberately override certain bean definitions via an extra XML file.
  *
  * <p>The default namespace is "'servlet-name'-servlet", e.g. "test-servlet" for a
- * servlet-name "test" (leading to a "/WEB-INF/test-servlet.xml" default location with
- * XmlWebApplicationContext). The namespace can also be set explicitly via the "namespace" servlet
- * init-param.
+ * servlet-name "test" (leading to a "/WEB-INF/test-servlet.xml" default location
+ * with XmlWebApplicationContext). The namespace can also be set explicitly via
+ * the "namespace" servlet init-param.
  *
  * <p>As of Spring 3.1, {@code FrameworkServlet} may now be injected with a web
- * application context, rather than creating its own internally. This is useful in Servlet 3.0+
- * environments, which support programmatic registration of servlet instances. See {@link
- * #FrameworkServlet(WebApplicationContext)} Javadoc for details.
+ * application context, rather than creating its own internally. This is useful in Servlet
+ * 3.0+ environments, which support programmatic registration of servlet instances. See
+ * {@link #FrameworkServlet(WebApplicationContext)} Javadoc for details.
  *
  * @author Rod Johnson
  * @author Juergen Hoeller
@@ -132,1075 +136,6 @@
 @SuppressWarnings("serial")
 public abstract class FrameworkServlet extends HttpServletBean implements ApplicationContextAware {
 
-<<<<<<< HEAD
-  /**
-   * Suffix for WebApplicationContext namespaces. If a servlet of this class is given the name
-   * "test" in a context, the namespace used by the servlet will resolve to "test-servlet".
-   */
-  public static final String DEFAULT_NAMESPACE_SUFFIX = "-servlet";
-
-  /**
-   * Default context class for FrameworkServlet.
-   *
-   * @see org.springframework.web.context.support.XmlWebApplicationContext
-   */
-  public static final Class<?> DEFAULT_CONTEXT_CLASS = XmlWebApplicationContext.class;
-
-  /**
-   * Prefix for the ServletContext attribute for the WebApplicationContext. The completion is the
-   * servlet name.
-   */
-  public static final String SERVLET_CONTEXT_PREFIX =
-      FrameworkServlet.class.getName() + ".CONTEXT.";
-
-  /**
-   * Any number of these characters are considered delimiters between multiple values in a single
-   * init-param String value.
-   */
-  private static final String INIT_PARAM_DELIMITERS = ",; \t\n";
-
-
-  /**
-   * Checking for Servlet 3.0+ HttpServletResponse.getStatus()
-   */
-  private static final boolean responseGetStatusAvailable =
-      ClassUtils.hasMethod(HttpServletResponse.class, "getStatus");
-
-
-  /**
-   * ServletContext attribute to find the WebApplicationContext in
-   */
-  private String contextAttribute;
-
-  /**
-   * WebApplicationContext implementation class to create
-   */
-  private Class<?> contextClass = DEFAULT_CONTEXT_CLASS;
-
-  /**
-   * WebApplicationContext id to assign
-   */
-  private String contextId;
-
-  /**
-   * Namespace for this servlet
-   */
-  private String namespace;
-
-  /**
-   * Explicit context config location
-   */
-  private String contextConfigLocation;
-
-  /**
-   * Actual ApplicationContextInitializer instances to apply to the context
-   */
-  private final List<ApplicationContextInitializer<ConfigurableApplicationContext>> contextInitializers =
-      new ArrayList<ApplicationContextInitializer<ConfigurableApplicationContext>>();
-
-  /**
-   * Comma-delimited ApplicationContextInitializer class names set through init param
-   */
-  private String contextInitializerClasses;
-
-  /**
-   * Should we publish the context as a ServletContext attribute?
-   */
-  private boolean publishContext = true;
-
-  /**
-   * Should we publish a ServletRequestHandledEvent at the end of each request?
-   */
-  private boolean publishEvents = true;
-
-  /**
-   * Expose LocaleContext and RequestAttributes as inheritable for child threads?
-   */
-  private boolean threadContextInheritable = false;
-
-  /**
-   * Should we dispatch an HTTP OPTIONS request to {@link #doService}?
-   */
-  private boolean dispatchOptionsRequest = false;
-
-  /**
-   * Should we dispatch an HTTP TRACE request to {@link #doService}?
-   */
-  private boolean dispatchTraceRequest = false;
-
-  /**
-   * WebApplicationContext for this servlet
-   */
-  private WebApplicationContext webApplicationContext;
-
-  /**
-   * If the WebApplicationContext was injected via {@link #setApplicationContext}
-   */
-  private boolean webApplicationContextInjected = false;
-
-  /**
-   * Flag used to detect whether onRefresh has already been called
-   */
-  private boolean refreshEventReceived = false;
-
-
-  /**
-   * Create a new {@code FrameworkServlet} that will create its own internal web application context
-   * based on defaults and values provided through servlet init-params. Typically used in Servlet
-   * 2.5 or earlier environments, where the only option for servlet registration is through {@code
-   * web.xml} which requires the use of a no-arg constructor.
-   * <p>Calling {@link #setContextConfigLocation} (init-param 'contextConfigLocation')
-   * will dictate which XML files will be loaded by the {@linkplain #DEFAULT_CONTEXT_CLASS default
-   * XmlWebApplicationContext}
-   * <p>Calling {@link #setContextClass} (init-param 'contextClass') overrides the
-   * default {@code XmlWebApplicationContext} and allows for specifying an alternative class, such
-   * as {@code AnnotationConfigWebApplicationContext}.
-   * <p>Calling {@link #setContextInitializerClasses} (init-param 'contextInitializerClasses')
-   * indicates which {@link ApplicationContextInitializer} classes should be used to further
-   * configure the internal application context prior to refresh().
-   *
-   * @see #FrameworkServlet(WebApplicationContext)
-   */
-  public FrameworkServlet() {
-  }
-
-  /**
-   * Create a new {@code FrameworkServlet} with the given web application context. This constructor
-   * is useful in Servlet 3.0+ environments where instance-based registration of servlets is
-   * possible through the {@link ServletContext#addServlet} API.
-   * <p>Using this constructor indicates that the following properties / init-params
-   * will be ignored:
-   * <ul>
-   * <li>{@link #setContextClass(Class)} / 'contextClass'</li>
-   * <li>{@link #setContextConfigLocation(String)} / 'contextConfigLocation'</li>
-   * <li>{@link #setContextAttribute(String)} / 'contextAttribute'</li>
-   * <li>{@link #setNamespace(String)} / 'namespace'</li>
-   * </ul>
-   * <p>The given web application context may or may not yet be {@linkplain
-   * ConfigurableApplicationContext#refresh() refreshed}. If it (a) is an implementation of {@link
-   * ConfigurableWebApplicationContext} and (b) has <strong>not</strong> already been refreshed (the
-   * recommended approach), then the following will occur:
-   * <ul>
-   * <li>If the given context does not already have a {@linkplain
-   * ConfigurableApplicationContext#setParent parent}, the root application context will be set as
-   * the parent.</li>
-   * <li>If the given context has not already been assigned an {@linkplain
-   * ConfigurableApplicationContext#setId id}, one will be assigned to it</li>
-   * <li>{@code ServletContext} and {@code ServletConfig} objects will be delegated to
-   * the application context</li>
-   * <li>{@link #postProcessWebApplicationContext} will be called</li>
-   * <li>Any {@link ApplicationContextInitializer}s specified through the
-   * "contextInitializerClasses" init-param or through the {@link #setContextInitializers} property
-   * will be applied.</li>
-   * <li>{@link ConfigurableApplicationContext#refresh refresh()} will be called</li>
-   * </ul>
-   * If the context has already been refreshed or does not implement {@code
-   * ConfigurableWebApplicationContext}, none of the above will occur under the assumption that the
-   * user has performed these actions (or not) per his or her specific needs.
-   * <p>See {@link org.springframework.web.WebApplicationInitializer} for usage examples.
-   *
-   * @param webApplicationContext the context to use
-   * @see #initWebApplicationContext
-   * @see #configureAndRefreshWebApplicationContext
-   * @see org.springframework.web.WebApplicationInitializer
-   */
-  public FrameworkServlet(WebApplicationContext webApplicationContext) {
-    this.webApplicationContext = webApplicationContext;
-  }
-
-
-  /**
-   * Set the name of the ServletContext attribute which should be used to retrieve the {@link
-   * WebApplicationContext} that this servlet is supposed to use.
-   */
-  public void setContextAttribute(String contextAttribute) {
-    this.contextAttribute = contextAttribute;
-  }
-
-  /**
-   * Return the name of the ServletContext attribute which should be used to retrieve the {@link
-   * WebApplicationContext} that this servlet is supposed to use.
-   */
-  public String getContextAttribute() {
-    return this.contextAttribute;
-  }
-
-  /**
-   * Set a custom context class. This class must be of type {@link org.springframework.web.context.WebApplicationContext}.
-   * <p>When using the default FrameworkServlet implementation,
-   * the context class must also implement the {@link org.springframework.web.context.ConfigurableWebApplicationContext}
-   * interface.
-   *
-   * @see #createWebApplicationContext
-   */
-  public void setContextClass(Class<?> contextClass) {
-    this.contextClass = contextClass;
-  }
-
-  /**
-   * Return the custom context class.
-   */
-  public Class<?> getContextClass() {
-    return this.contextClass;
-  }
-
-  /**
-   * Specify a custom WebApplicationContext id, to be used as serialization id for the underlying
-   * BeanFactory.
-   */
-  public void setContextId(String contextId) {
-    this.contextId = contextId;
-  }
-
-  /**
-   * Return the custom WebApplicationContext id, if any.
-   */
-  public String getContextId() {
-    return this.contextId;
-  }
-
-  /**
-   * Set a custom namespace for this servlet, to be used for building a default context config
-   * location.
-   */
-  public void setNamespace(String namespace) {
-    this.namespace = namespace;
-  }
-
-  /**
-   * Return the namespace for this servlet, falling back to default scheme if no custom namespace
-   * was set: e.g. "test-servlet" for a servlet named "test".
-   */
-  public String getNamespace() {
-    return (this.namespace != null ? this.namespace : getServletName() + DEFAULT_NAMESPACE_SUFFIX);
-  }
-
-  /**
-   * Set the context config location explicitly, instead of relying on the default location built
-   * from the namespace. This location string can consist of multiple locations separated by any
-   * number of commas and spaces.
-   */
-  public void setContextConfigLocation(String contextConfigLocation) {
-    this.contextConfigLocation = contextConfigLocation;
-  }
-
-  /**
-   * Return the explicit context config location, if any.
-   */
-  public String getContextConfigLocation() {
-    return this.contextConfigLocation;
-  }
-
-  /**
-   * Specify which {@link ApplicationContextInitializer} instances should be used to initialize the
-   * application context used by this {@code FrameworkServlet}.
-   *
-   * @see #configureAndRefreshWebApplicationContext
-   * @see #applyInitializers
-   */
-  @SuppressWarnings("unchecked")
-  public void setContextInitializers(ApplicationContextInitializer<?>... initializers) {
-    if (initializers != null) {
-      for (ApplicationContextInitializer<?> initializer : initializers) {
-        this.contextInitializers
-            .add((ApplicationContextInitializer<ConfigurableApplicationContext>) initializer);
-      }
-    }
-  }
-
-  /**
-   * Specify the set of fully-qualified {@link ApplicationContextInitializer} class names, per the
-   * optional "contextInitializerClasses" servlet init-param.
-   *
-   * @see #configureAndRefreshWebApplicationContext(ConfigurableWebApplicationContext)
-   * @see #applyInitializers(ConfigurableApplicationContext)
-   */
-  public void setContextInitializerClasses(String contextInitializerClasses) {
-    this.contextInitializerClasses = contextInitializerClasses;
-  }
-
-  /**
-   * Set whether to publish this servlet's context as a ServletContext attribute, available to all
-   * objects in the web container. Default is "true".
-   * <p>This is especially handy during testing, although it is debatable whether
-   * it's good practice to let other application objects access the context this way.
-   */
-  public void setPublishContext(boolean publishContext) {
-    this.publishContext = publishContext;
-  }
-
-  /**
-   * Set whether this servlet should publish a ServletRequestHandledEvent at the end of each
-   * request. Default is "true"; can be turned off for a slight performance improvement, provided
-   * that no ApplicationListeners rely on such events.
-   *
-   * @see org.springframework.web.context.support.ServletRequestHandledEvent
-   */
-  public void setPublishEvents(boolean publishEvents) {
-    this.publishEvents = publishEvents;
-  }
-
-  /**
-   * Set whether to expose the LocaleContext and RequestAttributes as inheritable for child threads
-   * (using an {@link java.lang.InheritableThreadLocal}).
-   * <p>Default is "false", to avoid side effects on spawned background threads.
-   * Switch this to "true" to enable inheritance for custom child threads which are spawned during
-   * request processing and only used for this request (that is, ending after their initial task,
-   * without reuse of the thread).
-   * <p><b>WARNING:</b> Do not use inheritance for child threads if you are
-   * accessing a thread pool which is configured to potentially add new threads on demand (e.g. a
-   * JDK {@link java.util.concurrent.ThreadPoolExecutor}), since this will expose the inherited
-   * context to such a pooled thread.
-   */
-  public void setThreadContextInheritable(boolean threadContextInheritable) {
-    this.threadContextInheritable = threadContextInheritable;
-  }
-
-  /**
-   * Set whether this servlet should dispatch an HTTP OPTIONS request to the {@link #doService}
-   * method.
-   * <p>Default in the {@code FrameworkServlet} is "false", applying
-   * {@link javax.servlet.http.HttpServlet}'s default behavior (i.e.enumerating all standard HTTP
-   * request methods as a response to the OPTIONS request). Note however that as of 4.3 the {@code
-   * DispatcherServlet} sets this property to "true" by default due to its built-in support for
-   * OPTIONS.
-   * <p>Turn this flag on if you prefer OPTIONS requests to go through the
-   * regular dispatching chain, just like other HTTP requests. This usually means that your
-   * controllers will receive those requests; make sure that those endpoints are actually able to
-   * handle an OPTIONS request.
-   * <p>Note that HttpServlet's default OPTIONS processing will be applied
-   * in any case if your controllers happen to not set the 'Allow' header (as required for an
-   * OPTIONS response).
-   */
-  public void setDispatchOptionsRequest(boolean dispatchOptionsRequest) {
-    this.dispatchOptionsRequest = dispatchOptionsRequest;
-  }
-
-  /**
-   * Set whether this servlet should dispatch an HTTP TRACE request to the {@link #doService}
-   * method.
-   * <p>Default is "false", applying {@link javax.servlet.http.HttpServlet}'s
-   * default behavior (i.e. reflecting the message received back to the client).
-   * <p>Turn this flag on if you prefer TRACE requests to go through the
-   * regular dispatching chain, just like other HTTP requests. This usually means that your
-   * controllers will receive those requests; make sure that those endpoints are actually able to
-   * handle a TRACE request.
-   * <p>Note that HttpServlet's default TRACE processing will be applied
-   * in any case if your controllers happen to not generate a response of content type
-   * 'message/http' (as required for a TRACE response).
-   */
-  public void setDispatchTraceRequest(boolean dispatchTraceRequest) {
-    this.dispatchTraceRequest = dispatchTraceRequest;
-  }
-
-  /**
-   * Called by Spring via {@link ApplicationContextAware} to inject the current application context.
-   * This method allows FrameworkServlets to be registered as Spring beans inside an existing {@link
-   * WebApplicationContext} rather than {@link #findWebApplicationContext() finding} a {@link
-   * org.springframework.web.context.ContextLoaderListener bootstrapped} context.
-   * <p>Primarily added to support use in embedded servlet containers.
-   *
-   * @since 4.0
-   */
-  @Override
-  public void setApplicationContext(ApplicationContext applicationContext) {
-    if (this.webApplicationContext == null && applicationContext instanceof WebApplicationContext) {
-      this.webApplicationContext = (WebApplicationContext) applicationContext;
-      this.webApplicationContextInjected = true;
-    }
-  }
-
-
-  /**
-   * Overridden method of {@link HttpServletBean}, invoked after any bean properties have been set.
-   * Creates this servlet's WebApplicationContext.
-   */
-  @Override
-  protected final void initServletBean() throws ServletException {
-    getServletContext().log("Initializing Spring FrameworkServlet '" + getServletName() + "'");
-    if (this.logger.isInfoEnabled()) {
-      this.logger.info("FrameworkServlet '" + getServletName() + "': initialization started");
-    }
-    long startTime = System.currentTimeMillis();
-
-    try {
-      this.webApplicationContext = initWebApplicationContext();
-      initFrameworkServlet();
-    } catch (ServletException ex) {
-      this.logger.error("Context initialization failed", ex);
-      throw ex;
-    } catch (RuntimeException ex) {
-      this.logger.error("Context initialization failed", ex);
-      throw ex;
-    }
-
-    if (this.logger.isInfoEnabled()) {
-      long elapsedTime = System.currentTimeMillis() - startTime;
-      this.logger.info("FrameworkServlet '" + getServletName() + "': initialization completed in " +
-          elapsedTime + " ms");
-    }
-  }
-
-  /**
-   * Initialize and publish the WebApplicationContext for this servlet.
-   * <p>Delegates to {@link #createWebApplicationContext} for actual creation
-   * of the context. Can be overridden in subclasses.
-   *
-   * @return the WebApplicationContext instance
-   * @see #FrameworkServlet(WebApplicationContext)
-   * @see #setContextClass
-   * @see #setContextConfigLocation
-   */
-  protected WebApplicationContext initWebApplicationContext() {
-    WebApplicationContext rootContext =
-        WebApplicationContextUtils.getWebApplicationContext(getServletContext());
-    WebApplicationContext wac = null;
-
-    if (this.webApplicationContext != null) {
-      // A context instance was injected at construction time -> use it
-      wac = this.webApplicationContext;
-      if (wac instanceof ConfigurableWebApplicationContext) {
-        ConfigurableWebApplicationContext cwac = (ConfigurableWebApplicationContext) wac;
-        if (!cwac.isActive()) {
-          // The context has not yet been refreshed -> provide services such as
-          // setting the parent context, setting the application context id, etc
-          if (cwac.getParent() == null) {
-            // The context instance was injected without an explicit parent -> set
-            // the root application context (if any; may be null) as the parent
-            cwac.setParent(rootContext);
-          }
-          configureAndRefreshWebApplicationContext(cwac);
-        }
-      }
-    }
-    if (wac == null) {
-      // No context instance was injected at construction time -> see if one
-      // has been registered in the servlet context. If one exists, it is assumed
-      // that the parent context (if any) has already been set and that the
-      // user has performed any initialization such as setting the context id
-      wac = findWebApplicationContext();
-    }
-    if (wac == null) {
-      // No context instance is defined for this servlet -> create a local one
-      wac = createWebApplicationContext(rootContext);
-    }
-
-    if (!this.refreshEventReceived) {
-      // Either the context is not a ConfigurableApplicationContext with refresh
-      // support or the context injected at construction time had already been
-      // refreshed -> trigger initial onRefresh manually here.
-      onRefresh(wac);
-    }
-
-    if (this.publishContext) {
-      // Publish the context as a servlet context attribute.
-      String attrName = getServletContextAttributeName();
-      getServletContext().setAttribute(attrName, wac);
-      if (this.logger.isDebugEnabled()) {
-        this.logger.debug("Published WebApplicationContext of servlet '" + getServletName() +
-            "' as ServletContext attribute with name [" + attrName + "]");
-      }
-    }
-
-    return wac;
-  }
-
-  /**
-   * Retrieve a {@code WebApplicationContext} from the {@code ServletContext} attribute with the
-   * {@link #setContextAttribute configured name}. The {@code WebApplicationContext} must have
-   * already been loaded and stored in the {@code ServletContext} before this servlet gets
-   * initialized (or invoked).
-   * <p>Subclasses may override this method to provide a different
-   * {@code WebApplicationContext} retrieval strategy.
-   *
-   * @return the WebApplicationContext for this servlet, or {@code null} if not found
-   * @see #getContextAttribute()
-   */
-  protected WebApplicationContext findWebApplicationContext() {
-    String attrName = getContextAttribute();
-    if (attrName == null) {
-      return null;
-    }
-    WebApplicationContext wac =
-        WebApplicationContextUtils.getWebApplicationContext(getServletContext(), attrName);
-    if (wac == null) {
-      throw new IllegalStateException(
-          "No WebApplicationContext found: initializer not registered?");
-    }
-    return wac;
-  }
-
-  /**
-   * Instantiate the WebApplicationContext for this servlet, either a default {@link
-   * org.springframework.web.context.support.XmlWebApplicationContext} or a {@link #setContextClass
-   * custom context class}, if set.
-   * <p>This implementation expects custom contexts to implement the
-   * {@link org.springframework.web.context.ConfigurableWebApplicationContext} interface. Can be
-   * overridden in subclasses.
-   * <p>Do not forget to register this servlet instance as application listener on the
-   * created context (for triggering its {@link #onRefresh callback}, and to call {@link
-   * org.springframework.context.ConfigurableApplicationContext#refresh()} before returning the
-   * context instance.
-   *
-   * @param parent the parent ApplicationContext to use, or {@code null} if none
-   * @return the WebApplicationContext for this servlet
-   * @see org.springframework.web.context.support.XmlWebApplicationContext
-   */
-  protected WebApplicationContext createWebApplicationContext(ApplicationContext parent) {
-    Class<?> contextClass = getContextClass();
-    if (this.logger.isDebugEnabled()) {
-      this.logger.debug("Servlet with name '" + getServletName() +
-          "' will try to create custom WebApplicationContext context of class '" +
-          contextClass.getName() + "'" + ", using parent context [" + parent + "]");
-    }
-    if (!ConfigurableWebApplicationContext.class.isAssignableFrom(contextClass)) {
-      throw new ApplicationContextException(
-          "Fatal initialization error in servlet with name '" + getServletName() +
-              "': custom WebApplicationContext class [" + contextClass.getName() +
-              "] is not of type ConfigurableWebApplicationContext");
-    }
-    ConfigurableWebApplicationContext wac =
-        (ConfigurableWebApplicationContext) BeanUtils.instantiateClass(contextClass);
-
-    wac.setEnvironment(getEnvironment());
-    wac.setParent(parent);
-    wac.setConfigLocation(getContextConfigLocation());
-
-    configureAndRefreshWebApplicationContext(wac);
-
-    return wac;
-  }
-
-  protected void configureAndRefreshWebApplicationContext(ConfigurableWebApplicationContext wac) {
-    if (ObjectUtils.identityToString(wac).equals(wac.getId())) {
-      // The application context id is still set to its original default value
-      // -> assign a more useful id based on available information
-      if (this.contextId != null) {
-        wac.setId(this.contextId);
-      } else {
-        // Generate default id...
-        wac.setId(ConfigurableWebApplicationContext.APPLICATION_CONTEXT_ID_PREFIX +
-            ObjectUtils.getDisplayString(getServletContext().getContextPath()) + '/'
-            + getServletName());
-      }
-    }
-
-    wac.setServletContext(getServletContext());
-    wac.setServletConfig(getServletConfig());
-    wac.setNamespace(getNamespace());
-    wac.addApplicationListener(new SourceFilteringListener(wac, new ContextRefreshListener()));
-
-    // The wac environment's #initPropertySources will be called in any case when the context
-    // is refreshed; do it eagerly here to ensure servlet property sources are in place for
-    // use in any post-processing or initialization that occurs below prior to #refresh
-    ConfigurableEnvironment env = wac.getEnvironment();
-    if (env instanceof ConfigurableWebEnvironment) {
-      ((ConfigurableWebEnvironment) env)
-          .initPropertySources(getServletContext(), getServletConfig());
-    }
-
-    postProcessWebApplicationContext(wac);
-    applyInitializers(wac);
-    wac.refresh();
-  }
-
-  /**
-   * Instantiate the WebApplicationContext for this servlet, either a default {@link
-   * org.springframework.web.context.support.XmlWebApplicationContext} or a {@link #setContextClass
-   * custom context class}, if set. Delegates to #createWebApplicationContext(ApplicationContext).
-   *
-   * @param parent the parent WebApplicationContext to use, or {@code null} if none
-   * @return the WebApplicationContext for this servlet
-   * @see org.springframework.web.context.support.XmlWebApplicationContext
-   * @see #createWebApplicationContext(ApplicationContext)
-   */
-  protected WebApplicationContext createWebApplicationContext(WebApplicationContext parent) {
-    return createWebApplicationContext((ApplicationContext) parent);
-  }
-
-  /**
-   * Post-process the given WebApplicationContext before it is refreshed and activated as context
-   * for this servlet.
-   * <p>The default implementation is empty. {@code refresh()} will
-   * be called automatically after this method returns.
-   * <p>Note that this method is designed to allow subclasses to modify the application
-   * context, while {@link #initWebApplicationContext} is designed to allow end-users to modify the
-   * context through the use of {@link ApplicationContextInitializer}s.
-   *
-   * @param wac the configured WebApplicationContext (not refreshed yet)
-   * @see #createWebApplicationContext
-   * @see #initWebApplicationContext
-   * @see ConfigurableWebApplicationContext#refresh()
-   */
-  protected void postProcessWebApplicationContext(ConfigurableWebApplicationContext wac) {
-  }
-
-  /**
-   * Delegate the WebApplicationContext before it is refreshed to any {@link
-   * ApplicationContextInitializer} instances specified by the "contextInitializerClasses" servlet
-   * init-param.
-   * <p>See also {@link #postProcessWebApplicationContext}, which is designed to allow
-   * subclasses (as opposed to end-users) to modify the application context, and is called
-   * immediately before this method.
-   *
-   * @param wac the configured WebApplicationContext (not refreshed yet)
-   * @see #createWebApplicationContext
-   * @see #postProcessWebApplicationContext
-   * @see ConfigurableApplicationContext#refresh()
-   */
-  protected void applyInitializers(ConfigurableApplicationContext wac) {
-    String globalClassNames = getServletContext()
-        .getInitParameter(ContextLoader.GLOBAL_INITIALIZER_CLASSES_PARAM);
-    if (globalClassNames != null) {
-      for (String className : StringUtils
-          .tokenizeToStringArray(globalClassNames, INIT_PARAM_DELIMITERS)) {
-        this.contextInitializers.add(loadInitializer(className, wac));
-      }
-    }
-
-    if (this.contextInitializerClasses != null) {
-      for (String className : StringUtils
-          .tokenizeToStringArray(this.contextInitializerClasses, INIT_PARAM_DELIMITERS)) {
-        this.contextInitializers.add(loadInitializer(className, wac));
-      }
-    }
-
-    AnnotationAwareOrderComparator.sort(this.contextInitializers);
-    for (ApplicationContextInitializer<ConfigurableApplicationContext> initializer : this.contextInitializers) {
-      initializer.initialize(wac);
-    }
-  }
-
-  @SuppressWarnings("unchecked")
-  private ApplicationContextInitializer<ConfigurableApplicationContext> loadInitializer(
-      String className, ConfigurableApplicationContext wac) {
-    try {
-      Class<?> initializerClass = ClassUtils.forName(className, wac.getClassLoader());
-      Class<?> initializerContextClass =
-          GenericTypeResolver
-              .resolveTypeArgument(initializerClass, ApplicationContextInitializer.class);
-      if (initializerContextClass != null && !initializerContextClass.isInstance(wac)) {
-        throw new ApplicationContextException(String.format(
-            "Could not apply context initializer [%s] since its generic parameter [%s] " +
-                "is not assignable from the type of application context used by this " +
-                "framework servlet: [%s]", initializerClass.getName(),
-            initializerContextClass.getName(),
-            wac.getClass().getName()));
-      }
-      return BeanUtils.instantiateClass(initializerClass, ApplicationContextInitializer.class);
-    } catch (ClassNotFoundException ex) {
-      throw new ApplicationContextException(String.format("Could not load class [%s] specified " +
-          "via 'contextInitializerClasses' init-param", className), ex);
-    }
-  }
-
-  /**
-   * Return the ServletContext attribute name for this servlet's WebApplicationContext.
-   * <p>The default implementation returns
-   * {@code SERVLET_CONTEXT_PREFIX + servlet name}.
-   *
-   * @see #SERVLET_CONTEXT_PREFIX
-   * @see #getServletName
-   */
-  public String getServletContextAttributeName() {
-    return SERVLET_CONTEXT_PREFIX + getServletName();
-  }
-
-  /**
-   * Return this servlet's WebApplicationContext.
-   */
-  public final WebApplicationContext getWebApplicationContext() {
-    return this.webApplicationContext;
-  }
-
-
-  /**
-   * This method will be invoked after any bean properties have been set and the
-   * WebApplicationContext has been loaded. The default implementation is empty; subclasses may
-   * override this method to perform any initialization they require.
-   *
-   * @throws ServletException in case of an initialization exception
-   */
-  protected void initFrameworkServlet() throws ServletException {
-  }
-
-  /**
-   * Refresh this servlet's application context, as well as the dependent state of the servlet.
-   *
-   * @see #getWebApplicationContext()
-   * @see org.springframework.context.ConfigurableApplicationContext#refresh()
-   */
-  public void refresh() {
-    WebApplicationContext wac = getWebApplicationContext();
-    if (!(wac instanceof ConfigurableApplicationContext)) {
-      throw new IllegalStateException("WebApplicationContext does not support refresh: " + wac);
-    }
-    ((ConfigurableApplicationContext) wac).refresh();
-  }
-
-  /**
-   * Callback that receives refresh events from this servlet's WebApplicationContext.
-   * <p>The default implementation calls {@link #onRefresh},
-   * triggering a refresh of this servlet's context-dependent state.
-   *
-   * @param event the incoming ApplicationContext event
-   */
-  public void onApplicationEvent(ContextRefreshedEvent event) {
-    this.refreshEventReceived = true;
-    onRefresh(event.getApplicationContext());
-  }
-
-  /**
-   * Template method which can be overridden to add servlet-specific refresh work. Called after
-   * successful context refresh.
-   * <p>This implementation is empty.
-   *
-   * @param context the current WebApplicationContext
-   * @see #refresh()
-   */
-  protected void onRefresh(ApplicationContext context) {
-    // For subclasses: do nothing by default.
-  }
-
-  /**
-   * Close the WebApplicationContext of this servlet.
-   *
-   * @see org.springframework.context.ConfigurableApplicationContext#close()
-   */
-  @Override
-  public void destroy() {
-    getServletContext().log("Destroying Spring FrameworkServlet '" + getServletName() + "'");
-    // Only call close() on WebApplicationContext if locally managed...
-    if (this.webApplicationContext instanceof ConfigurableApplicationContext
-        && !this.webApplicationContextInjected) {
-      ((ConfigurableApplicationContext) this.webApplicationContext).close();
-    }
-  }
-
-
-  /**
-   * Override the parent class implementation in order to intercept PATCH requests.
-   */
-  @Override
-  protected void service(HttpServletRequest request, HttpServletResponse response)
-      throws ServletException, IOException {
-
-    HttpMethod httpMethod = HttpMethod.resolve(request.getMethod());
-    if (HttpMethod.PATCH == httpMethod || httpMethod == null) {
-      processRequest(request, response);
-    } else {
-      super.service(request, response);
-    }
-  }
-
-  /**
-   * Delegate GET requests to processRequest/doService.
-   * <p>Will also be invoked by HttpServlet's default implementation of {@code doHead},
-   * with a {@code NoBodyResponse} that just captures the content length.
-   *
-   * @see #doService
-   * @see #doHead
-   */
-  @Override
-  protected final void doGet(HttpServletRequest request, HttpServletResponse response)
-      throws ServletException, IOException {
-
-    processRequest(request, response);
-  }
-
-  /**
-   * Delegate POST requests to {@link #processRequest}.
-   *
-   * @see #doService
-   */
-  @Override
-  protected final void doPost(HttpServletRequest request, HttpServletResponse response)
-      throws ServletException, IOException {
-
-    processRequest(request, response);
-  }
-
-  /**
-   * Delegate PUT requests to {@link #processRequest}.
-   *
-   * @see #doService
-   */
-  @Override
-  protected final void doPut(HttpServletRequest request, HttpServletResponse response)
-      throws ServletException, IOException {
-
-    processRequest(request, response);
-  }
-
-  /**
-   * Delegate DELETE requests to {@link #processRequest}.
-   *
-   * @see #doService
-   */
-  @Override
-  protected final void doDelete(HttpServletRequest request, HttpServletResponse response)
-      throws ServletException, IOException {
-
-    processRequest(request, response);
-  }
-
-  /**
-   * Delegate OPTIONS requests to {@link #processRequest}, if desired.
-   * <p>Applies HttpServlet's standard OPTIONS processing otherwise,
-   * and also if there is still no 'Allow' header set after dispatching.
-   *
-   * @see #doService
-   */
-  @Override
-  protected void doOptions(HttpServletRequest request, HttpServletResponse response)
-      throws ServletException, IOException {
-
-    if (this.dispatchOptionsRequest || CorsUtils.isPreFlightRequest(request)) {
-      processRequest(request, response);
-      if (response.containsHeader("Allow")) {
-        // Proper OPTIONS response coming from a handler - we're done.
-        return;
-      }
-    }
-
-    // Use response wrapper for Servlet 2.5 compatibility where
-    // the getHeader() method does not exist
-    super.doOptions(request, new HttpServletResponseWrapper(response) {
-      @Override
-      public void setHeader(String name, String value) {
-        if ("Allow".equals(name)) {
-          value = (StringUtils.hasLength(value) ? value + ", " : "") + HttpMethod.PATCH.name();
-        }
-        super.setHeader(name, value);
-      }
-    });
-  }
-
-  /**
-   * Delegate TRACE requests to {@link #processRequest}, if desired.
-   * <p>Applies HttpServlet's standard TRACE processing otherwise.
-   *
-   * @see #doService
-   */
-  @Override
-  protected void doTrace(HttpServletRequest request, HttpServletResponse response)
-      throws ServletException, IOException {
-
-    if (this.dispatchTraceRequest) {
-      processRequest(request, response);
-      if ("message/http".equals(response.getContentType())) {
-        // Proper TRACE response coming from a handler - we're done.
-        return;
-      }
-    }
-    super.doTrace(request, response);
-  }
-
-  /**
-   * Process this request, publishing an event regardless of the outcome.
-   * <p>The actual event handling is performed by the abstract
-   * {@link #doService} template method.
-   */
-  protected final void processRequest(HttpServletRequest request, HttpServletResponse response)
-      throws ServletException, IOException {
-
-    long startTime = System.currentTimeMillis();
-    Throwable failureCause = null;
-
-    LocaleContext previousLocaleContext = LocaleContextHolder.getLocaleContext();
-    LocaleContext localeContext = buildLocaleContext(request);
-
-    RequestAttributes previousAttributes = RequestContextHolder.getRequestAttributes();
-    ServletRequestAttributes requestAttributes = buildRequestAttributes(request, response,
-        previousAttributes);
-
-    WebAsyncManager asyncManager = WebAsyncUtils.getAsyncManager(request);
-    asyncManager.registerCallableInterceptor(FrameworkServlet.class.getName(),
-        new RequestBindingInterceptor());
-
-    initContextHolders(request, localeContext, requestAttributes);
-
-    try {
-      doService(request, response);
-    } catch (ServletException ex) {
-      failureCause = ex;
-      throw ex;
-    } catch (IOException ex) {
-      failureCause = ex;
-      throw ex;
-    } catch (Throwable ex) {
-      failureCause = ex;
-      throw new NestedServletException("Request processing failed", ex);
-    } finally {
-      resetContextHolders(request, previousLocaleContext, previousAttributes);
-      if (requestAttributes != null) {
-        requestAttributes.requestCompleted();
-      }
-
-      if (logger.isDebugEnabled()) {
-        if (failureCause != null) {
-          this.logger.debug("Could not complete request", failureCause);
-        } else {
-          if (asyncManager.isConcurrentHandlingStarted()) {
-            logger.debug("Leaving response open for concurrent processing");
-          } else {
-            this.logger.debug("Successfully completed request");
-          }
-        }
-      }
-
-      publishRequestHandledEvent(request, response, startTime, failureCause);
-    }
-  }
-
-  /**
-   * Build a LocaleContext for the given request, exposing the request's primary locale as current
-   * locale.
-   *
-   * @param request current HTTP request
-   * @return the corresponding LocaleContext, or {@code null} if none to bind
-   * @see LocaleContextHolder#setLocaleContext
-   */
-  protected LocaleContext buildLocaleContext(HttpServletRequest request) {
-    return new SimpleLocaleContext(request.getLocale());
-  }
-
-  /**
-   * Build ServletRequestAttributes for the given request (potentially also holding a reference to
-   * the response), taking pre-bound attributes (and their type) into consideration.
-   *
-   * @param request current HTTP request
-   * @param response current HTTP response
-   * @param previousAttributes pre-bound RequestAttributes instance, if any
-   * @return the ServletRequestAttributes to bind, or {@code null} to preserve the previously bound
-   * instance (or not binding any, if none bound before)
-   * @see RequestContextHolder#setRequestAttributes
-   */
-  protected ServletRequestAttributes buildRequestAttributes(
-      HttpServletRequest request, HttpServletResponse response,
-      RequestAttributes previousAttributes) {
-
-    if (previousAttributes == null || previousAttributes instanceof ServletRequestAttributes) {
-      return new ServletRequestAttributes(request, response);
-    } else {
-      return null;  // preserve the pre-bound RequestAttributes instance
-    }
-  }
-
-  private void initContextHolders(
-      HttpServletRequest request, LocaleContext localeContext,
-      RequestAttributes requestAttributes) {
-
-    if (localeContext != null) {
-      LocaleContextHolder.setLocaleContext(localeContext, this.threadContextInheritable);
-    }
-    if (requestAttributes != null) {
-      RequestContextHolder.setRequestAttributes(requestAttributes, this.threadContextInheritable);
-    }
-    if (logger.isTraceEnabled()) {
-      logger.trace("Bound request context to thread: " + request);
-    }
-  }
-
-  private void resetContextHolders(HttpServletRequest request,
-      LocaleContext prevLocaleContext, RequestAttributes previousAttributes) {
-
-    LocaleContextHolder.setLocaleContext(prevLocaleContext, this.threadContextInheritable);
-    RequestContextHolder.setRequestAttributes(previousAttributes, this.threadContextInheritable);
-    if (logger.isTraceEnabled()) {
-      logger.trace("Cleared thread-bound request context: " + request);
-    }
-  }
-
-  private void publishRequestHandledEvent(
-      HttpServletRequest request, HttpServletResponse response, long startTime,
-      Throwable failureCause) {
-
-    if (this.publishEvents) {
-      // Whether or not we succeeded, publish an event.
-      long processingTime = System.currentTimeMillis() - startTime;
-      int statusCode = (responseGetStatusAvailable ? response.getStatus() : -1);
-      this.webApplicationContext.publishEvent(
-          new ServletRequestHandledEvent(this,
-              request.getRequestURI(), request.getRemoteAddr(),
-              request.getMethod(), getServletConfig().getServletName(),
-              WebUtils.getSessionId(request), getUsernameForRequest(request),
-              processingTime, failureCause, statusCode));
-    }
-  }
-
-  /**
-   * Determine the username for the given request.
-   * <p>The default implementation takes the name of the UserPrincipal, if any.
-   * Can be overridden in subclasses.
-   *
-   * @param request current HTTP request
-   * @return the username, or {@code null} if none found
-   * @see javax.servlet.http.HttpServletRequest#getUserPrincipal()
-   */
-  protected String getUsernameForRequest(HttpServletRequest request) {
-    Principal userPrincipal = request.getUserPrincipal();
-    return (userPrincipal != null ? userPrincipal.getName() : null);
-  }
-
-
-  /**
-   * Subclasses must implement this method to do the work of request handling, receiving a
-   * centralized callback for GET, POST, PUT and DELETE.
-   * <p>The contract is essentially the same as that for the commonly overridden
-   * {@code doGet} or {@code doPost} methods of HttpServlet.
-   * <p>This class intercepts calls to ensure that exception handling and
-   * event publication takes place.
-   *
-   * @param request current HTTP request
-   * @param response current HTTP response
-   * @throws Exception in case of any kind of processing failure
-   * @see javax.servlet.http.HttpServlet#doGet
-   * @see javax.servlet.http.HttpServlet#doPost
-   */
-  protected abstract void doService(HttpServletRequest request, HttpServletResponse response)
-      throws Exception;
-
-
-  /**
-   * ApplicationListener endpoint that receives events from this servlet's WebApplicationContext
-   * only, delegating to {@code onApplicationEvent} on the FrameworkServlet instance.
-   */
-  private class ContextRefreshListener implements ApplicationListener<ContextRefreshedEvent> {
-
-    @Override
-    public void onApplicationEvent(ContextRefreshedEvent event) {
-      FrameworkServlet.this.onApplicationEvent(event);
-    }
-  }
-
-
-  /**
-   * CallableProcessingInterceptor implementation that initializes and resets FrameworkServlet's
-   * context holders, i.e. LocaleContextHolder and RequestContextHolder.
-   */
-  private class RequestBindingInterceptor extends CallableProcessingInterceptorAdapter {
-
-    @Override
-    public <T> void preProcess(NativeWebRequest webRequest, Callable<T> task) {
-      HttpServletRequest request = webRequest.getNativeRequest(HttpServletRequest.class);
-      if (request != null) {
-        HttpServletResponse response = webRequest.getNativeRequest(HttpServletResponse.class);
-        initContextHolders(request, buildLocaleContext(request),
-            buildRequestAttributes(request, response, null));
-      }
-    }
-
-    @Override
-    public <T> void postProcess(NativeWebRequest webRequest, Callable<T> task,
-        Object concurrentResult) {
-      HttpServletRequest request = webRequest.getNativeRequest(HttpServletRequest.class);
-      if (request != null) {
-        resetContextHolders(request, null, null);
-      }
-    }
-  }
-=======
 	/**
 	 * Suffix for WebApplicationContext namespaces. If a servlet of this class is
 	 * given the name "test" in a context, the namespace used by the servlet will
@@ -2211,6 +1146,5 @@
 			}
 		}
 	}
->>>>>>> 87485949
 
 }