/*
 * Copyright 2002-2017 the original author or authors.
 *
 * Licensed under the Apache License, Version 2.0 (the "License");
 * you may not use this file except in compliance with the License.
 * You may obtain a copy of the License at
 *
 *      http://www.apache.org/licenses/LICENSE-2.0
 *
 * Unless required by applicable law or agreed to in writing, software
 * distributed under the License is distributed on an "AS IS" BASIS,
 * WITHOUT WARRANTIES OR CONDITIONS OF ANY KIND, either express or implied.
 * See the License for the specific language governing permissions and
 * limitations under the License.
 */

package org.springframework.aop.framework.autoproxy;

import org.springframework.beans.factory.config.BeanDefinition;
import org.springframework.beans.factory.config.ConfigurableListableBeanFactory;
import org.springframework.core.Conventions;
import org.springframework.lang.Nullable;

/**
 * Utilities for auto-proxy aware components. Mainly for internal use within the framework.
 *
 * @author Juergen Hoeller
 * @see AbstractAutoProxyCreator
 * @since 2.0.3
 */
public abstract class AutoProxyUtils {

  /**
   * Bean definition attribute that may indicate whether a given bean is supposed to be proxied with
   * its target class (in case of it getting proxied in the first place). The value is {@code
   * Boolean.TRUE} or {@code Boolean.FALSE}.
   * <p>Proxy factories can set this attribute if they built a target class proxy
   * for a specific bean, and want to enforce that bean can always be cast to its target class (even
   * if AOP advices get applied through auto-proxying).
   *
   * @see #shouldProxyTargetClass
   */
  public static final String PRESERVE_TARGET_CLASS_ATTRIBUTE =
      Conventions.getQualifiedAttributeName(AutoProxyUtils.class, "preserveTargetClass");

  /**
   * Bean definition attribute that indicates the original target class of an auto-proxied bean,
   * e.g. to be used for the introspection of annotations on the target class behind an
   * interface-based proxy.
   *
   * @see #determineTargetClass
   * @since 4.2.3
   */
  public static final String ORIGINAL_TARGET_CLASS_ATTRIBUTE =
      Conventions.getQualifiedAttributeName(AutoProxyUtils.class, "originalTargetClass");


<<<<<<< HEAD
  /**
   * Determine whether the given bean should be proxied with its target class rather than its
   * interfaces. Checks the {@link #PRESERVE_TARGET_CLASS_ATTRIBUTE "preserveTargetClass" attribute}
   * of the corresponding bean definition.
   *
   * @param beanFactory the containing ConfigurableListableBeanFactory
   * @param beanName the name of the bean
   * @return whether the given bean should be proxied with its target class
   */
  public static boolean shouldProxyTargetClass(ConfigurableListableBeanFactory beanFactory,
      String beanName) {
    if (beanName != null && beanFactory.containsBeanDefinition(beanName)) {
      BeanDefinition bd = beanFactory.getBeanDefinition(beanName);
      return Boolean.TRUE.equals(bd.getAttribute(PRESERVE_TARGET_CLASS_ATTRIBUTE));
    }
    return false;
  }

  /**
   * Determine the original target class for the specified bean, if possible, otherwise falling back
   * to a regular {@code getType} lookup.
   *
   * @param beanFactory the containing ConfigurableListableBeanFactory
   * @param beanName the name of the bean
   * @return the original target class as stored in the bean definition, if any
   * @see org.springframework.beans.factory.BeanFactory#getType(String)
   * @since 4.2.3
   */
  public static Class<?> determineTargetClass(ConfigurableListableBeanFactory beanFactory,
      String beanName) {
    if (beanName == null) {
      return null;
    }
    if (beanFactory.containsBeanDefinition(beanName)) {
      BeanDefinition bd = beanFactory.getMergedBeanDefinition(beanName);
      Class<?> targetClass = (Class<?>) bd.getAttribute(ORIGINAL_TARGET_CLASS_ATTRIBUTE);
      if (targetClass != null) {
        return targetClass;
      }
    }
    return beanFactory.getType(beanName);
  }

  /**
   * Expose the given target class for the specified bean, if possible.
   *
   * @param beanFactory the containing ConfigurableListableBeanFactory
   * @param beanName the name of the bean
   * @param targetClass the corresponding target class
   * @since 4.2.3
   */
  static void exposeTargetClass(ConfigurableListableBeanFactory beanFactory, String beanName,
      Class<?> targetClass) {
    if (beanName != null && beanFactory.containsBeanDefinition(beanName)) {
      beanFactory.getMergedBeanDefinition(beanName)
          .setAttribute(ORIGINAL_TARGET_CLASS_ATTRIBUTE, targetClass);
    }
  }
=======
	/**
	 * Determine whether the given bean should be proxied with its target
	 * class rather than its interfaces. Checks the
	 * {@link #PRESERVE_TARGET_CLASS_ATTRIBUTE "preserveTargetClass" attribute}
	 * of the corresponding bean definition.
	 * @param beanFactory the containing ConfigurableListableBeanFactory
	 * @param beanName the name of the bean
	 * @return whether the given bean should be proxied with its target class
	 */
	public static boolean shouldProxyTargetClass(ConfigurableListableBeanFactory beanFactory, @Nullable String beanName) {
		if (beanName != null && beanFactory.containsBeanDefinition(beanName)) {
			BeanDefinition bd = beanFactory.getBeanDefinition(beanName);
			return Boolean.TRUE.equals(bd.getAttribute(PRESERVE_TARGET_CLASS_ATTRIBUTE));
		}
		return false;
	}

	/**
	 * Determine the original target class for the specified bean, if possible,
	 * otherwise falling back to a regular {@code getType} lookup.
	 * @param beanFactory the containing ConfigurableListableBeanFactory
	 * @param beanName the name of the bean
	 * @return the original target class as stored in the bean definition, if any
	 * @since 4.2.3
	 * @see org.springframework.beans.factory.BeanFactory#getType(String)
	 */
	@Nullable
	public static Class<?> determineTargetClass(ConfigurableListableBeanFactory beanFactory, @Nullable String beanName) {
		if (beanName == null) {
			return null;
		}
		if (beanFactory.containsBeanDefinition(beanName)) {
			BeanDefinition bd = beanFactory.getMergedBeanDefinition(beanName);
			Class<?> targetClass = (Class<?>) bd.getAttribute(ORIGINAL_TARGET_CLASS_ATTRIBUTE);
			if (targetClass != null) {
				return targetClass;
			}
		}
		return beanFactory.getType(beanName);
	}

	/**
	 * Expose the given target class for the specified bean, if possible.
	 * @param beanFactory the containing ConfigurableListableBeanFactory
	 * @param beanName the name of the bean
	 * @param targetClass the corresponding target class
	 * @since 4.2.3
	 */
	static void exposeTargetClass(ConfigurableListableBeanFactory beanFactory, @Nullable String beanName,
			Class<?> targetClass) {

		if (beanName != null && beanFactory.containsBeanDefinition(beanName)) {
			beanFactory.getMergedBeanDefinition(beanName).setAttribute(ORIGINAL_TARGET_CLASS_ATTRIBUTE, targetClass);
		}
	}
>>>>>>> 406f6ec7

}<|MERGE_RESOLUTION|>--- conflicted
+++ resolved
@@ -22,99 +22,38 @@
 import org.springframework.lang.Nullable;
 
 /**
- * Utilities for auto-proxy aware components. Mainly for internal use within the framework.
+ * Utilities for auto-proxy aware components.
+ * Mainly for internal use within the framework.
  *
  * @author Juergen Hoeller
+ * @since 2.0.3
  * @see AbstractAutoProxyCreator
- * @since 2.0.3
  */
 public abstract class AutoProxyUtils {
 
-  /**
-   * Bean definition attribute that may indicate whether a given bean is supposed to be proxied with
-   * its target class (in case of it getting proxied in the first place). The value is {@code
-   * Boolean.TRUE} or {@code Boolean.FALSE}.
-   * <p>Proxy factories can set this attribute if they built a target class proxy
-   * for a specific bean, and want to enforce that bean can always be cast to its target class (even
-   * if AOP advices get applied through auto-proxying).
-   *
-   * @see #shouldProxyTargetClass
-   */
-  public static final String PRESERVE_TARGET_CLASS_ATTRIBUTE =
-      Conventions.getQualifiedAttributeName(AutoProxyUtils.class, "preserveTargetClass");
+	/**
+	 * Bean definition attribute that may indicate whether a given bean is supposed
+	 * to be proxied with its target class (in case of it getting proxied in the first
+	 * place). The value is {@code Boolean.TRUE} or {@code Boolean.FALSE}.
+	 * <p>Proxy factories can set this attribute if they built a target class proxy
+	 * for a specific bean, and want to enforce that bean can always be cast
+	 * to its target class (even if AOP advices get applied through auto-proxying).
+	 * @see #shouldProxyTargetClass
+	 */
+	public static final String PRESERVE_TARGET_CLASS_ATTRIBUTE =
+			Conventions.getQualifiedAttributeName(AutoProxyUtils.class, "preserveTargetClass");
 
-  /**
-   * Bean definition attribute that indicates the original target class of an auto-proxied bean,
-   * e.g. to be used for the introspection of annotations on the target class behind an
-   * interface-based proxy.
-   *
-   * @see #determineTargetClass
-   * @since 4.2.3
-   */
-  public static final String ORIGINAL_TARGET_CLASS_ATTRIBUTE =
-      Conventions.getQualifiedAttributeName(AutoProxyUtils.class, "originalTargetClass");
+	/**
+	 * Bean definition attribute that indicates the original target class of an
+	 * auto-proxied bean, e.g. to be used for the introspection of annotations
+	 * on the target class behind an interface-based proxy.
+	 * @since 4.2.3
+	 * @see #determineTargetClass
+	 */
+	public static final String ORIGINAL_TARGET_CLASS_ATTRIBUTE =
+			Conventions.getQualifiedAttributeName(AutoProxyUtils.class, "originalTargetClass");
 
 
-<<<<<<< HEAD
-  /**
-   * Determine whether the given bean should be proxied with its target class rather than its
-   * interfaces. Checks the {@link #PRESERVE_TARGET_CLASS_ATTRIBUTE "preserveTargetClass" attribute}
-   * of the corresponding bean definition.
-   *
-   * @param beanFactory the containing ConfigurableListableBeanFactory
-   * @param beanName the name of the bean
-   * @return whether the given bean should be proxied with its target class
-   */
-  public static boolean shouldProxyTargetClass(ConfigurableListableBeanFactory beanFactory,
-      String beanName) {
-    if (beanName != null && beanFactory.containsBeanDefinition(beanName)) {
-      BeanDefinition bd = beanFactory.getBeanDefinition(beanName);
-      return Boolean.TRUE.equals(bd.getAttribute(PRESERVE_TARGET_CLASS_ATTRIBUTE));
-    }
-    return false;
-  }
-
-  /**
-   * Determine the original target class for the specified bean, if possible, otherwise falling back
-   * to a regular {@code getType} lookup.
-   *
-   * @param beanFactory the containing ConfigurableListableBeanFactory
-   * @param beanName the name of the bean
-   * @return the original target class as stored in the bean definition, if any
-   * @see org.springframework.beans.factory.BeanFactory#getType(String)
-   * @since 4.2.3
-   */
-  public static Class<?> determineTargetClass(ConfigurableListableBeanFactory beanFactory,
-      String beanName) {
-    if (beanName == null) {
-      return null;
-    }
-    if (beanFactory.containsBeanDefinition(beanName)) {
-      BeanDefinition bd = beanFactory.getMergedBeanDefinition(beanName);
-      Class<?> targetClass = (Class<?>) bd.getAttribute(ORIGINAL_TARGET_CLASS_ATTRIBUTE);
-      if (targetClass != null) {
-        return targetClass;
-      }
-    }
-    return beanFactory.getType(beanName);
-  }
-
-  /**
-   * Expose the given target class for the specified bean, if possible.
-   *
-   * @param beanFactory the containing ConfigurableListableBeanFactory
-   * @param beanName the name of the bean
-   * @param targetClass the corresponding target class
-   * @since 4.2.3
-   */
-  static void exposeTargetClass(ConfigurableListableBeanFactory beanFactory, String beanName,
-      Class<?> targetClass) {
-    if (beanName != null && beanFactory.containsBeanDefinition(beanName)) {
-      beanFactory.getMergedBeanDefinition(beanName)
-          .setAttribute(ORIGINAL_TARGET_CLASS_ATTRIBUTE, targetClass);
-    }
-  }
-=======
 	/**
 	 * Determine whether the given bean should be proxied with its target
 	 * class rather than its interfaces. Checks the
@@ -170,6 +109,5 @@
 			beanFactory.getMergedBeanDefinition(beanName).setAttribute(ORIGINAL_TARGET_CLASS_ATTRIBUTE, targetClass);
 		}
 	}
->>>>>>> 406f6ec7
 
 }