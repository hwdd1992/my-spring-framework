/*
 * Copyright 2002-2018 the original author or authors.
 *
 * Licensed under the Apache License, Version 2.0 (the "License");
 * you may not use this file except in compliance with the License.
 * You may obtain a copy of the License at
 *
 *      http://www.apache.org/licenses/LICENSE-2.0
 *
 * Unless required by applicable law or agreed to in writing, software
 * distributed under the License is distributed on an "AS IS" BASIS,
 * WITHOUT WARRANTIES OR CONDITIONS OF ANY KIND, either express or implied.
 * See the License for the specific language governing permissions and
 * limitations under the License.
 */

package org.springframework.aop.framework;

import java.io.Serializable;
import java.lang.reflect.Method;
import java.lang.reflect.Modifier;
import java.lang.reflect.UndeclaredThrowableException;
import java.util.Collections;
import java.util.HashMap;
import java.util.List;
import java.util.Map;
import java.util.Set;
import java.util.WeakHashMap;

import org.aopalliance.aop.Advice;
import org.aopalliance.intercept.MethodInvocation;
import org.apache.commons.logging.Log;
import org.apache.commons.logging.LogFactory;

import org.springframework.aop.Advisor;
import org.springframework.aop.AopInvocationException;
import org.springframework.aop.PointcutAdvisor;
import org.springframework.aop.RawTargetAccess;
import org.springframework.aop.TargetSource;
import org.springframework.aop.support.AopUtils;
import org.springframework.cglib.core.ClassGenerator;
import org.springframework.cglib.core.CodeGenerationException;
import org.springframework.cglib.core.SpringNamingPolicy;
import org.springframework.cglib.proxy.Callback;
import org.springframework.cglib.proxy.CallbackFilter;
import org.springframework.cglib.proxy.Dispatcher;
import org.springframework.cglib.proxy.Enhancer;
import org.springframework.cglib.proxy.Factory;
import org.springframework.cglib.proxy.MethodInterceptor;
import org.springframework.cglib.proxy.MethodProxy;
import org.springframework.cglib.proxy.NoOp;
import org.springframework.cglib.transform.impl.UndeclaredThrowableStrategy;
import org.springframework.core.SmartClassLoader;
import org.springframework.lang.Nullable;
import org.springframework.util.Assert;
import org.springframework.util.ClassUtils;
import org.springframework.util.ObjectUtils;

/**
 * CGLIB-based {@link AopProxy} implementation for the Spring AOP framework.
 *
 * <p>Objects of this type should be obtained through proxy factories,
 * configured by an {@link AdvisedSupport} object. This class is internal to Spring's AOP framework
 * and need not be used directly by client code.
 *
 * <p>{@link DefaultAopProxyFactory} will automatically create CGLIB-based
 * proxies if necessary, for example in case of proxying a target class (see the {@link
 * DefaultAopProxyFactory attendant javadoc} for details).
 *
 * <p>Proxies created using this class are thread-safe if the underlying
 * (target) class is thread-safe.
 *
 * @author Rod Johnson
 * @author Rob Harrop
 * @author Juergen Hoeller
 * @author Ramnivas Laddad
 * @author Chris Beams
 * @author Dave Syer
 * @see org.springframework.cglib.proxy.Enhancer
 * @see AdvisedSupport#setProxyTargetClass
 * @see DefaultAopProxyFactory
 */
@SuppressWarnings("serial")
class CglibAopProxy implements AopProxy, Serializable {

<<<<<<< HEAD
  // Constants for CGLIB callback array indices
  private static final int AOP_PROXY = 0;
  private static final int INVOKE_TARGET = 1;
  private static final int NO_OVERRIDE = 2;
  private static final int DISPATCH_TARGET = 3;
  private static final int DISPATCH_ADVISED = 4;
  private static final int INVOKE_EQUALS = 5;
  private static final int INVOKE_HASHCODE = 6;


  /**
   * Logger available to subclasses; static to optimize serialization
   */
  protected static final Log logger = LogFactory.getLog(CglibAopProxy.class);

  /**
   * Keeps track of the Classes that we have validated for final methods
   */
  private static final Map<Class<?>, Boolean> validatedClasses = new WeakHashMap<>();


  /**
   * The configuration used to configure this proxy
   */
  protected final AdvisedSupport advised;

  protected Object[] constructorArgs;

  protected Class<?>[] constructorArgTypes;

  /**
   * Dispatcher used for methods on Advised
   */
  private final transient AdvisedDispatcher advisedDispatcher;

  private transient Map<String, Integer> fixedInterceptorMap;

  private transient int fixedInterceptorOffset;


  /**
   * Create a new CglibAopProxy for the given AOP configuration.
   *
   * @param config the AOP configuration as AdvisedSupport object
   * @throws AopConfigException if the config is invalid. We try to throw an informative exception
   * in this case, rather than let a mysterious failure happen later.
   */
  public CglibAopProxy(AdvisedSupport config) throws AopConfigException {
    Assert.notNull(config, "AdvisedSupport must not be null");
    if (config.getAdvisors().length == 0
        && config.getTargetSource() == AdvisedSupport.EMPTY_TARGET_SOURCE) {
      throw new AopConfigException("No advisors and no TargetSource specified");
    }
    this.advised = config;
    this.advisedDispatcher = new AdvisedDispatcher(this.advised);
  }

  /**
   * Set constructor arguments to use for creating the proxy.
   *
   * @param constructorArgs the constructor argument values
   * @param constructorArgTypes the constructor argument types
   */
  public void setConstructorArguments(Object[] constructorArgs, Class<?>[] constructorArgTypes) {
    if (constructorArgs == null || constructorArgTypes == null) {
      throw new IllegalArgumentException(
          "Both 'constructorArgs' and 'constructorArgTypes' need to be specified");
    }
    if (constructorArgs.length != constructorArgTypes.length) {
      throw new IllegalArgumentException("Number of 'constructorArgs' (" + constructorArgs.length +
          ") must match number of 'constructorArgTypes' (" + constructorArgTypes.length + ")");
    }
    this.constructorArgs = constructorArgs;
    this.constructorArgTypes = constructorArgTypes;
  }


  @Override
  public Object getProxy() {
    return getProxy(null);
  }

  @Override
  public Object getProxy(ClassLoader classLoader) {
    if (logger.isDebugEnabled()) {
      logger.debug("Creating CGLIB proxy: target source is " + this.advised.getTargetSource());
    }

    try {
      Class<?> rootClass = this.advised.getTargetClass();
      Assert.state(rootClass != null, "Target class must be available for creating a CGLIB proxy");

      Class<?> proxySuperClass = rootClass;
      if (ClassUtils.isCglibProxyClass(rootClass)) {
        proxySuperClass = rootClass.getSuperclass();
        Class<?>[] additionalInterfaces = rootClass.getInterfaces();
        for (Class<?> additionalInterface : additionalInterfaces) {
          this.advised.addInterface(additionalInterface);
        }
      }

      // Validate the class, writing log messages as necessary.
      validateClassIfNecessary(proxySuperClass, classLoader);

      // Configure CGLIB Enhancer...
      Enhancer enhancer = createEnhancer();
      if (classLoader != null) {
        enhancer.setClassLoader(classLoader);
        if (classLoader instanceof SmartClassLoader &&
            ((SmartClassLoader) classLoader).isClassReloadable(proxySuperClass)) {
          enhancer.setUseCache(false);
        }
      }
      enhancer.setSuperclass(proxySuperClass);
      enhancer.setInterfaces(AopProxyUtils.completeProxiedInterfaces(this.advised));
      enhancer.setNamingPolicy(SpringNamingPolicy.INSTANCE);
      enhancer.setStrategy(new ClassLoaderAwareUndeclaredThrowableStrategy(classLoader));

      Callback[] callbacks = getCallbacks(rootClass);
      Class<?>[] types = new Class<?>[callbacks.length];
      for (int x = 0; x < types.length; x++) {
        types[x] = callbacks[x].getClass();
      }
      // fixedInterceptorMap only populated at this point, after getCallbacks call above
      enhancer.setCallbackFilter(new ProxyCallbackFilter(
          this.advised.getConfigurationOnlyCopy(), this.fixedInterceptorMap,
          this.fixedInterceptorOffset));
      enhancer.setCallbackTypes(types);

      // Generate the proxy class and create a proxy instance.
      return createProxyClassAndInstance(enhancer, callbacks);
    } catch (CodeGenerationException | IllegalArgumentException ex) {
      throw new AopConfigException("Could not generate CGLIB subclass of class [" +
          this.advised.getTargetClass() + "]: " +
          "Common causes of this problem include using a final class or a non-visible class",
          ex);
    } catch (Throwable ex) {
      // TargetSource.getTarget() failed
      throw new AopConfigException("Unexpected AOP exception", ex);
    }
  }

  protected Object createProxyClassAndInstance(Enhancer enhancer, Callback[] callbacks) {
    enhancer.setInterceptDuringConstruction(false);
    enhancer.setCallbacks(callbacks);
    return (this.constructorArgs != null ?
        enhancer.create(this.constructorArgTypes, this.constructorArgs) :
        enhancer.create());
  }

  /**
   * Creates the CGLIB {@link Enhancer}. Subclasses may wish to override this to return a custom
   * {@link Enhancer} implementation.
   */
  protected Enhancer createEnhancer() {
    return new Enhancer();
  }

  /**
   * Checks to see whether the supplied {@code Class} has already been validated and validates it if
   * not.
   */
  private void validateClassIfNecessary(Class<?> proxySuperClass, ClassLoader proxyClassLoader) {
    if (logger.isWarnEnabled()) {
      synchronized (validatedClasses) {
        if (!validatedClasses.containsKey(proxySuperClass)) {
          doValidateClass(proxySuperClass, proxyClassLoader,
              ClassUtils.getAllInterfacesForClassAsSet(proxySuperClass));
          validatedClasses.put(proxySuperClass, Boolean.TRUE);
        }
      }
    }
  }

  /**
   * Checks for final methods on the given {@code Class}, as well as package-visible methods across
   * ClassLoaders, and writes warnings to the log for each one found.
   */
  private void doValidateClass(Class<?> proxySuperClass, ClassLoader proxyClassLoader,
      Set<Class<?>> ifcs) {
    if (proxySuperClass != Object.class) {
      Method[] methods = proxySuperClass.getDeclaredMethods();
      for (Method method : methods) {
        int mod = method.getModifiers();
        if (!Modifier.isStatic(mod)) {
          if (Modifier.isFinal(mod)) {
            if (implementsInterface(method, ifcs)) {
              logger
                  .warn("Unable to proxy interface-implementing method [" + method + "] because " +
                      "it is marked as final: Consider using interface-based JDK proxies instead!");
            }
            logger.info("Final method [" + method + "] cannot get proxied via CGLIB: " +
                "Calls to this method will NOT be routed to the target instance and " +
                "might lead to NPEs against uninitialized fields in the proxy instance.");
          } else if (!Modifier.isPublic(mod) && !Modifier.isProtected(mod) && !Modifier
              .isPrivate(mod) &&
              proxyClassLoader != null && proxySuperClass.getClassLoader() != proxyClassLoader) {
            logger
                .info("Method [" + method + "] is package-visible across different ClassLoaders " +
                    "and cannot get proxied via CGLIB: Declare this method as public or protected "
                    +
                    "if you need to support invocations through the proxy.");
          }
        }
      }
      doValidateClass(proxySuperClass.getSuperclass(), proxyClassLoader, ifcs);
    }
  }

  private Callback[] getCallbacks(Class<?> rootClass) throws Exception {
    // Parameters used for optimization choices...
    boolean exposeProxy = this.advised.isExposeProxy();
    boolean isFrozen = this.advised.isFrozen();
    boolean isStatic = this.advised.getTargetSource().isStatic();

    // Choose an "aop" interceptor (used for AOP calls).
    Callback aopInterceptor = new DynamicAdvisedInterceptor(this.advised);

    // Choose a "straight to target" interceptor. (used for calls that are
    // unadvised but can return this). May be required to expose the proxy.
    Callback targetInterceptor;
    if (exposeProxy) {
      targetInterceptor = isStatic ?
          new StaticUnadvisedExposedInterceptor(this.advised.getTargetSource().getTarget()) :
          new DynamicUnadvisedExposedInterceptor(this.advised.getTargetSource());
    } else {
      targetInterceptor = isStatic ?
          new StaticUnadvisedInterceptor(this.advised.getTargetSource().getTarget()) :
          new DynamicUnadvisedInterceptor(this.advised.getTargetSource());
    }

    // Choose a "direct to target" dispatcher (used for
    // unadvised calls to static targets that cannot return this).
    Callback targetDispatcher = isStatic ?
        new StaticDispatcher(this.advised.getTargetSource().getTarget()) : new SerializableNoOp();

    Callback[] mainCallbacks = new Callback[]{
        aopInterceptor,  // for normal advice
        targetInterceptor,  // invoke target without considering advice, if optimized
        new SerializableNoOp(),  // no override for methods mapped to this
        targetDispatcher, this.advisedDispatcher,
        new EqualsInterceptor(this.advised),
        new HashCodeInterceptor(this.advised)
    };

    Callback[] callbacks;

    // If the target is a static one and the advice chain is frozen,
    // then we can make some optimizations by sending the AOP calls
    // direct to the target using the fixed chain for that method.
    if (isStatic && isFrozen) {
      Method[] methods = rootClass.getMethods();
      Callback[] fixedCallbacks = new Callback[methods.length];
      this.fixedInterceptorMap = new HashMap<>(methods.length);

      // TODO: small memory optimization here (can skip creation for methods with no advice)
      for (int x = 0; x < methods.length; x++) {
        List<Object> chain = this.advised
            .getInterceptorsAndDynamicInterceptionAdvice(methods[x], rootClass);
        fixedCallbacks[x] = new FixedChainStaticTargetInterceptor(
            chain, this.advised.getTargetSource().getTarget(), this.advised.getTargetClass());
        this.fixedInterceptorMap.put(methods[x].toString(), x);
      }

      // Now copy both the callbacks from mainCallbacks
      // and fixedCallbacks into the callbacks array.
      callbacks = new Callback[mainCallbacks.length + fixedCallbacks.length];
      System.arraycopy(mainCallbacks, 0, callbacks, 0, mainCallbacks.length);
      System.arraycopy(fixedCallbacks, 0, callbacks, mainCallbacks.length, fixedCallbacks.length);
      this.fixedInterceptorOffset = mainCallbacks.length;
    } else {
      callbacks = mainCallbacks;
    }
    return callbacks;
  }


  @Override
  public boolean equals(Object other) {
    return (this == other || (other instanceof CglibAopProxy &&
        AopProxyUtils.equalsInProxy(this.advised, ((CglibAopProxy) other).advised)));
  }

  @Override
  public int hashCode() {
    return CglibAopProxy.class.hashCode() * 13 + this.advised.getTargetSource().hashCode();
  }


  /**
   * Check whether the given method is declared on any of the given interfaces.
   */
  private static boolean implementsInterface(Method method, Set<Class<?>> ifcs) {
    for (Class<?> ifc : ifcs) {
      if (ClassUtils.hasMethod(ifc, method.getName(), method.getParameterTypes())) {
        return true;
      }
    }
    return false;
  }

  /**
   * Process a return value. Wraps a return of {@code this} if necessary to be the {@code proxy} and
   * also verifies that {@code null} is not returned as a primitive.
   */
  private static Object processReturnType(Object proxy, Object target, Method method,
      Object retVal) {
    // Massage return value if necessary
    if (retVal != null && retVal == target &&
        !RawTargetAccess.class.isAssignableFrom(method.getDeclaringClass())) {
      // Special case: it returned "this". Note that we can't help
      // if the target sets a reference to itself in another returned object.
      retVal = proxy;
    }
    Class<?> returnType = method.getReturnType();
    if (retVal == null && returnType != Void.TYPE && returnType.isPrimitive()) {
      throw new AopInvocationException(
          "Null return value from advice does not match primitive return type for: " + method);
    }
    return retVal;
  }


  /**
   * Serializable replacement for CGLIB's NoOp interface. Public to allow use elsewhere in the
   * framework.
   */
  public static class SerializableNoOp implements NoOp, Serializable {

  }


  /**
   * Method interceptor used for static targets with no advice chain. The call is passed directly
   * back to the target. Used when the proxy needs to be exposed and it can't be determined that the
   * method won't return {@code this}.
   */
  private static class StaticUnadvisedInterceptor implements MethodInterceptor, Serializable {

    private final Object target;

    public StaticUnadvisedInterceptor(Object target) {
      this.target = target;
    }

    @Override
    public Object intercept(Object proxy, Method method, Object[] args, MethodProxy methodProxy)
        throws Throwable {
      Object retVal = methodProxy.invoke(this.target, args);
      return processReturnType(proxy, this.target, method, retVal);
    }
  }


  /**
   * Method interceptor used for static targets with no advice chain, when the proxy is to be
   * exposed.
   */
  private static class StaticUnadvisedExposedInterceptor implements MethodInterceptor,
      Serializable {

    private final Object target;

    public StaticUnadvisedExposedInterceptor(Object target) {
      this.target = target;
    }

    @Override
    public Object intercept(Object proxy, Method method, Object[] args, MethodProxy methodProxy)
        throws Throwable {
      Object oldProxy = null;
      try {
        oldProxy = AopContext.setCurrentProxy(proxy);
        Object retVal = methodProxy.invoke(this.target, args);
        return processReturnType(proxy, this.target, method, retVal);
      } finally {
        AopContext.setCurrentProxy(oldProxy);
      }
    }
  }


  /**
   * Interceptor used to invoke a dynamic target without creating a method invocation or evaluating
   * an advice chain. (We know there was no advice for this method.)
   */
  private static class DynamicUnadvisedInterceptor implements MethodInterceptor, Serializable {

    private final TargetSource targetSource;

    public DynamicUnadvisedInterceptor(TargetSource targetSource) {
      this.targetSource = targetSource;
    }

    @Override
    public Object intercept(Object proxy, Method method, Object[] args, MethodProxy methodProxy)
        throws Throwable {
      Object target = this.targetSource.getTarget();
      try {
        Object retVal = methodProxy.invoke(target, args);
        return processReturnType(proxy, target, method, retVal);
      } finally {
        this.targetSource.releaseTarget(target);
      }
    }
  }


  /**
   * Interceptor for unadvised dynamic targets when the proxy needs exposing.
   */
  private static class DynamicUnadvisedExposedInterceptor implements MethodInterceptor,
      Serializable {

    private final TargetSource targetSource;

    public DynamicUnadvisedExposedInterceptor(TargetSource targetSource) {
      this.targetSource = targetSource;
    }

    @Override
    public Object intercept(Object proxy, Method method, Object[] args, MethodProxy methodProxy)
        throws Throwable {
      Object oldProxy = null;
      Object target = this.targetSource.getTarget();
      try {
        oldProxy = AopContext.setCurrentProxy(proxy);
        Object retVal = methodProxy.invoke(target, args);
        return processReturnType(proxy, target, method, retVal);
      } finally {
        AopContext.setCurrentProxy(oldProxy);
        this.targetSource.releaseTarget(target);
      }
    }
  }


  /**
   * Dispatcher for a static target. Dispatcher is much faster than interceptor. This will be used
   * whenever it can be determined that a method definitely does not return "this"
   */
  private static class StaticDispatcher implements Dispatcher, Serializable {

    private Object target;

    public StaticDispatcher(Object target) {
      this.target = target;
    }

    @Override
    public Object loadObject() {
      return this.target;
    }
  }


  /**
   * Dispatcher for any methods declared on the Advised class.
   */
  private static class AdvisedDispatcher implements Dispatcher, Serializable {

    private final AdvisedSupport advised;

    public AdvisedDispatcher(AdvisedSupport advised) {
      this.advised = advised;
    }

    @Override
    public Object loadObject() throws Exception {
      return this.advised;
    }
  }


  /**
   * Dispatcher for the {@code equals} method. Ensures that the method call is always handled by
   * this class.
   */
  private static class EqualsInterceptor implements MethodInterceptor, Serializable {

    private final AdvisedSupport advised;

    public EqualsInterceptor(AdvisedSupport advised) {
      this.advised = advised;
    }

    @Override
    public Object intercept(Object proxy, Method method, Object[] args, MethodProxy methodProxy) {
      Object other = args[0];
      if (proxy == other) {
        return true;
      }
      if (other instanceof Factory) {
        Callback callback = ((Factory) other).getCallback(INVOKE_EQUALS);
        if (!(callback instanceof EqualsInterceptor)) {
          return false;
        }
        AdvisedSupport otherAdvised = ((EqualsInterceptor) callback).advised;
        return AopProxyUtils.equalsInProxy(this.advised, otherAdvised);
      } else {
        return false;
      }
    }
  }


  /**
   * Dispatcher for the {@code hashCode} method. Ensures that the method call is always handled by
   * this class.
   */
  private static class HashCodeInterceptor implements MethodInterceptor, Serializable {

    private final AdvisedSupport advised;

    public HashCodeInterceptor(AdvisedSupport advised) {
      this.advised = advised;
    }

    @Override
    public Object intercept(Object proxy, Method method, Object[] args, MethodProxy methodProxy) {
      return CglibAopProxy.class.hashCode() * 13 + this.advised.getTargetSource().hashCode();
    }
  }


  /**
   * Interceptor used specifically for advised methods on a frozen, static proxy.
   */
  private static class FixedChainStaticTargetInterceptor implements MethodInterceptor,
      Serializable {

    private final List<Object> adviceChain;

    private final Object target;

    private final Class<?> targetClass;

    public FixedChainStaticTargetInterceptor(List<Object> adviceChain, Object target,
        Class<?> targetClass) {
      this.adviceChain = adviceChain;
      this.target = target;
      this.targetClass = targetClass;
    }

    @Override
    public Object intercept(Object proxy, Method method, Object[] args, MethodProxy methodProxy)
        throws Throwable {
      MethodInvocation invocation = new CglibMethodInvocation(proxy, this.target, method, args,
          this.targetClass, this.adviceChain, methodProxy);
      // If we get here, we need to create a MethodInvocation.
      Object retVal = invocation.proceed();
      retVal = processReturnType(proxy, this.target, method, retVal);
      return retVal;
    }
  }


  /**
   * General purpose AOP callback. Used when the target is dynamic or when the proxy is not frozen.
   */
  private static class DynamicAdvisedInterceptor implements MethodInterceptor, Serializable {

    private final AdvisedSupport advised;

    public DynamicAdvisedInterceptor(AdvisedSupport advised) {
      this.advised = advised;
    }

    @Override
    public Object intercept(Object proxy, Method method, Object[] args, MethodProxy methodProxy)
        throws Throwable {
      Object oldProxy = null;
      boolean setProxyContext = false;
      Class<?> targetClass = null;
      Object target = null;
      try {
        if (this.advised.exposeProxy) {
          // Make invocation available if necessary.
          oldProxy = AopContext.setCurrentProxy(proxy);
          setProxyContext = true;
        }
        // May be null. Get as late as possible to minimize the time we
        // "own" the target, in case it comes from a pool...
        target = getTarget();
        if (target != null) {
          targetClass = target.getClass();
        }
        List<Object> chain = this.advised
            .getInterceptorsAndDynamicInterceptionAdvice(method, targetClass);
        Object retVal;
        // Check whether we only have one InvokerInterceptor: that is,
        // no real advice, but just reflective invocation of the target.
        if (chain.isEmpty() && Modifier.isPublic(method.getModifiers())) {
          // We can skip creating a MethodInvocation: just invoke the target directly.
          // Note that the final invoker must be an InvokerInterceptor, so we know
          // it does nothing but a reflective operation on the target, and no hot
          // swapping or fancy proxying.
          Object[] argsToUse = AopProxyUtils.adaptArgumentsIfNecessary(method, args);
          retVal = methodProxy.invoke(target, argsToUse);
        } else {
          // We need to create a method invocation...
          retVal = new CglibMethodInvocation(proxy, target, method, args, targetClass, chain,
              methodProxy).proceed();
        }
        retVal = processReturnType(proxy, target, method, retVal);
        return retVal;
      } finally {
        if (target != null) {
          releaseTarget(target);
        }
        if (setProxyContext) {
          // Restore old proxy.
          AopContext.setCurrentProxy(oldProxy);
        }
      }
    }

    @Override
    public boolean equals(Object other) {
      return (this == other ||
          (other instanceof DynamicAdvisedInterceptor &&
              this.advised.equals(((DynamicAdvisedInterceptor) other).advised)));
    }

    /**
     * CGLIB uses this to drive proxy creation.
     */
    @Override
    public int hashCode() {
      return this.advised.hashCode();
    }

    protected Object getTarget() throws Exception {
      return this.advised.getTargetSource().getTarget();
    }

    protected void releaseTarget(Object target) throws Exception {
      this.advised.getTargetSource().releaseTarget(target);
    }
  }


  /**
   * Implementation of AOP Alliance MethodInvocation used by this AOP proxy.
   */
  private static class CglibMethodInvocation extends ReflectiveMethodInvocation {

    private final MethodProxy methodProxy;

    private final boolean publicMethod;

    public CglibMethodInvocation(Object proxy, Object target, Method method, Object[] arguments,
        Class<?> targetClass, List<Object> interceptorsAndDynamicMethodMatchers,
        MethodProxy methodProxy) {

      super(proxy, target, method, arguments, targetClass, interceptorsAndDynamicMethodMatchers);
      this.methodProxy = methodProxy;
      this.publicMethod = Modifier.isPublic(method.getModifiers());
    }

    /**
     * Gives a marginal performance improvement versus using reflection to invoke the target when
     * invoking public methods.
     */
    @Override
    protected Object invokeJoinpoint() throws Throwable {
      if (this.publicMethod) {
        return this.methodProxy.invoke(this.target, this.arguments);
      } else {
        return super.invokeJoinpoint();
      }
    }
  }


  /**
   * CallbackFilter to assign Callbacks to methods.
   */
  private static class ProxyCallbackFilter implements CallbackFilter {

    private final AdvisedSupport advised;

    private final Map<String, Integer> fixedInterceptorMap;

    private final int fixedInterceptorOffset;

    public ProxyCallbackFilter(AdvisedSupport advised, Map<String, Integer> fixedInterceptorMap,
        int fixedInterceptorOffset) {
      this.advised = advised;
      this.fixedInterceptorMap = fixedInterceptorMap;
      this.fixedInterceptorOffset = fixedInterceptorOffset;
    }

    /**
     * Implementation of CallbackFilter.accept() to return the index of the callback we need.
     * <p>The callbacks for each proxy are built up of a set of fixed callbacks
     * for general use and then a set of callbacks that are specific to a method for use on static
     * targets with a fixed advice chain.
     * <p>The callback used is determined thus:
     * <dl>
     * <dt>For exposed proxies</dt>
     * <dd>Exposing the proxy requires code to execute before and after the
     * method/chain invocation. This means we must use DynamicAdvisedInterceptor, since all other
     * interceptors can avoid the need for a try/catch block</dd>
     * <dt>For Object.finalize():</dt>
     * <dd>No override for this method is used.</dd>
     * <dt>For equals():</dt>
     * <dd>The EqualsInterceptor is used to redirect equals() calls to a
     * special handler to this proxy.</dd>
     * <dt>For methods on the Advised class:</dt>
     * <dd>the AdvisedDispatcher is used to dispatch the call directly to
     * the target</dd>
     * <dt>For advised methods:</dt>
     * <dd>If the target is static and the advice chain is frozen then a
     * FixedChainStaticTargetInterceptor specific to the method is used to invoke the advice chain.
     * Otherwise a DyanmicAdvisedInterceptor is used.</dd>
     * <dt>For non-advised methods:</dt>
     * <dd>Where it can be determined that the method will not return {@code this}
     * or when {@code ProxyFactory.getExposeProxy()} returns {@code false}, then a Dispatcher is
     * used. For static targets, the StaticDispatcher is used; and for dynamic targets, a
     * DynamicUnadvisedInterceptor is used. If it possible for the method to return {@code this}
     * then a StaticUnadvisedInterceptor is used for static targets - the
     * DynamicUnadvisedInterceptor already considers this.</dd>
     * </dl>
     */
    @Override
    public int accept(Method method) {
      if (AopUtils.isFinalizeMethod(method)) {
        logger.debug("Found finalize() method - using NO_OVERRIDE");
        return NO_OVERRIDE;
      }
      if (!this.advised.isOpaque() && method.getDeclaringClass().isInterface() &&
          method.getDeclaringClass().isAssignableFrom(Advised.class)) {
        if (logger.isDebugEnabled()) {
          logger.debug("Method is declared on Advised interface: " + method);
        }
        return DISPATCH_ADVISED;
      }
      // We must always proxy equals, to direct calls to this.
      if (AopUtils.isEqualsMethod(method)) {
        logger.debug("Found 'equals' method: " + method);
        return INVOKE_EQUALS;
      }
      // We must always calculate hashCode based on the proxy.
      if (AopUtils.isHashCodeMethod(method)) {
        logger.debug("Found 'hashCode' method: " + method);
        return INVOKE_HASHCODE;
      }
      Class<?> targetClass = this.advised.getTargetClass();
      // Proxy is not yet available, but that shouldn't matter.
      List<?> chain = this.advised.getInterceptorsAndDynamicInterceptionAdvice(method, targetClass);
      boolean haveAdvice = !chain.isEmpty();
      boolean exposeProxy = this.advised.isExposeProxy();
      boolean isStatic = this.advised.getTargetSource().isStatic();
      boolean isFrozen = this.advised.isFrozen();
      if (haveAdvice || !isFrozen) {
        // If exposing the proxy, then AOP_PROXY must be used.
        if (exposeProxy) {
          if (logger.isDebugEnabled()) {
            logger.debug("Must expose proxy on advised method: " + method);
          }
          return AOP_PROXY;
        }
        String key = method.toString();
        // Check to see if we have fixed interceptor to serve this method.
        // Else use the AOP_PROXY.
        if (isStatic && isFrozen && this.fixedInterceptorMap.containsKey(key)) {
          if (logger.isDebugEnabled()) {
            logger.debug("Method has advice and optimizations are enabled: " + method);
          }
          // We know that we are optimizing so we can use the FixedStaticChainInterceptors.
          int index = this.fixedInterceptorMap.get(key);
          return (index + this.fixedInterceptorOffset);
        } else {
          if (logger.isDebugEnabled()) {
            logger.debug("Unable to apply any optimizations to advised method: " + method);
          }
          return AOP_PROXY;
        }
      } else {
        // See if the return type of the method is outside the class hierarchy of the target type.
        // If so we know it never needs to have return type massage and can use a dispatcher.
        // If the proxy is being exposed, then must use the interceptor the correct one is already
        // configured. If the target is not static, then we cannot use a dispatcher because the
        // target needs to be explicitly released after the invocation.
        if (exposeProxy || !isStatic) {
          return INVOKE_TARGET;
        }
        Class<?> returnType = method.getReturnType();
        if (returnType.isAssignableFrom(targetClass)) {
          if (logger.isDebugEnabled()) {
            logger.debug("Method return type is assignable from target type and " +
                "may therefore return 'this' - using INVOKE_TARGET: " + method);
          }
          return INVOKE_TARGET;
        } else {
          if (logger.isDebugEnabled()) {
            logger.debug("Method return type ensures 'this' cannot be returned - " +
                "using DISPATCH_TARGET: " + method);
          }
          return DISPATCH_TARGET;
        }
      }
    }

    @Override
    public boolean equals(Object other) {
      if (this == other) {
        return true;
      }
      if (!(other instanceof ProxyCallbackFilter)) {
        return false;
      }
      ProxyCallbackFilter otherCallbackFilter = (ProxyCallbackFilter) other;
      AdvisedSupport otherAdvised = otherCallbackFilter.advised;
      if (this.advised == null || otherAdvised == null) {
        return false;
      }
      if (this.advised.isFrozen() != otherAdvised.isFrozen()) {
        return false;
      }
      if (this.advised.isExposeProxy() != otherAdvised.isExposeProxy()) {
        return false;
      }
      if (this.advised.getTargetSource().isStatic() != otherAdvised.getTargetSource().isStatic()) {
        return false;
      }
      if (!AopProxyUtils.equalsProxiedInterfaces(this.advised, otherAdvised)) {
        return false;
      }
      // Advice instance identity is unimportant to the proxy class:
      // All that matters is type and ordering.
      Advisor[] thisAdvisors = this.advised.getAdvisors();
      Advisor[] thatAdvisors = otherAdvised.getAdvisors();
      if (thisAdvisors.length != thatAdvisors.length) {
        return false;
      }
      for (int i = 0; i < thisAdvisors.length; i++) {
        Advisor thisAdvisor = thisAdvisors[i];
        Advisor thatAdvisor = thatAdvisors[i];
        if (!equalsAdviceClasses(thisAdvisor, thatAdvisor)) {
          return false;
        }
        if (!equalsPointcuts(thisAdvisor, thatAdvisor)) {
          return false;
        }
      }
      return true;
    }

    private boolean equalsAdviceClasses(Advisor a, Advisor b) {
      Advice aa = a.getAdvice();
      Advice ba = b.getAdvice();
      if (aa == null || ba == null) {
        return (aa == ba);
      }
      return (aa.getClass() == ba.getClass());
    }

    private boolean equalsPointcuts(Advisor a, Advisor b) {
      // If only one of the advisor (but not both) is PointcutAdvisor, then it is a mismatch.
      // Takes care of the situations where an IntroductionAdvisor is used (see SPR-3959).
      return (!(a instanceof PointcutAdvisor) ||
          (b instanceof PointcutAdvisor &&
              ObjectUtils.nullSafeEquals(((PointcutAdvisor) a).getPointcut(),
                  ((PointcutAdvisor) b).getPointcut())));
    }

    @Override
    public int hashCode() {
      int hashCode = 0;
      Advisor[] advisors = this.advised.getAdvisors();
      for (Advisor advisor : advisors) {
        Advice advice = advisor.getAdvice();
        if (advice != null) {
          hashCode = 13 * hashCode + advice.getClass().hashCode();
        }
      }
      hashCode = 13 * hashCode + (this.advised.isFrozen() ? 1 : 0);
      hashCode = 13 * hashCode + (this.advised.isExposeProxy() ? 1 : 0);
      hashCode = 13 * hashCode + (this.advised.isOptimize() ? 1 : 0);
      hashCode = 13 * hashCode + (this.advised.isOpaque() ? 1 : 0);
      return hashCode;
    }
  }


  /**
   * CGLIB GeneratorStrategy variant which exposes the application ClassLoader as thread context
   * ClassLoader for the time of class generation (in order for ASM to pick it up when doing common
   * superclass resolution).
   */
  private static class ClassLoaderAwareUndeclaredThrowableStrategy extends
      UndeclaredThrowableStrategy {

    private final ClassLoader classLoader;

    public ClassLoaderAwareUndeclaredThrowableStrategy(ClassLoader classLoader) {
      super(UndeclaredThrowableException.class);
      this.classLoader = classLoader;
    }

    @Override
    public byte[] generate(ClassGenerator cg) throws Exception {
      if (this.classLoader == null) {
        return super.generate(cg);
      }

      Thread currentThread = Thread.currentThread();
      ClassLoader threadContextClassLoader;
      try {
        threadContextClassLoader = currentThread.getContextClassLoader();
      } catch (Throwable ex) {
        // Cannot access thread context ClassLoader - falling back...
        return super.generate(cg);
      }

      boolean overrideClassLoader = !this.classLoader.equals(threadContextClassLoader);
      if (overrideClassLoader) {
        currentThread.setContextClassLoader(this.classLoader);
      }
      try {
        return super.generate(cg);
      } finally {
        if (overrideClassLoader) {
          // Reset original thread context ClassLoader.
          currentThread.setContextClassLoader(threadContextClassLoader);
        }
      }
    }
  }
=======
	// Constants for CGLIB callback array indices
	private static final int AOP_PROXY = 0;
	private static final int INVOKE_TARGET = 1;
	private static final int NO_OVERRIDE = 2;
	private static final int DISPATCH_TARGET = 3;
	private static final int DISPATCH_ADVISED = 4;
	private static final int INVOKE_EQUALS = 5;
	private static final int INVOKE_HASHCODE = 6;


	/** Logger available to subclasses; static to optimize serialization */
	protected static final Log logger = LogFactory.getLog(CglibAopProxy.class);

	/** Keeps track of the Classes that we have validated for final methods */
	private static final Map<Class<?>, Boolean> validatedClasses = new WeakHashMap<>();


	/** The configuration used to configure this proxy */
	protected final AdvisedSupport advised;

	@Nullable
	protected Object[] constructorArgs;

	@Nullable
	protected Class<?>[] constructorArgTypes;

	/** Dispatcher used for methods on Advised */
	private final transient AdvisedDispatcher advisedDispatcher;

	private transient Map<String, Integer> fixedInterceptorMap = Collections.emptyMap();

	private transient int fixedInterceptorOffset;


	/**
	 * Create a new CglibAopProxy for the given AOP configuration.
	 * @param config the AOP configuration as AdvisedSupport object
	 * @throws AopConfigException if the config is invalid. We try to throw an informative
	 * exception in this case, rather than let a mysterious failure happen later.
	 */
	public CglibAopProxy(AdvisedSupport config) throws AopConfigException {
		Assert.notNull(config, "AdvisedSupport must not be null");
		if (config.getAdvisors().length == 0 && config.getTargetSource() == AdvisedSupport.EMPTY_TARGET_SOURCE) {
			throw new AopConfigException("No advisors and no TargetSource specified");
		}
		this.advised = config;
		this.advisedDispatcher = new AdvisedDispatcher(this.advised);
	}

	/**
	 * Set constructor arguments to use for creating the proxy.
	 * @param constructorArgs the constructor argument values
	 * @param constructorArgTypes the constructor argument types
	 */
	public void setConstructorArguments(@Nullable Object[] constructorArgs, @Nullable Class<?>[] constructorArgTypes) {
		if (constructorArgs == null || constructorArgTypes == null) {
			throw new IllegalArgumentException("Both 'constructorArgs' and 'constructorArgTypes' need to be specified");
		}
		if (constructorArgs.length != constructorArgTypes.length) {
			throw new IllegalArgumentException("Number of 'constructorArgs' (" + constructorArgs.length +
					") must match number of 'constructorArgTypes' (" + constructorArgTypes.length + ")");
		}
		this.constructorArgs = constructorArgs;
		this.constructorArgTypes = constructorArgTypes;
	}


	@Override
	public Object getProxy() {
		return getProxy(null);
	}

	@Override
	public Object getProxy(@Nullable ClassLoader classLoader) {
		if (logger.isDebugEnabled()) {
			logger.debug("Creating CGLIB proxy: target source is " + this.advised.getTargetSource());
		}

		try {
			Class<?> rootClass = this.advised.getTargetClass();
			Assert.state(rootClass != null, "Target class must be available for creating a CGLIB proxy");

			Class<?> proxySuperClass = rootClass;
			if (ClassUtils.isCglibProxyClass(rootClass)) {
				proxySuperClass = rootClass.getSuperclass();
				Class<?>[] additionalInterfaces = rootClass.getInterfaces();
				for (Class<?> additionalInterface : additionalInterfaces) {
					this.advised.addInterface(additionalInterface);
				}
			}

			// Validate the class, writing log messages as necessary.
			validateClassIfNecessary(proxySuperClass, classLoader);

			// Configure CGLIB Enhancer...
			Enhancer enhancer = createEnhancer();
			if (classLoader != null) {
				enhancer.setClassLoader(classLoader);
				if (classLoader instanceof SmartClassLoader &&
						((SmartClassLoader) classLoader).isClassReloadable(proxySuperClass)) {
					enhancer.setUseCache(false);
				}
			}
			enhancer.setSuperclass(proxySuperClass);
			enhancer.setInterfaces(AopProxyUtils.completeProxiedInterfaces(this.advised));
			enhancer.setNamingPolicy(SpringNamingPolicy.INSTANCE);
			enhancer.setStrategy(new ClassLoaderAwareUndeclaredThrowableStrategy(classLoader));

			Callback[] callbacks = getCallbacks(rootClass);
			Class<?>[] types = new Class<?>[callbacks.length];
			for (int x = 0; x < types.length; x++) {
				types[x] = callbacks[x].getClass();
			}
			// fixedInterceptorMap only populated at this point, after getCallbacks call above
			enhancer.setCallbackFilter(new ProxyCallbackFilter(
					this.advised.getConfigurationOnlyCopy(), this.fixedInterceptorMap, this.fixedInterceptorOffset));
			enhancer.setCallbackTypes(types);

			// Generate the proxy class and create a proxy instance.
			return createProxyClassAndInstance(enhancer, callbacks);
		}
		catch (CodeGenerationException | IllegalArgumentException ex) {
			throw new AopConfigException("Could not generate CGLIB subclass of " + this.advised.getTargetClass() +
					": Common causes of this problem include using a final class or a non-visible class",
					ex);
		}
		catch (Throwable ex) {
			// TargetSource.getTarget() failed
			throw new AopConfigException("Unexpected AOP exception", ex);
		}
	}

	protected Object createProxyClassAndInstance(Enhancer enhancer, Callback[] callbacks) {
		enhancer.setInterceptDuringConstruction(false);
		enhancer.setCallbacks(callbacks);
		return (this.constructorArgs != null && this.constructorArgTypes != null ?
				enhancer.create(this.constructorArgTypes, this.constructorArgs) :
				enhancer.create());
	}

	/**
	 * Creates the CGLIB {@link Enhancer}. Subclasses may wish to override this to return a custom
	 * {@link Enhancer} implementation.
	 */
	protected Enhancer createEnhancer() {
		return new Enhancer();
	}

	/**
	 * Checks to see whether the supplied {@code Class} has already been validated and
	 * validates it if not.
	 */
	private void validateClassIfNecessary(Class<?> proxySuperClass, @Nullable ClassLoader proxyClassLoader) {
		if (logger.isWarnEnabled()) {
			synchronized (validatedClasses) {
				if (!validatedClasses.containsKey(proxySuperClass)) {
					doValidateClass(proxySuperClass, proxyClassLoader,
							ClassUtils.getAllInterfacesForClassAsSet(proxySuperClass));
					validatedClasses.put(proxySuperClass, Boolean.TRUE);
				}
			}
		}
	}

	/**
	 * Checks for final methods on the given {@code Class}, as well as package-visible
	 * methods across ClassLoaders, and writes warnings to the log for each one found.
	 */
	private void doValidateClass(Class<?> proxySuperClass, @Nullable ClassLoader proxyClassLoader, Set<Class<?>> ifcs) {
		if (proxySuperClass != Object.class) {
			Method[] methods = proxySuperClass.getDeclaredMethods();
			for (Method method : methods) {
				int mod = method.getModifiers();
				if (!Modifier.isStatic(mod) && !Modifier.isPrivate(mod)) {
					if (Modifier.isFinal(mod)) {
						if (implementsInterface(method, ifcs)) {
							logger.warn("Unable to proxy interface-implementing method [" + method + "] because " +
									"it is marked as final: Consider using interface-based JDK proxies instead!");
						}
						logger.info("Final method [" + method + "] cannot get proxied via CGLIB: " +
								"Calls to this method will NOT be routed to the target instance and " +
								"might lead to NPEs against uninitialized fields in the proxy instance.");
					}
					else if (!Modifier.isPublic(mod) && !Modifier.isProtected(mod) &&
							proxyClassLoader != null && proxySuperClass.getClassLoader() != proxyClassLoader) {
						logger.info("Method [" + method + "] is package-visible across different ClassLoaders " +
								"and cannot get proxied via CGLIB: Declare this method as public or protected " +
								"if you need to support invocations through the proxy.");
					}
				}
			}
			doValidateClass(proxySuperClass.getSuperclass(), proxyClassLoader, ifcs);
		}
	}

	private Callback[] getCallbacks(Class<?> rootClass) throws Exception {
		// Parameters used for optimization choices...
		boolean exposeProxy = this.advised.isExposeProxy();
		boolean isFrozen = this.advised.isFrozen();
		boolean isStatic = this.advised.getTargetSource().isStatic();

		// Choose an "aop" interceptor (used for AOP calls).
		Callback aopInterceptor = new DynamicAdvisedInterceptor(this.advised);

		// Choose a "straight to target" interceptor. (used for calls that are
		// unadvised but can return this). May be required to expose the proxy.
		Callback targetInterceptor;
		if (exposeProxy) {
			targetInterceptor = isStatic ?
					new StaticUnadvisedExposedInterceptor(this.advised.getTargetSource().getTarget()) :
					new DynamicUnadvisedExposedInterceptor(this.advised.getTargetSource());
		}
		else {
			targetInterceptor = isStatic ?
					new StaticUnadvisedInterceptor(this.advised.getTargetSource().getTarget()) :
					new DynamicUnadvisedInterceptor(this.advised.getTargetSource());
		}

		// Choose a "direct to target" dispatcher (used for
		// unadvised calls to static targets that cannot return this).
		Callback targetDispatcher = isStatic ?
				new StaticDispatcher(this.advised.getTargetSource().getTarget()) : new SerializableNoOp();

		Callback[] mainCallbacks = new Callback[] {
				aopInterceptor,  // for normal advice
				targetInterceptor,  // invoke target without considering advice, if optimized
				new SerializableNoOp(),  // no override for methods mapped to this
				targetDispatcher, this.advisedDispatcher,
				new EqualsInterceptor(this.advised),
				new HashCodeInterceptor(this.advised)
		};

		Callback[] callbacks;

		// If the target is a static one and the advice chain is frozen,
		// then we can make some optimizations by sending the AOP calls
		// direct to the target using the fixed chain for that method.
		if (isStatic && isFrozen) {
			Method[] methods = rootClass.getMethods();
			Callback[] fixedCallbacks = new Callback[methods.length];
			this.fixedInterceptorMap = new HashMap<>(methods.length);

			// TODO: small memory optimization here (can skip creation for methods with no advice)
			for (int x = 0; x < methods.length; x++) {
				List<Object> chain = this.advised.getInterceptorsAndDynamicInterceptionAdvice(methods[x], rootClass);
				fixedCallbacks[x] = new FixedChainStaticTargetInterceptor(
						chain, this.advised.getTargetSource().getTarget(), this.advised.getTargetClass());
				this.fixedInterceptorMap.put(methods[x].toString(), x);
			}

			// Now copy both the callbacks from mainCallbacks
			// and fixedCallbacks into the callbacks array.
			callbacks = new Callback[mainCallbacks.length + fixedCallbacks.length];
			System.arraycopy(mainCallbacks, 0, callbacks, 0, mainCallbacks.length);
			System.arraycopy(fixedCallbacks, 0, callbacks, mainCallbacks.length, fixedCallbacks.length);
			this.fixedInterceptorOffset = mainCallbacks.length;
		}
		else {
			callbacks = mainCallbacks;
		}
		return callbacks;
	}


	@Override
	public boolean equals(Object other) {
		return (this == other || (other instanceof CglibAopProxy &&
				AopProxyUtils.equalsInProxy(this.advised, ((CglibAopProxy) other).advised)));
	}

	@Override
	public int hashCode() {
		return CglibAopProxy.class.hashCode() * 13 + this.advised.getTargetSource().hashCode();
	}


	/**
	 * Check whether the given method is declared on any of the given interfaces.
	 */
	private static boolean implementsInterface(Method method, Set<Class<?>> ifcs) {
		for (Class<?> ifc : ifcs) {
			if (ClassUtils.hasMethod(ifc, method.getName(), method.getParameterTypes())) {
				return true;
			}
		}
		return false;
	}

	/**
	 * Process a return value. Wraps a return of {@code this} if necessary to be the
	 * {@code proxy} and also verifies that {@code null} is not returned as a primitive.
	 */
	@Nullable
	private static Object processReturnType(
			Object proxy, @Nullable Object target, Method method, @Nullable Object returnValue) {

		// Massage return value if necessary
		if (returnValue != null && returnValue == target &&
				!RawTargetAccess.class.isAssignableFrom(method.getDeclaringClass())) {
			// Special case: it returned "this". Note that we can't help
			// if the target sets a reference to itself in another returned object.
			returnValue = proxy;
		}
		Class<?> returnType = method.getReturnType();
		if (returnValue == null && returnType != Void.TYPE && returnType.isPrimitive()) {
			throw new AopInvocationException(
					"Null return value from advice does not match primitive return type for: " + method);
		}
		return returnValue;
	}


	/**
	 * Serializable replacement for CGLIB's NoOp interface.
	 * Public to allow use elsewhere in the framework.
	 */
	public static class SerializableNoOp implements NoOp, Serializable {
	}


	/**
	 * Method interceptor used for static targets with no advice chain. The call
	 * is passed directly back to the target. Used when the proxy needs to be
	 * exposed and it can't be determined that the method won't return
	 * {@code this}.
	 */
	private static class StaticUnadvisedInterceptor implements MethodInterceptor, Serializable {

		@Nullable
		private final Object target;

		public StaticUnadvisedInterceptor(@Nullable Object target) {
			this.target = target;
		}

		@Override
		@Nullable
		public Object intercept(Object proxy, Method method, Object[] args, MethodProxy methodProxy) throws Throwable {
			Object retVal = methodProxy.invoke(this.target, args);
			return processReturnType(proxy, this.target, method, retVal);
		}
	}


	/**
	 * Method interceptor used for static targets with no advice chain, when the
	 * proxy is to be exposed.
	 */
	private static class StaticUnadvisedExposedInterceptor implements MethodInterceptor, Serializable {

		@Nullable
		private final Object target;

		public StaticUnadvisedExposedInterceptor(@Nullable Object target) {
			this.target = target;
		}

		@Override
		@Nullable
		public Object intercept(Object proxy, Method method, Object[] args, MethodProxy methodProxy) throws Throwable {
			Object oldProxy = null;
			try {
				oldProxy = AopContext.setCurrentProxy(proxy);
				Object retVal = methodProxy.invoke(this.target, args);
				return processReturnType(proxy, this.target, method, retVal);
			}
			finally {
				AopContext.setCurrentProxy(oldProxy);
			}
		}
	}


	/**
	 * Interceptor used to invoke a dynamic target without creating a method
	 * invocation or evaluating an advice chain. (We know there was no advice
	 * for this method.)
	 */
	private static class DynamicUnadvisedInterceptor implements MethodInterceptor, Serializable {

		private final TargetSource targetSource;

		public DynamicUnadvisedInterceptor(TargetSource targetSource) {
			this.targetSource = targetSource;
		}

		@Override
		@Nullable
		public Object intercept(Object proxy, Method method, Object[] args, MethodProxy methodProxy) throws Throwable {
			Object target = this.targetSource.getTarget();
			try {
				Object retVal = methodProxy.invoke(target, args);
				return processReturnType(proxy, target, method, retVal);
			}
			finally {
				if (target != null) {
					this.targetSource.releaseTarget(target);
				}
			}
		}
	}


	/**
	 * Interceptor for unadvised dynamic targets when the proxy needs exposing.
	 */
	private static class DynamicUnadvisedExposedInterceptor implements MethodInterceptor, Serializable {

		private final TargetSource targetSource;

		public DynamicUnadvisedExposedInterceptor(TargetSource targetSource) {
			this.targetSource = targetSource;
		}

		@Override
		@Nullable
		public Object intercept(Object proxy, Method method, Object[] args, MethodProxy methodProxy) throws Throwable {
			Object oldProxy = null;
			Object target = this.targetSource.getTarget();
			try {
				oldProxy = AopContext.setCurrentProxy(proxy);
				Object retVal = methodProxy.invoke(target, args);
				return processReturnType(proxy, target, method, retVal);
			}
			finally {
				AopContext.setCurrentProxy(oldProxy);
				if (target != null) {
					this.targetSource.releaseTarget(target);
				}
			}
		}
	}


	/**
	 * Dispatcher for a static target. Dispatcher is much faster than
	 * interceptor. This will be used whenever it can be determined that a
	 * method definitely does not return "this"
	 */
	private static class StaticDispatcher implements Dispatcher, Serializable {

		@Nullable
		private Object target;

		public StaticDispatcher(@Nullable Object target) {
			this.target = target;
		}

		@Override
		@Nullable
		public Object loadObject() {
			return this.target;
		}
	}


	/**
	 * Dispatcher for any methods declared on the Advised class.
	 */
	private static class AdvisedDispatcher implements Dispatcher, Serializable {

		private final AdvisedSupport advised;

		public AdvisedDispatcher(AdvisedSupport advised) {
			this.advised = advised;
		}

		@Override
		public Object loadObject() throws Exception {
			return this.advised;
		}
	}


	/**
	 * Dispatcher for the {@code equals} method.
	 * Ensures that the method call is always handled by this class.
	 */
	private static class EqualsInterceptor implements MethodInterceptor, Serializable {

		private final AdvisedSupport advised;

		public EqualsInterceptor(AdvisedSupport advised) {
			this.advised = advised;
		}

		@Override
		public Object intercept(Object proxy, Method method, Object[] args, MethodProxy methodProxy) {
			Object other = args[0];
			if (proxy == other) {
				return true;
			}
			if (other instanceof Factory) {
				Callback callback = ((Factory) other).getCallback(INVOKE_EQUALS);
				if (!(callback instanceof EqualsInterceptor)) {
					return false;
				}
				AdvisedSupport otherAdvised = ((EqualsInterceptor) callback).advised;
				return AopProxyUtils.equalsInProxy(this.advised, otherAdvised);
			}
			else {
				return false;
			}
		}
	}


	/**
	 * Dispatcher for the {@code hashCode} method.
	 * Ensures that the method call is always handled by this class.
	 */
	private static class HashCodeInterceptor implements MethodInterceptor, Serializable {

		private final AdvisedSupport advised;

		public HashCodeInterceptor(AdvisedSupport advised) {
			this.advised = advised;
		}

		@Override
		public Object intercept(Object proxy, Method method, Object[] args, MethodProxy methodProxy) {
			return CglibAopProxy.class.hashCode() * 13 + this.advised.getTargetSource().hashCode();
		}
	}


	/**
	 * Interceptor used specifically for advised methods on a frozen, static proxy.
	 */
	private static class FixedChainStaticTargetInterceptor implements MethodInterceptor, Serializable {

		private final List<Object> adviceChain;

		@Nullable
		private final Object target;

		@Nullable
		private final Class<?> targetClass;

		public FixedChainStaticTargetInterceptor(
				List<Object> adviceChain, @Nullable Object target, @Nullable Class<?> targetClass) {

			this.adviceChain = adviceChain;
			this.target = target;
			this.targetClass = targetClass;
		}

		@Override
		@Nullable
		public Object intercept(Object proxy, Method method, Object[] args, MethodProxy methodProxy) throws Throwable {
			MethodInvocation invocation = new CglibMethodInvocation(proxy, this.target, method, args,
					this.targetClass, this.adviceChain, methodProxy);
			// If we get here, we need to create a MethodInvocation.
			Object retVal = invocation.proceed();
			retVal = processReturnType(proxy, this.target, method, retVal);
			return retVal;
		}
	}


	/**
	 * General purpose AOP callback. Used when the target is dynamic or when the
	 * proxy is not frozen.
	 */
	private static class DynamicAdvisedInterceptor implements MethodInterceptor, Serializable {

		private final AdvisedSupport advised;

		public DynamicAdvisedInterceptor(AdvisedSupport advised) {
			this.advised = advised;
		}

		@Override
		@Nullable
		public Object intercept(Object proxy, Method method, Object[] args, MethodProxy methodProxy) throws Throwable {
			Object oldProxy = null;
			boolean setProxyContext = false;
			Object target = null;
			TargetSource targetSource = this.advised.getTargetSource();
			try {
				if (this.advised.exposeProxy) {
					// Make invocation available if necessary.
					oldProxy = AopContext.setCurrentProxy(proxy);
					setProxyContext = true;
				}
				// Get as late as possible to minimize the time we "own" the target, in case it comes from a pool...
				target = targetSource.getTarget();
				Class<?> targetClass = (target != null ? target.getClass() : null);
				List<Object> chain = this.advised.getInterceptorsAndDynamicInterceptionAdvice(method, targetClass);
				Object retVal;
				// Check whether we only have one InvokerInterceptor: that is,
				// no real advice, but just reflective invocation of the target.
				if (chain.isEmpty() && Modifier.isPublic(method.getModifiers())) {
					// We can skip creating a MethodInvocation: just invoke the target directly.
					// Note that the final invoker must be an InvokerInterceptor, so we know
					// it does nothing but a reflective operation on the target, and no hot
					// swapping or fancy proxying.
					Object[] argsToUse = AopProxyUtils.adaptArgumentsIfNecessary(method, args);
					retVal = methodProxy.invoke(target, argsToUse);
				}
				else {
					// We need to create a method invocation...
					retVal = new CglibMethodInvocation(proxy, target, method, args, targetClass, chain, methodProxy).proceed();
				}
				retVal = processReturnType(proxy, target, method, retVal);
				return retVal;
			}
			finally {
				if (target != null && !targetSource.isStatic()) {
					targetSource.releaseTarget(target);
				}
				if (setProxyContext) {
					// Restore old proxy.
					AopContext.setCurrentProxy(oldProxy);
				}
			}
		}

		@Override
		public boolean equals(Object other) {
			return (this == other ||
					(other instanceof DynamicAdvisedInterceptor &&
							this.advised.equals(((DynamicAdvisedInterceptor) other).advised)));
		}

		/**
		 * CGLIB uses this to drive proxy creation.
		 */
		@Override
		public int hashCode() {
			return this.advised.hashCode();
		}
	}


	/**
	 * Implementation of AOP Alliance MethodInvocation used by this AOP proxy.
	 */
	private static class CglibMethodInvocation extends ReflectiveMethodInvocation {

		private final MethodProxy methodProxy;

		private final boolean publicMethod;

		public CglibMethodInvocation(Object proxy, @Nullable Object target, Method method,
				Object[] arguments, @Nullable Class<?> targetClass,
				List<Object> interceptorsAndDynamicMethodMatchers, MethodProxy methodProxy) {

			super(proxy, target, method, arguments, targetClass, interceptorsAndDynamicMethodMatchers);
			this.methodProxy = methodProxy;
			this.publicMethod = Modifier.isPublic(method.getModifiers());
		}

		/**
		 * Gives a marginal performance improvement versus using reflection to
		 * invoke the target when invoking public methods.
		 */
		@Override
		protected Object invokeJoinpoint() throws Throwable {
			if (this.publicMethod && getMethod().getDeclaringClass() != Object.class) {
				return this.methodProxy.invoke(this.target, this.arguments);
			}
			else {
				return super.invokeJoinpoint();
			}
		}
	}


	/**
	 * CallbackFilter to assign Callbacks to methods.
	 */
	private static class ProxyCallbackFilter implements CallbackFilter {

		private final AdvisedSupport advised;

		private final Map<String, Integer> fixedInterceptorMap;

		private final int fixedInterceptorOffset;

		public ProxyCallbackFilter(
				AdvisedSupport advised, Map<String, Integer> fixedInterceptorMap, int fixedInterceptorOffset) {

			this.advised = advised;
			this.fixedInterceptorMap = fixedInterceptorMap;
			this.fixedInterceptorOffset = fixedInterceptorOffset;
		}

		/**
		 * Implementation of CallbackFilter.accept() to return the index of the
		 * callback we need.
		 * <p>The callbacks for each proxy are built up of a set of fixed callbacks
		 * for general use and then a set of callbacks that are specific to a method
		 * for use on static targets with a fixed advice chain.
		 * <p>The callback used is determined thus:
		 * <dl>
		 * <dt>For exposed proxies</dt>
		 * <dd>Exposing the proxy requires code to execute before and after the
		 * method/chain invocation. This means we must use
		 * DynamicAdvisedInterceptor, since all other interceptors can avoid the
		 * need for a try/catch block</dd>
		 * <dt>For Object.finalize():</dt>
		 * <dd>No override for this method is used.</dd>
		 * <dt>For equals():</dt>
		 * <dd>The EqualsInterceptor is used to redirect equals() calls to a
		 * special handler to this proxy.</dd>
		 * <dt>For methods on the Advised class:</dt>
		 * <dd>the AdvisedDispatcher is used to dispatch the call directly to
		 * the target</dd>
		 * <dt>For advised methods:</dt>
		 * <dd>If the target is static and the advice chain is frozen then a
		 * FixedChainStaticTargetInterceptor specific to the method is used to
		 * invoke the advice chain. Otherwise a DyanmicAdvisedInterceptor is
		 * used.</dd>
		 * <dt>For non-advised methods:</dt>
		 * <dd>Where it can be determined that the method will not return {@code this}
		 * or when {@code ProxyFactory.getExposeProxy()} returns {@code false},
		 * then a Dispatcher is used. For static targets, the StaticDispatcher is used;
		 * and for dynamic targets, a DynamicUnadvisedInterceptor is used.
		 * If it possible for the method to return {@code this} then a
		 * StaticUnadvisedInterceptor is used for static targets - the
		 * DynamicUnadvisedInterceptor already considers this.</dd>
		 * </dl>
		 */
		@Override
		public int accept(Method method) {
			if (AopUtils.isFinalizeMethod(method)) {
				logger.debug("Found finalize() method - using NO_OVERRIDE");
				return NO_OVERRIDE;
			}
			if (!this.advised.isOpaque() && method.getDeclaringClass().isInterface() &&
					method.getDeclaringClass().isAssignableFrom(Advised.class)) {
				if (logger.isDebugEnabled()) {
					logger.debug("Method is declared on Advised interface: " + method);
				}
				return DISPATCH_ADVISED;
			}
			// We must always proxy equals, to direct calls to this.
			if (AopUtils.isEqualsMethod(method)) {
				logger.debug("Found 'equals' method: " + method);
				return INVOKE_EQUALS;
			}
			// We must always calculate hashCode based on the proxy.
			if (AopUtils.isHashCodeMethod(method)) {
				logger.debug("Found 'hashCode' method: " + method);
				return INVOKE_HASHCODE;
			}
			Class<?> targetClass = this.advised.getTargetClass();
			// Proxy is not yet available, but that shouldn't matter.
			List<?> chain = this.advised.getInterceptorsAndDynamicInterceptionAdvice(method, targetClass);
			boolean haveAdvice = !chain.isEmpty();
			boolean exposeProxy = this.advised.isExposeProxy();
			boolean isStatic = this.advised.getTargetSource().isStatic();
			boolean isFrozen = this.advised.isFrozen();
			if (haveAdvice || !isFrozen) {
				// If exposing the proxy, then AOP_PROXY must be used.
				if (exposeProxy) {
					if (logger.isDebugEnabled()) {
						logger.debug("Must expose proxy on advised method: " + method);
					}
					return AOP_PROXY;
				}
				String key = method.toString();
				// Check to see if we have fixed interceptor to serve this method.
				// Else use the AOP_PROXY.
				if (isStatic && isFrozen && this.fixedInterceptorMap.containsKey(key)) {
					if (logger.isDebugEnabled()) {
						logger.debug("Method has advice and optimizations are enabled: " + method);
					}
					// We know that we are optimizing so we can use the FixedStaticChainInterceptors.
					int index = this.fixedInterceptorMap.get(key);
					return (index + this.fixedInterceptorOffset);
				}
				else {
					if (logger.isDebugEnabled()) {
						logger.debug("Unable to apply any optimizations to advised method: " + method);
					}
					return AOP_PROXY;
				}
			}
			else {
				// See if the return type of the method is outside the class hierarchy of the target type.
				// If so we know it never needs to have return type massage and can use a dispatcher.
				// If the proxy is being exposed, then must use the interceptor the correct one is already
				// configured. If the target is not static, then we cannot use a dispatcher because the
				// target needs to be explicitly released after the invocation.
				if (exposeProxy || !isStatic) {
					return INVOKE_TARGET;
				}
				Class<?> returnType = method.getReturnType();
				if (targetClass != null && returnType.isAssignableFrom(targetClass)) {
					if (logger.isDebugEnabled()) {
						logger.debug("Method return type is assignable from target type and " +
								"may therefore return 'this' - using INVOKE_TARGET: " + method);
					}
					return INVOKE_TARGET;
				}
				else {
					if (logger.isDebugEnabled()) {
						logger.debug("Method return type ensures 'this' cannot be returned - " +
								"using DISPATCH_TARGET: " + method);
					}
					return DISPATCH_TARGET;
				}
			}
		}

		@Override
		public boolean equals(Object other) {
			if (this == other) {
				return true;
			}
			if (!(other instanceof ProxyCallbackFilter)) {
				return false;
			}
			ProxyCallbackFilter otherCallbackFilter = (ProxyCallbackFilter) other;
			AdvisedSupport otherAdvised = otherCallbackFilter.advised;
			if (this.advised.isFrozen() != otherAdvised.isFrozen()) {
				return false;
			}
			if (this.advised.isExposeProxy() != otherAdvised.isExposeProxy()) {
				return false;
			}
			if (this.advised.getTargetSource().isStatic() != otherAdvised.getTargetSource().isStatic()) {
				return false;
			}
			if (!AopProxyUtils.equalsProxiedInterfaces(this.advised, otherAdvised)) {
				return false;
			}
			// Advice instance identity is unimportant to the proxy class:
			// All that matters is type and ordering.
			Advisor[] thisAdvisors = this.advised.getAdvisors();
			Advisor[] thatAdvisors = otherAdvised.getAdvisors();
			if (thisAdvisors.length != thatAdvisors.length) {
				return false;
			}
			for (int i = 0; i < thisAdvisors.length; i++) {
				Advisor thisAdvisor = thisAdvisors[i];
				Advisor thatAdvisor = thatAdvisors[i];
				if (!equalsAdviceClasses(thisAdvisor, thatAdvisor)) {
					return false;
				}
				if (!equalsPointcuts(thisAdvisor, thatAdvisor)) {
					return false;
				}
			}
			return true;
		}

		private boolean equalsAdviceClasses(Advisor a, Advisor b) {
			return (a.getAdvice().getClass() == b.getAdvice().getClass());
		}

		private boolean equalsPointcuts(Advisor a, Advisor b) {
			// If only one of the advisor (but not both) is PointcutAdvisor, then it is a mismatch.
			// Takes care of the situations where an IntroductionAdvisor is used (see SPR-3959).
			return (!(a instanceof PointcutAdvisor) ||
					(b instanceof PointcutAdvisor &&
							ObjectUtils.nullSafeEquals(((PointcutAdvisor) a).getPointcut(), ((PointcutAdvisor) b).getPointcut())));
		}

		@Override
		public int hashCode() {
			int hashCode = 0;
			Advisor[] advisors = this.advised.getAdvisors();
			for (Advisor advisor : advisors) {
				Advice advice = advisor.getAdvice();
				hashCode = 13 * hashCode + advice.getClass().hashCode();
			}
			hashCode = 13 * hashCode + (this.advised.isFrozen() ? 1 : 0);
			hashCode = 13 * hashCode + (this.advised.isExposeProxy() ? 1 : 0);
			hashCode = 13 * hashCode + (this.advised.isOptimize() ? 1 : 0);
			hashCode = 13 * hashCode + (this.advised.isOpaque() ? 1 : 0);
			return hashCode;
		}
	}


	/**
	 * CGLIB GeneratorStrategy variant which exposes the application ClassLoader
	 * as thread context ClassLoader for the time of class generation
	 * (in order for ASM to pick it up when doing common superclass resolution).
	 */
	private static class ClassLoaderAwareUndeclaredThrowableStrategy extends UndeclaredThrowableStrategy {

		@Nullable
		private final ClassLoader classLoader;

		public ClassLoaderAwareUndeclaredThrowableStrategy(@Nullable ClassLoader classLoader) {
			super(UndeclaredThrowableException.class);
			this.classLoader = classLoader;
		}

		@Override
		public byte[] generate(ClassGenerator cg) throws Exception {
			if (this.classLoader == null) {
				return super.generate(cg);
			}

			Thread currentThread = Thread.currentThread();
			ClassLoader threadContextClassLoader;
			try {
				threadContextClassLoader = currentThread.getContextClassLoader();
			}
			catch (Throwable ex) {
				// Cannot access thread context ClassLoader - falling back...
				return super.generate(cg);
			}

			boolean overrideClassLoader = !this.classLoader.equals(threadContextClassLoader);
			if (overrideClassLoader) {
				currentThread.setContextClassLoader(this.classLoader);
			}
			try {
				return super.generate(cg);
			}
			finally {
				if (overrideClassLoader) {
					// Reset original thread context ClassLoader.
					currentThread.setContextClassLoader(threadContextClassLoader);
				}
			}
		}
	}
>>>>>>> 406f6ec7

}<|MERGE_RESOLUTION|>--- conflicted
+++ resolved
@@ -60,12 +60,12 @@
  * CGLIB-based {@link AopProxy} implementation for the Spring AOP framework.
  *
  * <p>Objects of this type should be obtained through proxy factories,
- * configured by an {@link AdvisedSupport} object. This class is internal to Spring's AOP framework
- * and need not be used directly by client code.
+ * configured by an {@link AdvisedSupport} object. This class is internal
+ * to Spring's AOP framework and need not be used directly by client code.
  *
  * <p>{@link DefaultAopProxyFactory} will automatically create CGLIB-based
- * proxies if necessary, for example in case of proxying a target class (see the {@link
- * DefaultAopProxyFactory attendant javadoc} for details).
+ * proxies if necessary, for example in case of proxying a target class
+ * (see the {@link DefaultAopProxyFactory attendant javadoc} for details).
  *
  * <p>Proxies created using this class are thread-safe if the underlying
  * (target) class is thread-safe.
@@ -83,939 +83,6 @@
 @SuppressWarnings("serial")
 class CglibAopProxy implements AopProxy, Serializable {
 
-<<<<<<< HEAD
-  // Constants for CGLIB callback array indices
-  private static final int AOP_PROXY = 0;
-  private static final int INVOKE_TARGET = 1;
-  private static final int NO_OVERRIDE = 2;
-  private static final int DISPATCH_TARGET = 3;
-  private static final int DISPATCH_ADVISED = 4;
-  private static final int INVOKE_EQUALS = 5;
-  private static final int INVOKE_HASHCODE = 6;
-
-
-  /**
-   * Logger available to subclasses; static to optimize serialization
-   */
-  protected static final Log logger = LogFactory.getLog(CglibAopProxy.class);
-
-  /**
-   * Keeps track of the Classes that we have validated for final methods
-   */
-  private static final Map<Class<?>, Boolean> validatedClasses = new WeakHashMap<>();
-
-
-  /**
-   * The configuration used to configure this proxy
-   */
-  protected final AdvisedSupport advised;
-
-  protected Object[] constructorArgs;
-
-  protected Class<?>[] constructorArgTypes;
-
-  /**
-   * Dispatcher used for methods on Advised
-   */
-  private final transient AdvisedDispatcher advisedDispatcher;
-
-  private transient Map<String, Integer> fixedInterceptorMap;
-
-  private transient int fixedInterceptorOffset;
-
-
-  /**
-   * Create a new CglibAopProxy for the given AOP configuration.
-   *
-   * @param config the AOP configuration as AdvisedSupport object
-   * @throws AopConfigException if the config is invalid. We try to throw an informative exception
-   * in this case, rather than let a mysterious failure happen later.
-   */
-  public CglibAopProxy(AdvisedSupport config) throws AopConfigException {
-    Assert.notNull(config, "AdvisedSupport must not be null");
-    if (config.getAdvisors().length == 0
-        && config.getTargetSource() == AdvisedSupport.EMPTY_TARGET_SOURCE) {
-      throw new AopConfigException("No advisors and no TargetSource specified");
-    }
-    this.advised = config;
-    this.advisedDispatcher = new AdvisedDispatcher(this.advised);
-  }
-
-  /**
-   * Set constructor arguments to use for creating the proxy.
-   *
-   * @param constructorArgs the constructor argument values
-   * @param constructorArgTypes the constructor argument types
-   */
-  public void setConstructorArguments(Object[] constructorArgs, Class<?>[] constructorArgTypes) {
-    if (constructorArgs == null || constructorArgTypes == null) {
-      throw new IllegalArgumentException(
-          "Both 'constructorArgs' and 'constructorArgTypes' need to be specified");
-    }
-    if (constructorArgs.length != constructorArgTypes.length) {
-      throw new IllegalArgumentException("Number of 'constructorArgs' (" + constructorArgs.length +
-          ") must match number of 'constructorArgTypes' (" + constructorArgTypes.length + ")");
-    }
-    this.constructorArgs = constructorArgs;
-    this.constructorArgTypes = constructorArgTypes;
-  }
-
-
-  @Override
-  public Object getProxy() {
-    return getProxy(null);
-  }
-
-  @Override
-  public Object getProxy(ClassLoader classLoader) {
-    if (logger.isDebugEnabled()) {
-      logger.debug("Creating CGLIB proxy: target source is " + this.advised.getTargetSource());
-    }
-
-    try {
-      Class<?> rootClass = this.advised.getTargetClass();
-      Assert.state(rootClass != null, "Target class must be available for creating a CGLIB proxy");
-
-      Class<?> proxySuperClass = rootClass;
-      if (ClassUtils.isCglibProxyClass(rootClass)) {
-        proxySuperClass = rootClass.getSuperclass();
-        Class<?>[] additionalInterfaces = rootClass.getInterfaces();
-        for (Class<?> additionalInterface : additionalInterfaces) {
-          this.advised.addInterface(additionalInterface);
-        }
-      }
-
-      // Validate the class, writing log messages as necessary.
-      validateClassIfNecessary(proxySuperClass, classLoader);
-
-      // Configure CGLIB Enhancer...
-      Enhancer enhancer = createEnhancer();
-      if (classLoader != null) {
-        enhancer.setClassLoader(classLoader);
-        if (classLoader instanceof SmartClassLoader &&
-            ((SmartClassLoader) classLoader).isClassReloadable(proxySuperClass)) {
-          enhancer.setUseCache(false);
-        }
-      }
-      enhancer.setSuperclass(proxySuperClass);
-      enhancer.setInterfaces(AopProxyUtils.completeProxiedInterfaces(this.advised));
-      enhancer.setNamingPolicy(SpringNamingPolicy.INSTANCE);
-      enhancer.setStrategy(new ClassLoaderAwareUndeclaredThrowableStrategy(classLoader));
-
-      Callback[] callbacks = getCallbacks(rootClass);
-      Class<?>[] types = new Class<?>[callbacks.length];
-      for (int x = 0; x < types.length; x++) {
-        types[x] = callbacks[x].getClass();
-      }
-      // fixedInterceptorMap only populated at this point, after getCallbacks call above
-      enhancer.setCallbackFilter(new ProxyCallbackFilter(
-          this.advised.getConfigurationOnlyCopy(), this.fixedInterceptorMap,
-          this.fixedInterceptorOffset));
-      enhancer.setCallbackTypes(types);
-
-      // Generate the proxy class and create a proxy instance.
-      return createProxyClassAndInstance(enhancer, callbacks);
-    } catch (CodeGenerationException | IllegalArgumentException ex) {
-      throw new AopConfigException("Could not generate CGLIB subclass of class [" +
-          this.advised.getTargetClass() + "]: " +
-          "Common causes of this problem include using a final class or a non-visible class",
-          ex);
-    } catch (Throwable ex) {
-      // TargetSource.getTarget() failed
-      throw new AopConfigException("Unexpected AOP exception", ex);
-    }
-  }
-
-  protected Object createProxyClassAndInstance(Enhancer enhancer, Callback[] callbacks) {
-    enhancer.setInterceptDuringConstruction(false);
-    enhancer.setCallbacks(callbacks);
-    return (this.constructorArgs != null ?
-        enhancer.create(this.constructorArgTypes, this.constructorArgs) :
-        enhancer.create());
-  }
-
-  /**
-   * Creates the CGLIB {@link Enhancer}. Subclasses may wish to override this to return a custom
-   * {@link Enhancer} implementation.
-   */
-  protected Enhancer createEnhancer() {
-    return new Enhancer();
-  }
-
-  /**
-   * Checks to see whether the supplied {@code Class} has already been validated and validates it if
-   * not.
-   */
-  private void validateClassIfNecessary(Class<?> proxySuperClass, ClassLoader proxyClassLoader) {
-    if (logger.isWarnEnabled()) {
-      synchronized (validatedClasses) {
-        if (!validatedClasses.containsKey(proxySuperClass)) {
-          doValidateClass(proxySuperClass, proxyClassLoader,
-              ClassUtils.getAllInterfacesForClassAsSet(proxySuperClass));
-          validatedClasses.put(proxySuperClass, Boolean.TRUE);
-        }
-      }
-    }
-  }
-
-  /**
-   * Checks for final methods on the given {@code Class}, as well as package-visible methods across
-   * ClassLoaders, and writes warnings to the log for each one found.
-   */
-  private void doValidateClass(Class<?> proxySuperClass, ClassLoader proxyClassLoader,
-      Set<Class<?>> ifcs) {
-    if (proxySuperClass != Object.class) {
-      Method[] methods = proxySuperClass.getDeclaredMethods();
-      for (Method method : methods) {
-        int mod = method.getModifiers();
-        if (!Modifier.isStatic(mod)) {
-          if (Modifier.isFinal(mod)) {
-            if (implementsInterface(method, ifcs)) {
-              logger
-                  .warn("Unable to proxy interface-implementing method [" + method + "] because " +
-                      "it is marked as final: Consider using interface-based JDK proxies instead!");
-            }
-            logger.info("Final method [" + method + "] cannot get proxied via CGLIB: " +
-                "Calls to this method will NOT be routed to the target instance and " +
-                "might lead to NPEs against uninitialized fields in the proxy instance.");
-          } else if (!Modifier.isPublic(mod) && !Modifier.isProtected(mod) && !Modifier
-              .isPrivate(mod) &&
-              proxyClassLoader != null && proxySuperClass.getClassLoader() != proxyClassLoader) {
-            logger
-                .info("Method [" + method + "] is package-visible across different ClassLoaders " +
-                    "and cannot get proxied via CGLIB: Declare this method as public or protected "
-                    +
-                    "if you need to support invocations through the proxy.");
-          }
-        }
-      }
-      doValidateClass(proxySuperClass.getSuperclass(), proxyClassLoader, ifcs);
-    }
-  }
-
-  private Callback[] getCallbacks(Class<?> rootClass) throws Exception {
-    // Parameters used for optimization choices...
-    boolean exposeProxy = this.advised.isExposeProxy();
-    boolean isFrozen = this.advised.isFrozen();
-    boolean isStatic = this.advised.getTargetSource().isStatic();
-
-    // Choose an "aop" interceptor (used for AOP calls).
-    Callback aopInterceptor = new DynamicAdvisedInterceptor(this.advised);
-
-    // Choose a "straight to target" interceptor. (used for calls that are
-    // unadvised but can return this). May be required to expose the proxy.
-    Callback targetInterceptor;
-    if (exposeProxy) {
-      targetInterceptor = isStatic ?
-          new StaticUnadvisedExposedInterceptor(this.advised.getTargetSource().getTarget()) :
-          new DynamicUnadvisedExposedInterceptor(this.advised.getTargetSource());
-    } else {
-      targetInterceptor = isStatic ?
-          new StaticUnadvisedInterceptor(this.advised.getTargetSource().getTarget()) :
-          new DynamicUnadvisedInterceptor(this.advised.getTargetSource());
-    }
-
-    // Choose a "direct to target" dispatcher (used for
-    // unadvised calls to static targets that cannot return this).
-    Callback targetDispatcher = isStatic ?
-        new StaticDispatcher(this.advised.getTargetSource().getTarget()) : new SerializableNoOp();
-
-    Callback[] mainCallbacks = new Callback[]{
-        aopInterceptor,  // for normal advice
-        targetInterceptor,  // invoke target without considering advice, if optimized
-        new SerializableNoOp(),  // no override for methods mapped to this
-        targetDispatcher, this.advisedDispatcher,
-        new EqualsInterceptor(this.advised),
-        new HashCodeInterceptor(this.advised)
-    };
-
-    Callback[] callbacks;
-
-    // If the target is a static one and the advice chain is frozen,
-    // then we can make some optimizations by sending the AOP calls
-    // direct to the target using the fixed chain for that method.
-    if (isStatic && isFrozen) {
-      Method[] methods = rootClass.getMethods();
-      Callback[] fixedCallbacks = new Callback[methods.length];
-      this.fixedInterceptorMap = new HashMap<>(methods.length);
-
-      // TODO: small memory optimization here (can skip creation for methods with no advice)
-      for (int x = 0; x < methods.length; x++) {
-        List<Object> chain = this.advised
-            .getInterceptorsAndDynamicInterceptionAdvice(methods[x], rootClass);
-        fixedCallbacks[x] = new FixedChainStaticTargetInterceptor(
-            chain, this.advised.getTargetSource().getTarget(), this.advised.getTargetClass());
-        this.fixedInterceptorMap.put(methods[x].toString(), x);
-      }
-
-      // Now copy both the callbacks from mainCallbacks
-      // and fixedCallbacks into the callbacks array.
-      callbacks = new Callback[mainCallbacks.length + fixedCallbacks.length];
-      System.arraycopy(mainCallbacks, 0, callbacks, 0, mainCallbacks.length);
-      System.arraycopy(fixedCallbacks, 0, callbacks, mainCallbacks.length, fixedCallbacks.length);
-      this.fixedInterceptorOffset = mainCallbacks.length;
-    } else {
-      callbacks = mainCallbacks;
-    }
-    return callbacks;
-  }
-
-
-  @Override
-  public boolean equals(Object other) {
-    return (this == other || (other instanceof CglibAopProxy &&
-        AopProxyUtils.equalsInProxy(this.advised, ((CglibAopProxy) other).advised)));
-  }
-
-  @Override
-  public int hashCode() {
-    return CglibAopProxy.class.hashCode() * 13 + this.advised.getTargetSource().hashCode();
-  }
-
-
-  /**
-   * Check whether the given method is declared on any of the given interfaces.
-   */
-  private static boolean implementsInterface(Method method, Set<Class<?>> ifcs) {
-    for (Class<?> ifc : ifcs) {
-      if (ClassUtils.hasMethod(ifc, method.getName(), method.getParameterTypes())) {
-        return true;
-      }
-    }
-    return false;
-  }
-
-  /**
-   * Process a return value. Wraps a return of {@code this} if necessary to be the {@code proxy} and
-   * also verifies that {@code null} is not returned as a primitive.
-   */
-  private static Object processReturnType(Object proxy, Object target, Method method,
-      Object retVal) {
-    // Massage return value if necessary
-    if (retVal != null && retVal == target &&
-        !RawTargetAccess.class.isAssignableFrom(method.getDeclaringClass())) {
-      // Special case: it returned "this". Note that we can't help
-      // if the target sets a reference to itself in another returned object.
-      retVal = proxy;
-    }
-    Class<?> returnType = method.getReturnType();
-    if (retVal == null && returnType != Void.TYPE && returnType.isPrimitive()) {
-      throw new AopInvocationException(
-          "Null return value from advice does not match primitive return type for: " + method);
-    }
-    return retVal;
-  }
-
-
-  /**
-   * Serializable replacement for CGLIB's NoOp interface. Public to allow use elsewhere in the
-   * framework.
-   */
-  public static class SerializableNoOp implements NoOp, Serializable {
-
-  }
-
-
-  /**
-   * Method interceptor used for static targets with no advice chain. The call is passed directly
-   * back to the target. Used when the proxy needs to be exposed and it can't be determined that the
-   * method won't return {@code this}.
-   */
-  private static class StaticUnadvisedInterceptor implements MethodInterceptor, Serializable {
-
-    private final Object target;
-
-    public StaticUnadvisedInterceptor(Object target) {
-      this.target = target;
-    }
-
-    @Override
-    public Object intercept(Object proxy, Method method, Object[] args, MethodProxy methodProxy)
-        throws Throwable {
-      Object retVal = methodProxy.invoke(this.target, args);
-      return processReturnType(proxy, this.target, method, retVal);
-    }
-  }
-
-
-  /**
-   * Method interceptor used for static targets with no advice chain, when the proxy is to be
-   * exposed.
-   */
-  private static class StaticUnadvisedExposedInterceptor implements MethodInterceptor,
-      Serializable {
-
-    private final Object target;
-
-    public StaticUnadvisedExposedInterceptor(Object target) {
-      this.target = target;
-    }
-
-    @Override
-    public Object intercept(Object proxy, Method method, Object[] args, MethodProxy methodProxy)
-        throws Throwable {
-      Object oldProxy = null;
-      try {
-        oldProxy = AopContext.setCurrentProxy(proxy);
-        Object retVal = methodProxy.invoke(this.target, args);
-        return processReturnType(proxy, this.target, method, retVal);
-      } finally {
-        AopContext.setCurrentProxy(oldProxy);
-      }
-    }
-  }
-
-
-  /**
-   * Interceptor used to invoke a dynamic target without creating a method invocation or evaluating
-   * an advice chain. (We know there was no advice for this method.)
-   */
-  private static class DynamicUnadvisedInterceptor implements MethodInterceptor, Serializable {
-
-    private final TargetSource targetSource;
-
-    public DynamicUnadvisedInterceptor(TargetSource targetSource) {
-      this.targetSource = targetSource;
-    }
-
-    @Override
-    public Object intercept(Object proxy, Method method, Object[] args, MethodProxy methodProxy)
-        throws Throwable {
-      Object target = this.targetSource.getTarget();
-      try {
-        Object retVal = methodProxy.invoke(target, args);
-        return processReturnType(proxy, target, method, retVal);
-      } finally {
-        this.targetSource.releaseTarget(target);
-      }
-    }
-  }
-
-
-  /**
-   * Interceptor for unadvised dynamic targets when the proxy needs exposing.
-   */
-  private static class DynamicUnadvisedExposedInterceptor implements MethodInterceptor,
-      Serializable {
-
-    private final TargetSource targetSource;
-
-    public DynamicUnadvisedExposedInterceptor(TargetSource targetSource) {
-      this.targetSource = targetSource;
-    }
-
-    @Override
-    public Object intercept(Object proxy, Method method, Object[] args, MethodProxy methodProxy)
-        throws Throwable {
-      Object oldProxy = null;
-      Object target = this.targetSource.getTarget();
-      try {
-        oldProxy = AopContext.setCurrentProxy(proxy);
-        Object retVal = methodProxy.invoke(target, args);
-        return processReturnType(proxy, target, method, retVal);
-      } finally {
-        AopContext.setCurrentProxy(oldProxy);
-        this.targetSource.releaseTarget(target);
-      }
-    }
-  }
-
-
-  /**
-   * Dispatcher for a static target. Dispatcher is much faster than interceptor. This will be used
-   * whenever it can be determined that a method definitely does not return "this"
-   */
-  private static class StaticDispatcher implements Dispatcher, Serializable {
-
-    private Object target;
-
-    public StaticDispatcher(Object target) {
-      this.target = target;
-    }
-
-    @Override
-    public Object loadObject() {
-      return this.target;
-    }
-  }
-
-
-  /**
-   * Dispatcher for any methods declared on the Advised class.
-   */
-  private static class AdvisedDispatcher implements Dispatcher, Serializable {
-
-    private final AdvisedSupport advised;
-
-    public AdvisedDispatcher(AdvisedSupport advised) {
-      this.advised = advised;
-    }
-
-    @Override
-    public Object loadObject() throws Exception {
-      return this.advised;
-    }
-  }
-
-
-  /**
-   * Dispatcher for the {@code equals} method. Ensures that the method call is always handled by
-   * this class.
-   */
-  private static class EqualsInterceptor implements MethodInterceptor, Serializable {
-
-    private final AdvisedSupport advised;
-
-    public EqualsInterceptor(AdvisedSupport advised) {
-      this.advised = advised;
-    }
-
-    @Override
-    public Object intercept(Object proxy, Method method, Object[] args, MethodProxy methodProxy) {
-      Object other = args[0];
-      if (proxy == other) {
-        return true;
-      }
-      if (other instanceof Factory) {
-        Callback callback = ((Factory) other).getCallback(INVOKE_EQUALS);
-        if (!(callback instanceof EqualsInterceptor)) {
-          return false;
-        }
-        AdvisedSupport otherAdvised = ((EqualsInterceptor) callback).advised;
-        return AopProxyUtils.equalsInProxy(this.advised, otherAdvised);
-      } else {
-        return false;
-      }
-    }
-  }
-
-
-  /**
-   * Dispatcher for the {@code hashCode} method. Ensures that the method call is always handled by
-   * this class.
-   */
-  private static class HashCodeInterceptor implements MethodInterceptor, Serializable {
-
-    private final AdvisedSupport advised;
-
-    public HashCodeInterceptor(AdvisedSupport advised) {
-      this.advised = advised;
-    }
-
-    @Override
-    public Object intercept(Object proxy, Method method, Object[] args, MethodProxy methodProxy) {
-      return CglibAopProxy.class.hashCode() * 13 + this.advised.getTargetSource().hashCode();
-    }
-  }
-
-
-  /**
-   * Interceptor used specifically for advised methods on a frozen, static proxy.
-   */
-  private static class FixedChainStaticTargetInterceptor implements MethodInterceptor,
-      Serializable {
-
-    private final List<Object> adviceChain;
-
-    private final Object target;
-
-    private final Class<?> targetClass;
-
-    public FixedChainStaticTargetInterceptor(List<Object> adviceChain, Object target,
-        Class<?> targetClass) {
-      this.adviceChain = adviceChain;
-      this.target = target;
-      this.targetClass = targetClass;
-    }
-
-    @Override
-    public Object intercept(Object proxy, Method method, Object[] args, MethodProxy methodProxy)
-        throws Throwable {
-      MethodInvocation invocation = new CglibMethodInvocation(proxy, this.target, method, args,
-          this.targetClass, this.adviceChain, methodProxy);
-      // If we get here, we need to create a MethodInvocation.
-      Object retVal = invocation.proceed();
-      retVal = processReturnType(proxy, this.target, method, retVal);
-      return retVal;
-    }
-  }
-
-
-  /**
-   * General purpose AOP callback. Used when the target is dynamic or when the proxy is not frozen.
-   */
-  private static class DynamicAdvisedInterceptor implements MethodInterceptor, Serializable {
-
-    private final AdvisedSupport advised;
-
-    public DynamicAdvisedInterceptor(AdvisedSupport advised) {
-      this.advised = advised;
-    }
-
-    @Override
-    public Object intercept(Object proxy, Method method, Object[] args, MethodProxy methodProxy)
-        throws Throwable {
-      Object oldProxy = null;
-      boolean setProxyContext = false;
-      Class<?> targetClass = null;
-      Object target = null;
-      try {
-        if (this.advised.exposeProxy) {
-          // Make invocation available if necessary.
-          oldProxy = AopContext.setCurrentProxy(proxy);
-          setProxyContext = true;
-        }
-        // May be null. Get as late as possible to minimize the time we
-        // "own" the target, in case it comes from a pool...
-        target = getTarget();
-        if (target != null) {
-          targetClass = target.getClass();
-        }
-        List<Object> chain = this.advised
-            .getInterceptorsAndDynamicInterceptionAdvice(method, targetClass);
-        Object retVal;
-        // Check whether we only have one InvokerInterceptor: that is,
-        // no real advice, but just reflective invocation of the target.
-        if (chain.isEmpty() && Modifier.isPublic(method.getModifiers())) {
-          // We can skip creating a MethodInvocation: just invoke the target directly.
-          // Note that the final invoker must be an InvokerInterceptor, so we know
-          // it does nothing but a reflective operation on the target, and no hot
-          // swapping or fancy proxying.
-          Object[] argsToUse = AopProxyUtils.adaptArgumentsIfNecessary(method, args);
-          retVal = methodProxy.invoke(target, argsToUse);
-        } else {
-          // We need to create a method invocation...
-          retVal = new CglibMethodInvocation(proxy, target, method, args, targetClass, chain,
-              methodProxy).proceed();
-        }
-        retVal = processReturnType(proxy, target, method, retVal);
-        return retVal;
-      } finally {
-        if (target != null) {
-          releaseTarget(target);
-        }
-        if (setProxyContext) {
-          // Restore old proxy.
-          AopContext.setCurrentProxy(oldProxy);
-        }
-      }
-    }
-
-    @Override
-    public boolean equals(Object other) {
-      return (this == other ||
-          (other instanceof DynamicAdvisedInterceptor &&
-              this.advised.equals(((DynamicAdvisedInterceptor) other).advised)));
-    }
-
-    /**
-     * CGLIB uses this to drive proxy creation.
-     */
-    @Override
-    public int hashCode() {
-      return this.advised.hashCode();
-    }
-
-    protected Object getTarget() throws Exception {
-      return this.advised.getTargetSource().getTarget();
-    }
-
-    protected void releaseTarget(Object target) throws Exception {
-      this.advised.getTargetSource().releaseTarget(target);
-    }
-  }
-
-
-  /**
-   * Implementation of AOP Alliance MethodInvocation used by this AOP proxy.
-   */
-  private static class CglibMethodInvocation extends ReflectiveMethodInvocation {
-
-    private final MethodProxy methodProxy;
-
-    private final boolean publicMethod;
-
-    public CglibMethodInvocation(Object proxy, Object target, Method method, Object[] arguments,
-        Class<?> targetClass, List<Object> interceptorsAndDynamicMethodMatchers,
-        MethodProxy methodProxy) {
-
-      super(proxy, target, method, arguments, targetClass, interceptorsAndDynamicMethodMatchers);
-      this.methodProxy = methodProxy;
-      this.publicMethod = Modifier.isPublic(method.getModifiers());
-    }
-
-    /**
-     * Gives a marginal performance improvement versus using reflection to invoke the target when
-     * invoking public methods.
-     */
-    @Override
-    protected Object invokeJoinpoint() throws Throwable {
-      if (this.publicMethod) {
-        return this.methodProxy.invoke(this.target, this.arguments);
-      } else {
-        return super.invokeJoinpoint();
-      }
-    }
-  }
-
-
-  /**
-   * CallbackFilter to assign Callbacks to methods.
-   */
-  private static class ProxyCallbackFilter implements CallbackFilter {
-
-    private final AdvisedSupport advised;
-
-    private final Map<String, Integer> fixedInterceptorMap;
-
-    private final int fixedInterceptorOffset;
-
-    public ProxyCallbackFilter(AdvisedSupport advised, Map<String, Integer> fixedInterceptorMap,
-        int fixedInterceptorOffset) {
-      this.advised = advised;
-      this.fixedInterceptorMap = fixedInterceptorMap;
-      this.fixedInterceptorOffset = fixedInterceptorOffset;
-    }
-
-    /**
-     * Implementation of CallbackFilter.accept() to return the index of the callback we need.
-     * <p>The callbacks for each proxy are built up of a set of fixed callbacks
-     * for general use and then a set of callbacks that are specific to a method for use on static
-     * targets with a fixed advice chain.
-     * <p>The callback used is determined thus:
-     * <dl>
-     * <dt>For exposed proxies</dt>
-     * <dd>Exposing the proxy requires code to execute before and after the
-     * method/chain invocation. This means we must use DynamicAdvisedInterceptor, since all other
-     * interceptors can avoid the need for a try/catch block</dd>
-     * <dt>For Object.finalize():</dt>
-     * <dd>No override for this method is used.</dd>
-     * <dt>For equals():</dt>
-     * <dd>The EqualsInterceptor is used to redirect equals() calls to a
-     * special handler to this proxy.</dd>
-     * <dt>For methods on the Advised class:</dt>
-     * <dd>the AdvisedDispatcher is used to dispatch the call directly to
-     * the target</dd>
-     * <dt>For advised methods:</dt>
-     * <dd>If the target is static and the advice chain is frozen then a
-     * FixedChainStaticTargetInterceptor specific to the method is used to invoke the advice chain.
-     * Otherwise a DyanmicAdvisedInterceptor is used.</dd>
-     * <dt>For non-advised methods:</dt>
-     * <dd>Where it can be determined that the method will not return {@code this}
-     * or when {@code ProxyFactory.getExposeProxy()} returns {@code false}, then a Dispatcher is
-     * used. For static targets, the StaticDispatcher is used; and for dynamic targets, a
-     * DynamicUnadvisedInterceptor is used. If it possible for the method to return {@code this}
-     * then a StaticUnadvisedInterceptor is used for static targets - the
-     * DynamicUnadvisedInterceptor already considers this.</dd>
-     * </dl>
-     */
-    @Override
-    public int accept(Method method) {
-      if (AopUtils.isFinalizeMethod(method)) {
-        logger.debug("Found finalize() method - using NO_OVERRIDE");
-        return NO_OVERRIDE;
-      }
-      if (!this.advised.isOpaque() && method.getDeclaringClass().isInterface() &&
-          method.getDeclaringClass().isAssignableFrom(Advised.class)) {
-        if (logger.isDebugEnabled()) {
-          logger.debug("Method is declared on Advised interface: " + method);
-        }
-        return DISPATCH_ADVISED;
-      }
-      // We must always proxy equals, to direct calls to this.
-      if (AopUtils.isEqualsMethod(method)) {
-        logger.debug("Found 'equals' method: " + method);
-        return INVOKE_EQUALS;
-      }
-      // We must always calculate hashCode based on the proxy.
-      if (AopUtils.isHashCodeMethod(method)) {
-        logger.debug("Found 'hashCode' method: " + method);
-        return INVOKE_HASHCODE;
-      }
-      Class<?> targetClass = this.advised.getTargetClass();
-      // Proxy is not yet available, but that shouldn't matter.
-      List<?> chain = this.advised.getInterceptorsAndDynamicInterceptionAdvice(method, targetClass);
-      boolean haveAdvice = !chain.isEmpty();
-      boolean exposeProxy = this.advised.isExposeProxy();
-      boolean isStatic = this.advised.getTargetSource().isStatic();
-      boolean isFrozen = this.advised.isFrozen();
-      if (haveAdvice || !isFrozen) {
-        // If exposing the proxy, then AOP_PROXY must be used.
-        if (exposeProxy) {
-          if (logger.isDebugEnabled()) {
-            logger.debug("Must expose proxy on advised method: " + method);
-          }
-          return AOP_PROXY;
-        }
-        String key = method.toString();
-        // Check to see if we have fixed interceptor to serve this method.
-        // Else use the AOP_PROXY.
-        if (isStatic && isFrozen && this.fixedInterceptorMap.containsKey(key)) {
-          if (logger.isDebugEnabled()) {
-            logger.debug("Method has advice and optimizations are enabled: " + method);
-          }
-          // We know that we are optimizing so we can use the FixedStaticChainInterceptors.
-          int index = this.fixedInterceptorMap.get(key);
-          return (index + this.fixedInterceptorOffset);
-        } else {
-          if (logger.isDebugEnabled()) {
-            logger.debug("Unable to apply any optimizations to advised method: " + method);
-          }
-          return AOP_PROXY;
-        }
-      } else {
-        // See if the return type of the method is outside the class hierarchy of the target type.
-        // If so we know it never needs to have return type massage and can use a dispatcher.
-        // If the proxy is being exposed, then must use the interceptor the correct one is already
-        // configured. If the target is not static, then we cannot use a dispatcher because the
-        // target needs to be explicitly released after the invocation.
-        if (exposeProxy || !isStatic) {
-          return INVOKE_TARGET;
-        }
-        Class<?> returnType = method.getReturnType();
-        if (returnType.isAssignableFrom(targetClass)) {
-          if (logger.isDebugEnabled()) {
-            logger.debug("Method return type is assignable from target type and " +
-                "may therefore return 'this' - using INVOKE_TARGET: " + method);
-          }
-          return INVOKE_TARGET;
-        } else {
-          if (logger.isDebugEnabled()) {
-            logger.debug("Method return type ensures 'this' cannot be returned - " +
-                "using DISPATCH_TARGET: " + method);
-          }
-          return DISPATCH_TARGET;
-        }
-      }
-    }
-
-    @Override
-    public boolean equals(Object other) {
-      if (this == other) {
-        return true;
-      }
-      if (!(other instanceof ProxyCallbackFilter)) {
-        return false;
-      }
-      ProxyCallbackFilter otherCallbackFilter = (ProxyCallbackFilter) other;
-      AdvisedSupport otherAdvised = otherCallbackFilter.advised;
-      if (this.advised == null || otherAdvised == null) {
-        return false;
-      }
-      if (this.advised.isFrozen() != otherAdvised.isFrozen()) {
-        return false;
-      }
-      if (this.advised.isExposeProxy() != otherAdvised.isExposeProxy()) {
-        return false;
-      }
-      if (this.advised.getTargetSource().isStatic() != otherAdvised.getTargetSource().isStatic()) {
-        return false;
-      }
-      if (!AopProxyUtils.equalsProxiedInterfaces(this.advised, otherAdvised)) {
-        return false;
-      }
-      // Advice instance identity is unimportant to the proxy class:
-      // All that matters is type and ordering.
-      Advisor[] thisAdvisors = this.advised.getAdvisors();
-      Advisor[] thatAdvisors = otherAdvised.getAdvisors();
-      if (thisAdvisors.length != thatAdvisors.length) {
-        return false;
-      }
-      for (int i = 0; i < thisAdvisors.length; i++) {
-        Advisor thisAdvisor = thisAdvisors[i];
-        Advisor thatAdvisor = thatAdvisors[i];
-        if (!equalsAdviceClasses(thisAdvisor, thatAdvisor)) {
-          return false;
-        }
-        if (!equalsPointcuts(thisAdvisor, thatAdvisor)) {
-          return false;
-        }
-      }
-      return true;
-    }
-
-    private boolean equalsAdviceClasses(Advisor a, Advisor b) {
-      Advice aa = a.getAdvice();
-      Advice ba = b.getAdvice();
-      if (aa == null || ba == null) {
-        return (aa == ba);
-      }
-      return (aa.getClass() == ba.getClass());
-    }
-
-    private boolean equalsPointcuts(Advisor a, Advisor b) {
-      // If only one of the advisor (but not both) is PointcutAdvisor, then it is a mismatch.
-      // Takes care of the situations where an IntroductionAdvisor is used (see SPR-3959).
-      return (!(a instanceof PointcutAdvisor) ||
-          (b instanceof PointcutAdvisor &&
-              ObjectUtils.nullSafeEquals(((PointcutAdvisor) a).getPointcut(),
-                  ((PointcutAdvisor) b).getPointcut())));
-    }
-
-    @Override
-    public int hashCode() {
-      int hashCode = 0;
-      Advisor[] advisors = this.advised.getAdvisors();
-      for (Advisor advisor : advisors) {
-        Advice advice = advisor.getAdvice();
-        if (advice != null) {
-          hashCode = 13 * hashCode + advice.getClass().hashCode();
-        }
-      }
-      hashCode = 13 * hashCode + (this.advised.isFrozen() ? 1 : 0);
-      hashCode = 13 * hashCode + (this.advised.isExposeProxy() ? 1 : 0);
-      hashCode = 13 * hashCode + (this.advised.isOptimize() ? 1 : 0);
-      hashCode = 13 * hashCode + (this.advised.isOpaque() ? 1 : 0);
-      return hashCode;
-    }
-  }
-
-
-  /**
-   * CGLIB GeneratorStrategy variant which exposes the application ClassLoader as thread context
-   * ClassLoader for the time of class generation (in order for ASM to pick it up when doing common
-   * superclass resolution).
-   */
-  private static class ClassLoaderAwareUndeclaredThrowableStrategy extends
-      UndeclaredThrowableStrategy {
-
-    private final ClassLoader classLoader;
-
-    public ClassLoaderAwareUndeclaredThrowableStrategy(ClassLoader classLoader) {
-      super(UndeclaredThrowableException.class);
-      this.classLoader = classLoader;
-    }
-
-    @Override
-    public byte[] generate(ClassGenerator cg) throws Exception {
-      if (this.classLoader == null) {
-        return super.generate(cg);
-      }
-
-      Thread currentThread = Thread.currentThread();
-      ClassLoader threadContextClassLoader;
-      try {
-        threadContextClassLoader = currentThread.getContextClassLoader();
-      } catch (Throwable ex) {
-        // Cannot access thread context ClassLoader - falling back...
-        return super.generate(cg);
-      }
-
-      boolean overrideClassLoader = !this.classLoader.equals(threadContextClassLoader);
-      if (overrideClassLoader) {
-        currentThread.setContextClassLoader(this.classLoader);
-      }
-      try {
-        return super.generate(cg);
-      } finally {
-        if (overrideClassLoader) {
-          // Reset original thread context ClassLoader.
-          currentThread.setContextClassLoader(threadContextClassLoader);
-        }
-      }
-    }
-  }
-=======
 	// Constants for CGLIB callback array indices
 	private static final int AOP_PROXY = 0;
 	private static final int INVOKE_TARGET = 1;
@@ -1940,6 +1007,5 @@
 			}
 		}
 	}
->>>>>>> 406f6ec7
 
 }