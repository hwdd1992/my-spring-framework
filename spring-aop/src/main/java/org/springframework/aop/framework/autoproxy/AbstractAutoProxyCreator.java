/*
 * Copyright 2002-2018 the original author or authors.
 *
 * Licensed under the Apache License, Version 2.0 (the "License");
 * you may not use this file except in compliance with the License.
 * You may obtain a copy of the License at
 *
 *      http://www.apache.org/licenses/LICENSE-2.0
 *
 * Unless required by applicable law or agreed to in writing, software
 * distributed under the License is distributed on an "AS IS" BASIS,
 * WITHOUT WARRANTIES OR CONDITIONS OF ANY KIND, either express or implied.
 * See the License for the specific language governing permissions and
 * limitations under the License.
 */

package org.springframework.aop.framework.autoproxy;

import java.beans.PropertyDescriptor;
import java.lang.reflect.Constructor;
import java.util.ArrayList;
import java.util.Arrays;
import java.util.Collections;
import java.util.List;
import java.util.Map;
import java.util.Set;
import java.util.concurrent.ConcurrentHashMap;
import org.aopalliance.aop.Advice;
import org.apache.commons.logging.Log;
import org.apache.commons.logging.LogFactory;
import org.springframework.aop.Advisor;
import org.springframework.aop.Pointcut;
import org.springframework.aop.TargetSource;
import org.springframework.aop.framework.AopInfrastructureBean;
import org.springframework.aop.framework.ProxyFactory;
import org.springframework.aop.framework.ProxyProcessorSupport;
import org.springframework.aop.framework.adapter.AdvisorAdapterRegistry;
import org.springframework.aop.framework.adapter.GlobalAdvisorAdapterRegistry;
import org.springframework.aop.target.SingletonTargetSource;
import org.springframework.beans.BeansException;
import org.springframework.beans.PropertyValues;
import org.springframework.beans.factory.BeanFactory;
import org.springframework.beans.factory.BeanFactoryAware;
import org.springframework.beans.factory.FactoryBean;
import org.springframework.beans.factory.config.ConfigurableBeanFactory;
import org.springframework.beans.factory.config.ConfigurableListableBeanFactory;
import org.springframework.beans.factory.config.SmartInstantiationAwareBeanPostProcessor;
import org.springframework.util.StringUtils;

/**
 * {@link org.springframework.beans.factory.config.BeanPostProcessor} implementation that wraps each
 * eligible bean with an AOP proxy, delegating to specified interceptors before invoking the bean
 * itself.
 *
 * <p>This class distinguishes between "common" interceptors: shared for all proxies it
 * creates, and "specific" interceptors: unique per bean instance. There need not be any common
 * interceptors. If there are, they are set using the interceptorNames property. As with {@link
 * org.springframework.aop.framework.ProxyFactoryBean}, interceptors names in the current factory
 * are used rather than bean references to allow correct handling of prototype advisors and
 * interceptors: for example, to support stateful mixins. Any advice type is supported for {@link
 * #setInterceptorNames "interceptorNames"} entries.
 *
 * <p>Such auto-proxying is particularly useful if there's a large number of beans that
 * need to be wrapped with similar proxies, i.e. delegating to the same interceptors. Instead of x
 * repetitive proxy definitions for x target beans, you can register one single such post processor
 * with the bean factory to achieve the same effect.
 *
 * <p>Subclasses can apply any strategy to decide if a bean is to be proxied, e.g. by type,
 * by name, by definition details, etc. They can also return additional interceptors that should
 * just be applied to the specific bean instance. A simple concrete implementation is {@link
 * BeanNameAutoProxyCreator}, identifying the beans to be proxied via given names.
 *
 * <p>Any number of {@link TargetSourceCreator} implementations can be used to create
 * a custom target source: for example, to pool prototype objects. Auto-proxying will occur even if
 * there is no advice, as long as a TargetSourceCreator specifies a custom {@link
 * org.springframework.aop.TargetSource}. If there are no TargetSourceCreators set, or if none
 * matches, a {@link org.springframework.aop.target.SingletonTargetSource} will be used by default
 * to wrap the target bean instance.
 *
 * @author Juergen Hoeller
 * @author Rod Johnson
 * @author Rob Harrop
 * @see #setInterceptorNames
 * @see #getAdvicesAndAdvisorsForBean
 * @see BeanNameAutoProxyCreator
 * @see DefaultAdvisorAutoProxyCreator
 * @since 13.10.2003
 */
@SuppressWarnings("serial")
public abstract class AbstractAutoProxyCreator extends ProxyProcessorSupport
<<<<<<< HEAD
		implements SmartInstantiationAwareBeanPostProcessor, BeanFactoryAware {

	/**
	 * Convenience constant for subclasses: Return value for "do not proxy".
	 * @see #getAdvicesAndAdvisorsForBean
	 */
	protected static final Object[] DO_NOT_PROXY = null;

	/**
	 * Convenience constant for subclasses: Return value for
	 * "proxy without additional interceptors, just the common ones".
	 * @see #getAdvicesAndAdvisorsForBean
	 */
	protected static final Object[] PROXY_WITHOUT_ADDITIONAL_INTERCEPTORS = new Object[0];


	/** Logger available to subclasses */
	protected final Log logger = LogFactory.getLog(getClass());

	/** Default is global AdvisorAdapterRegistry */
	private AdvisorAdapterRegistry advisorAdapterRegistry = GlobalAdvisorAdapterRegistry.getInstance();

	/**
	 * Indicates whether or not the proxy should be frozen. Overridden from super
	 * to prevent the configuration from becoming frozen too early.
	 */
	private boolean freezeProxy = false;

	/** Default is no common interceptors */
	private String[] interceptorNames = new String[0];

	private boolean applyCommonInterceptorsFirst = true;

	private TargetSourceCreator[] customTargetSourceCreators;

	private BeanFactory beanFactory;

	private final Set<String> targetSourcedBeans =
			Collections.newSetFromMap(new ConcurrentHashMap<String, Boolean>(16));

	private final Set<Object> earlyProxyReferences =
			Collections.newSetFromMap(new ConcurrentHashMap<Object, Boolean>(16));

	private final Map<Object, Class<?>> proxyTypes = new ConcurrentHashMap<Object, Class<?>>(16);

	private final Map<Object, Boolean> advisedBeans = new ConcurrentHashMap<Object, Boolean>(256);


	/**
	 * Set whether or not the proxy should be frozen, preventing advice
	 * from being added to it once it is created.
	 * <p>Overridden from the super class to prevent the proxy configuration
	 * from being frozen before the proxy is created.
	 */
	@Override
	public void setFrozen(boolean frozen) {
		this.freezeProxy = frozen;
	}

	@Override
	public boolean isFrozen() {
		return this.freezeProxy;
	}

	/**
	 * Specify the {@link AdvisorAdapterRegistry} to use.
	 * <p>Default is the global {@link AdvisorAdapterRegistry}.
	 * @see org.springframework.aop.framework.adapter.GlobalAdvisorAdapterRegistry
	 */
	public void setAdvisorAdapterRegistry(AdvisorAdapterRegistry advisorAdapterRegistry) {
		this.advisorAdapterRegistry = advisorAdapterRegistry;
	}

	/**
	 * Set custom {@code TargetSourceCreators} to be applied in this order.
	 * If the list is empty, or they all return null, a {@link SingletonTargetSource}
	 * will be created for each bean.
	 * <p>Note that TargetSourceCreators will kick in even for target beans
	 * where no advices or advisors have been found. If a {@code TargetSourceCreator}
	 * returns a {@link TargetSource} for a specific bean, that bean will be proxied
	 * in any case.
	 * <p>{@code TargetSourceCreators} can only be invoked if this post processor is used
	 * in a {@link BeanFactory} and its {@link BeanFactoryAware} callback is triggered.
	 * @param targetSourceCreators the list of {@code TargetSourceCreators}.
	 * Ordering is significant: The {@code TargetSource} returned from the first matching
	 * {@code TargetSourceCreator} (that is, the first that returns non-null) will be used.
	 */
	public void setCustomTargetSourceCreators(TargetSourceCreator... targetSourceCreators) {
		this.customTargetSourceCreators = targetSourceCreators;
	}

	/**
	 * Set the common interceptors. These must be bean names in the current factory.
	 * They can be of any advice or advisor type Spring supports.
	 * <p>If this property isn't set, there will be zero common interceptors.
	 * This is perfectly valid, if "specific" interceptors such as matching
	 * Advisors are all we want.
	 */
	public void setInterceptorNames(String... interceptorNames) {
		this.interceptorNames = interceptorNames;
	}

	/**
	 * Set whether the common interceptors should be applied before bean-specific ones.
	 * Default is "true"; else, bean-specific interceptors will get applied first.
	 */
	public void setApplyCommonInterceptorsFirst(boolean applyCommonInterceptorsFirst) {
		this.applyCommonInterceptorsFirst = applyCommonInterceptorsFirst;
	}

	@Override
	public void setBeanFactory(BeanFactory beanFactory) {
		this.beanFactory = beanFactory;
	}

	/**
	 * Return the owning {@link BeanFactory}.
	 * May be {@code null}, as this post-processor doesn't need to belong to a bean factory.
	 */
	protected BeanFactory getBeanFactory() {
		return this.beanFactory;
	}


	@Override
	public Class<?> predictBeanType(Class<?> beanClass, String beanName) {
		if (this.proxyTypes.isEmpty()) {
			return null;
		}
		Object cacheKey = getCacheKey(beanClass, beanName);
		return this.proxyTypes.get(cacheKey);
	}

	@Override
	public Constructor<?>[] determineCandidateConstructors(Class<?> beanClass, String beanName) throws BeansException {
		return null;
	}

	@Override
	public Object getEarlyBeanReference(Object bean, String beanName) throws BeansException {
		Object cacheKey = getCacheKey(bean.getClass(), beanName);
		if (!this.earlyProxyReferences.contains(cacheKey)) {
			this.earlyProxyReferences.add(cacheKey);
		}
		return wrapIfNecessary(bean, beanName, cacheKey);
	}

	@Override
	public Object postProcessBeforeInstantiation(Class<?> beanClass, String beanName) throws BeansException {
		Object cacheKey = getCacheKey(beanClass, beanName);

		if (beanName == null || !this.targetSourcedBeans.contains(beanName)) {
			if (this.advisedBeans.containsKey(cacheKey)) {
				return null;
			}
			if (isInfrastructureClass(beanClass) || shouldSkip(beanClass, beanName)) {
				this.advisedBeans.put(cacheKey, Boolean.FALSE);
				return null;
			}
		}

		// Create proxy here if we have a custom TargetSource.
		// Suppresses unnecessary default instantiation of the target bean:
		// The TargetSource will handle target instances in a custom fashion.
		if (beanName != null) {
			TargetSource targetSource = getCustomTargetSource(beanClass, beanName);
			if (targetSource != null) {
				this.targetSourcedBeans.add(beanName);
				Object[] specificInterceptors = getAdvicesAndAdvisorsForBean(beanClass, beanName, targetSource);
				Object proxy = createProxy(beanClass, beanName, specificInterceptors, targetSource);
				this.proxyTypes.put(cacheKey, proxy.getClass());
				return proxy;
			}
		}

		return null;
	}

	@Override
	public boolean postProcessAfterInstantiation(Object bean, String beanName) {
		return true;
	}

	@Override
	public PropertyValues postProcessPropertyValues(
			PropertyValues pvs, PropertyDescriptor[] pds, Object bean, String beanName) {

		return pvs;
	}

	@Override
	public Object postProcessBeforeInitialization(Object bean, String beanName) {
		return bean;
	}

	/**
	 * Create a proxy with the configured interceptors if the bean is
	 * identified as one to proxy by the subclass.
	 * @see #getAdvicesAndAdvisorsForBean
	 */
	@Override
	public Object postProcessAfterInitialization(Object bean, String beanName) throws BeansException {
		if (bean != null) {
			Object cacheKey = getCacheKey(bean.getClass(), beanName);
			if (!this.earlyProxyReferences.contains(cacheKey)) {
				return wrapIfNecessary(bean, beanName, cacheKey);
			}
		}
		return bean;
	}


	/**
	 * Build a cache key for the given bean class and bean name.
	 * <p>Note: As of 4.2.3, this implementation does not return a concatenated
	 * class/name String anymore but rather the most efficient cache key possible:
	 * a plain bean name, prepended with {@link BeanFactory#FACTORY_BEAN_PREFIX}
	 * in case of a {@code FactoryBean}; or if no bean name specified, then the
	 * given bean {@code Class} as-is.
	 * @param beanClass the bean class
	 * @param beanName the bean name
	 * @return the cache key for the given class and name
	 */
	protected Object getCacheKey(Class<?> beanClass, String beanName) {
		if (StringUtils.hasLength(beanName)) {
			return (FactoryBean.class.isAssignableFrom(beanClass) ?
					BeanFactory.FACTORY_BEAN_PREFIX + beanName : beanName);
		}
		else {
			return beanClass;
		}
	}

	/**
	 * Wrap the given bean if necessary, i.e. if it is eligible for being proxied.
	 * @param bean the raw bean instance
	 * @param beanName the name of the bean
	 * @param cacheKey the cache key for metadata access
	 * @return a proxy wrapping the bean, or the raw bean instance as-is
	 */
	protected Object wrapIfNecessary(Object bean, String beanName, Object cacheKey) {
		if (beanName != null && this.targetSourcedBeans.contains(beanName)) {
			return bean;
		}
		if (Boolean.FALSE.equals(this.advisedBeans.get(cacheKey))) {
			return bean;
		}
		if (isInfrastructureClass(bean.getClass()) || shouldSkip(bean.getClass(), beanName)) {
			this.advisedBeans.put(cacheKey, Boolean.FALSE);
			return bean;
		}

		// Create proxy if we have advice.
		Object[] specificInterceptors = getAdvicesAndAdvisorsForBean(bean.getClass(), beanName, null);
		if (specificInterceptors != DO_NOT_PROXY) {
			this.advisedBeans.put(cacheKey, Boolean.TRUE);
			Object proxy = createProxy(
					bean.getClass(), beanName, specificInterceptors, new SingletonTargetSource(bean));
			this.proxyTypes.put(cacheKey, proxy.getClass());
			return proxy;
		}

		this.advisedBeans.put(cacheKey, Boolean.FALSE);
		return bean;
	}

	/**
	 * Return whether the given bean class represents an infrastructure class
	 * that should never be proxied.
	 * <p>The default implementation considers Advices, Advisors and
	 * AopInfrastructureBeans as infrastructure classes.
	 * @param beanClass the class of the bean
	 * @return whether the bean represents an infrastructure class
	 * @see org.aopalliance.aop.Advice
	 * @see org.springframework.aop.Advisor
	 * @see org.springframework.aop.framework.AopInfrastructureBean
	 * @see #shouldSkip
	 */
	protected boolean isInfrastructureClass(Class<?> beanClass) {
		boolean retVal = Advice.class.isAssignableFrom(beanClass) ||
				Pointcut.class.isAssignableFrom(beanClass) ||
				Advisor.class.isAssignableFrom(beanClass) ||
				AopInfrastructureBean.class.isAssignableFrom(beanClass);
		if (retVal && logger.isTraceEnabled()) {
			logger.trace("Did not attempt to auto-proxy infrastructure class [" + beanClass.getName() + "]");
		}
		return retVal;
	}

	/**
	 * Subclasses should override this method to return {@code true} if the
	 * given bean should not be considered for auto-proxying by this post-processor.
	 * <p>Sometimes we need to be able to avoid this happening if it will lead to
	 * a circular reference. This implementation returns {@code false}.
	 * @param beanClass the class of the bean
	 * @param beanName the name of the bean
	 * @return whether to skip the given bean
	 */
	protected boolean shouldSkip(Class<?> beanClass, String beanName) {
		return false;
	}

	/**
	 * Create a target source for bean instances. Uses any TargetSourceCreators if set.
	 * Returns {@code null} if no custom TargetSource should be used.
	 * <p>This implementation uses the "customTargetSourceCreators" property.
	 * Subclasses can override this method to use a different mechanism.
	 * @param beanClass the class of the bean to create a TargetSource for
	 * @param beanName the name of the bean
	 * @return a TargetSource for this bean
	 * @see #setCustomTargetSourceCreators
	 */
	protected TargetSource getCustomTargetSource(Class<?> beanClass, String beanName) {
		// We can't create fancy target sources for directly registered singletons.
		if (this.customTargetSourceCreators != null &&
				this.beanFactory != null && this.beanFactory.containsBean(beanName)) {
			for (TargetSourceCreator tsc : this.customTargetSourceCreators) {
				TargetSource ts = tsc.getTargetSource(beanClass, beanName);
				if (ts != null) {
					// Found a matching TargetSource.
					if (logger.isDebugEnabled()) {
						logger.debug("TargetSourceCreator [" + tsc +
								"] found custom TargetSource for bean with name '" + beanName + "'");
					}
					return ts;
				}
			}
		}

		// No custom TargetSource found.
		return null;
	}

	/**
	 * Create an AOP proxy for the given bean.
	 * @param beanClass the class of the bean
	 * @param beanName the name of the bean
	 * @param specificInterceptors the set of interceptors that is
	 * specific to this bean (may be empty, but not null)
	 * @param targetSource the TargetSource for the proxy,
	 * already pre-configured to access the bean
	 * @return the AOP proxy for the bean
	 * @see #buildAdvisors
	 */
	protected Object createProxy(
			Class<?> beanClass, String beanName, Object[] specificInterceptors, TargetSource targetSource) {

		if (this.beanFactory instanceof ConfigurableListableBeanFactory) {
			AutoProxyUtils.exposeTargetClass((ConfigurableListableBeanFactory) this.beanFactory, beanName, beanClass);
		}

		ProxyFactory proxyFactory = new ProxyFactory();
		proxyFactory.copyFrom(this);

		if (!proxyFactory.isProxyTargetClass()) {
			if (shouldProxyTargetClass(beanClass, beanName)) {
				proxyFactory.setProxyTargetClass(true);
			}
			else {
				evaluateProxyInterfaces(beanClass, proxyFactory);
			}
		}

		Advisor[] advisors = buildAdvisors(beanName, specificInterceptors);
		proxyFactory.addAdvisors(advisors);
		proxyFactory.setTargetSource(targetSource);
		customizeProxyFactory(proxyFactory);

		proxyFactory.setFrozen(this.freezeProxy);
		if (advisorsPreFiltered()) {
			proxyFactory.setPreFiltered(true);
		}

		return proxyFactory.getProxy(getProxyClassLoader());
	}

	/**
	 * Determine whether the given bean should be proxied with its target class rather than its interfaces.
	 * <p>Checks the {@link AutoProxyUtils#PRESERVE_TARGET_CLASS_ATTRIBUTE "preserveTargetClass" attribute}
	 * of the corresponding bean definition.
	 * @param beanClass the class of the bean
	 * @param beanName the name of the bean
	 * @return whether the given bean should be proxied with its target class
	 * @see AutoProxyUtils#shouldProxyTargetClass
	 */
	protected boolean shouldProxyTargetClass(Class<?> beanClass, String beanName) {
		return (this.beanFactory instanceof ConfigurableListableBeanFactory &&
				AutoProxyUtils.shouldProxyTargetClass((ConfigurableListableBeanFactory) this.beanFactory, beanName));
	}

	/**
	 * Return whether the Advisors returned by the subclass are pre-filtered
	 * to match the bean's target class already, allowing the ClassFilter check
	 * to be skipped when building advisors chains for AOP invocations.
	 * <p>Default is {@code false}. Subclasses may override this if they
	 * will always return pre-filtered Advisors.
	 * @return whether the Advisors are pre-filtered
	 * @see #getAdvicesAndAdvisorsForBean
	 * @see org.springframework.aop.framework.Advised#setPreFiltered
	 */
	protected boolean advisorsPreFiltered() {
		return false;
	}

	/**
	 * Determine the advisors for the given bean, including the specific interceptors
	 * as well as the common interceptor, all adapted to the Advisor interface.
	 * @param beanName the name of the bean
	 * @param specificInterceptors the set of interceptors that is
	 * specific to this bean (may be empty, but not null)
	 * @return the list of Advisors for the given bean
	 */
	protected Advisor[] buildAdvisors(String beanName, Object[] specificInterceptors) {
		// Handle prototypes correctly...
		Advisor[] commonInterceptors = resolveInterceptorNames();

		List<Object> allInterceptors = new ArrayList<Object>();
		if (specificInterceptors != null) {
			allInterceptors.addAll(Arrays.asList(specificInterceptors));
			if (commonInterceptors.length > 0) {
				if (this.applyCommonInterceptorsFirst) {
					allInterceptors.addAll(0, Arrays.asList(commonInterceptors));
				}
				else {
					allInterceptors.addAll(Arrays.asList(commonInterceptors));
				}
			}
		}
		if (logger.isDebugEnabled()) {
			int nrOfCommonInterceptors = commonInterceptors.length;
			int nrOfSpecificInterceptors = (specificInterceptors != null ? specificInterceptors.length : 0);
			logger.debug("Creating implicit proxy for bean '" + beanName + "' with " + nrOfCommonInterceptors +
					" common interceptors and " + nrOfSpecificInterceptors + " specific interceptors");
		}

		Advisor[] advisors = new Advisor[allInterceptors.size()];
		for (int i = 0; i < allInterceptors.size(); i++) {
			advisors[i] = this.advisorAdapterRegistry.wrap(allInterceptors.get(i));
		}
		return advisors;
	}

	/**
	 * Resolves the specified interceptor names to Advisor objects.
	 * @see #setInterceptorNames
	 */
	private Advisor[] resolveInterceptorNames() {
		ConfigurableBeanFactory cbf = (this.beanFactory instanceof ConfigurableBeanFactory ?
				(ConfigurableBeanFactory) this.beanFactory : null);
		List<Advisor> advisors = new ArrayList<Advisor>();
		for (String beanName : this.interceptorNames) {
			if (cbf == null || !cbf.isCurrentlyInCreation(beanName)) {
				Object next = this.beanFactory.getBean(beanName);
				advisors.add(this.advisorAdapterRegistry.wrap(next));
			}
		}
		return advisors.toArray(new Advisor[advisors.size()]);
	}

	/**
	 * Subclasses may choose to implement this: for example,
	 * to change the interfaces exposed.
	 * <p>The default implementation is empty.
	 * @param proxyFactory a ProxyFactory that is already configured with
	 * TargetSource and interfaces and will be used to create the proxy
	 * immediately after this method returns
	 */
	protected void customizeProxyFactory(ProxyFactory proxyFactory) {
	}


	/**
	 * Return whether the given bean is to be proxied, what additional
	 * advices (e.g. AOP Alliance interceptors) and advisors to apply.
	 * @param beanClass the class of the bean to advise
	 * @param beanName the name of the bean
	 * @param customTargetSource the TargetSource returned by the
	 * {@link #getCustomTargetSource} method: may be ignored.
	 * Will be {@code null} if no custom target source is in use.
	 * @return an array of additional interceptors for the particular bean;
	 * or an empty array if no additional interceptors but just the common ones;
	 * or {@code null} if no proxy at all, not even with the common interceptors.
	 * See constants DO_NOT_PROXY and PROXY_WITHOUT_ADDITIONAL_INTERCEPTORS.
	 * @throws BeansException in case of errors
	 * @see #DO_NOT_PROXY
	 * @see #PROXY_WITHOUT_ADDITIONAL_INTERCEPTORS
	 */
	protected abstract Object[] getAdvicesAndAdvisorsForBean(
			Class<?> beanClass, String beanName, TargetSource customTargetSource) throws BeansException;
=======
    implements SmartInstantiationAwareBeanPostProcessor, BeanFactoryAware {

  /**
   * Convenience constant for subclasses: Return value for "do not proxy".
   *
   * @see #getAdvicesAndAdvisorsForBean
   */
  protected static final Object[] DO_NOT_PROXY = null;

  /**
   * Convenience constant for subclasses: Return value for "proxy without additional interceptors,
   * just the common ones".
   *
   * @see #getAdvicesAndAdvisorsForBean
   */
  protected static final Object[] PROXY_WITHOUT_ADDITIONAL_INTERCEPTORS = new Object[0];


  /**
   * Logger available to subclasses
   */
  protected final Log logger = LogFactory.getLog(getClass());

  /**
   * Default is global AdvisorAdapterRegistry
   */
  private AdvisorAdapterRegistry advisorAdapterRegistry = GlobalAdvisorAdapterRegistry
      .getInstance();

  /**
   * Indicates whether or not the proxy should be frozen. Overridden from super to prevent the
   * configuration from becoming frozen too early.
   */
  private boolean freezeProxy = false;

  /**
   * Default is no common interceptors
   */
  private String[] interceptorNames = new String[0];

  private boolean applyCommonInterceptorsFirst = true;

  private TargetSourceCreator[] customTargetSourceCreators;

  private BeanFactory beanFactory;

  private final Set<String> targetSourcedBeans =
      Collections.newSetFromMap(new ConcurrentHashMap<String, Boolean>(16));

  private final Set<Object> earlyProxyReferences =
      Collections.newSetFromMap(new ConcurrentHashMap<Object, Boolean>(16));

  private final Map<Object, Class<?>> proxyTypes = new ConcurrentHashMap<Object, Class<?>>(16);

  private final Map<Object, Boolean> advisedBeans = new ConcurrentHashMap<Object, Boolean>(256);


  /**
   * Set whether or not the proxy should be frozen, preventing advice from being added to it once it
   * is created.
   * <p>Overridden from the super class to prevent the proxy configuration
   * from being frozen before the proxy is created.
   */
  @Override
  public void setFrozen(boolean frozen) {
    this.freezeProxy = frozen;
  }

  @Override
  public boolean isFrozen() {
    return this.freezeProxy;
  }

  /**
   * Specify the {@link AdvisorAdapterRegistry} to use.
   * <p>Default is the global {@link AdvisorAdapterRegistry}.
   *
   * @see org.springframework.aop.framework.adapter.GlobalAdvisorAdapterRegistry
   */
  public void setAdvisorAdapterRegistry(AdvisorAdapterRegistry advisorAdapterRegistry) {
    this.advisorAdapterRegistry = advisorAdapterRegistry;
  }

  /**
   * Set custom {@code TargetSourceCreators} to be applied in this order. If the list is empty, or
   * they all return null, a {@link SingletonTargetSource} will be created for each bean.
   * <p>Note that TargetSourceCreators will kick in even for target beans
   * where no advices or advisors have been found. If a {@code TargetSourceCreator} returns a {@link
   * TargetSource} for a specific bean, that bean will be proxied in any case.
   * <p>{@code TargetSourceCreators} can only be invoked if this post processor is used
   * in a {@link BeanFactory} and its {@link BeanFactoryAware} callback is triggered.
   *
   * @param targetSourceCreators the list of {@code TargetSourceCreators}. Ordering is significant:
   * The {@code TargetSource} returned from the first matching {@code TargetSourceCreator} (that is,
   * the first that returns non-null) will be used.
   */
  public void setCustomTargetSourceCreators(TargetSourceCreator... targetSourceCreators) {
    this.customTargetSourceCreators = targetSourceCreators;
  }

  /**
   * Set the common interceptors. These must be bean names in the current factory. They can be of
   * any advice or advisor type Spring supports.
   * <p>If this property isn't set, there will be zero common interceptors.
   * This is perfectly valid, if "specific" interceptors such as matching Advisors are all we want.
   */
  public void setInterceptorNames(String... interceptorNames) {
    this.interceptorNames = interceptorNames;
  }

  /**
   * Set whether the common interceptors should be applied before bean-specific ones. Default is
   * "true"; else, bean-specific interceptors will get applied first.
   */
  public void setApplyCommonInterceptorsFirst(boolean applyCommonInterceptorsFirst) {
    this.applyCommonInterceptorsFirst = applyCommonInterceptorsFirst;
  }

  @Override
  public void setBeanFactory(BeanFactory beanFactory) {
    this.beanFactory = beanFactory;
  }

  /**
   * Return the owning {@link BeanFactory}. May be {@code null}, as this post-processor doesn't need
   * to belong to a bean factory.
   */
  protected BeanFactory getBeanFactory() {
    return this.beanFactory;
  }


  @Override
  public Class<?> predictBeanType(Class<?> beanClass, String beanName) {
    if (this.proxyTypes.isEmpty()) {
      return null;
    }
    Object cacheKey = getCacheKey(beanClass, beanName);
    return this.proxyTypes.get(cacheKey);
  }

  @Override
  public Constructor<?>[] determineCandidateConstructors(Class<?> beanClass, String beanName)
      throws BeansException {
    return null;
  }

  @Override
  public Object getEarlyBeanReference(Object bean, String beanName) throws BeansException {
    Object cacheKey = getCacheKey(bean.getClass(), beanName);
    if (!this.earlyProxyReferences.contains(cacheKey)) {
      this.earlyProxyReferences.add(cacheKey);
    }
    return wrapIfNecessary(bean, beanName, cacheKey);
  }

  @Override
  public Object postProcessBeforeInstantiation(Class<?> beanClass, String beanName)
      throws BeansException {
    Object cacheKey = getCacheKey(beanClass, beanName);

    if (beanName == null || !this.targetSourcedBeans.contains(beanName)) {
      if (this.advisedBeans.containsKey(cacheKey)) {
        return null;
      }
      if (isInfrastructureClass(beanClass) || shouldSkip(beanClass, beanName)) {
        this.advisedBeans.put(cacheKey, Boolean.FALSE);
        return null;
      }
    }

    // Create proxy here if we have a custom TargetSource.
    // Suppresses unnecessary default instantiation of the target bean:
    // The TargetSource will handle target instances in a custom fashion.
    if (beanName != null) {
      TargetSource targetSource = getCustomTargetSource(beanClass, beanName);
      if (targetSource != null) {
        this.targetSourcedBeans.add(beanName);
        Object[] specificInterceptors = getAdvicesAndAdvisorsForBean(beanClass, beanName,
            targetSource);
        Object proxy = createProxy(beanClass, beanName, specificInterceptors, targetSource);
        this.proxyTypes.put(cacheKey, proxy.getClass());
        return proxy;
      }
    }

    return null;
  }

  @Override
  public boolean postProcessAfterInstantiation(Object bean, String beanName) {
    return true;
  }

  @Override
  public PropertyValues postProcessPropertyValues(
      PropertyValues pvs, PropertyDescriptor[] pds, Object bean, String beanName) {

    return pvs;
  }

  @Override
  public Object postProcessBeforeInitialization(Object bean, String beanName) {
    return bean;
  }

  /**
   * Create a proxy with the configured interceptors if the bean is identified as one to proxy by
   * the subclass.
   *
   * @see #getAdvicesAndAdvisorsForBean
   */
  @Override
  public Object postProcessAfterInitialization(Object bean, String beanName) throws BeansException {
    if (bean != null) {
      Object cacheKey = getCacheKey(bean.getClass(), beanName);
      if (!this.earlyProxyReferences.contains(cacheKey)) {
        return wrapIfNecessary(bean, beanName, cacheKey);
      }
    }
    return bean;
  }


  /**
   * Build a cache key for the given bean class and bean name.
   * <p>Note: As of 4.2.3, this implementation does not return a concatenated
   * class/name String anymore but rather the most efficient cache key possible: a plain bean name,
   * prepended with {@link BeanFactory#FACTORY_BEAN_PREFIX} in case of a {@code FactoryBean}; or if
   * no bean name specified, then the given bean {@code Class} as-is.
   *
   * @param beanClass the bean class
   * @param beanName the bean name
   * @return the cache key for the given class and name
   */
  protected Object getCacheKey(Class<?> beanClass, String beanName) {
    if (StringUtils.hasLength(beanName)) {
      return (FactoryBean.class.isAssignableFrom(beanClass) ?
          BeanFactory.FACTORY_BEAN_PREFIX + beanName : beanName);
    } else {
      return beanClass;
    }
  }

  /**
   * Wrap the given bean if necessary, i.e. if it is eligible for being proxied.
   *
   * @param bean the raw bean instance
   * @param beanName the name of the bean
   * @param cacheKey the cache key for metadata access
   * @return a proxy wrapping the bean, or the raw bean instance as-is
   */
  protected Object wrapIfNecessary(Object bean, String beanName, Object cacheKey) {
    if (beanName != null && this.targetSourcedBeans.contains(beanName)) {
      return bean;
    }
    if (Boolean.FALSE.equals(this.advisedBeans.get(cacheKey))) {
      return bean;
    }
    if (isInfrastructureClass(bean.getClass()) || shouldSkip(bean.getClass(), beanName)) {
      this.advisedBeans.put(cacheKey, Boolean.FALSE);
      return bean;
    }

    // Create proxy if we have advice.
    Object[] specificInterceptors = getAdvicesAndAdvisorsForBean(bean.getClass(), beanName, null);
    if (specificInterceptors != DO_NOT_PROXY) {
      this.advisedBeans.put(cacheKey, Boolean.TRUE);
      Object proxy = createProxy(
          bean.getClass(), beanName, specificInterceptors, new SingletonTargetSource(bean));
      this.proxyTypes.put(cacheKey, proxy.getClass());
      return proxy;
    }

    this.advisedBeans.put(cacheKey, Boolean.FALSE);
    return bean;
  }

  /**
   * Return whether the given bean class represents an infrastructure class that should never be
   * proxied.
   * <p>The default implementation considers Advices, Advisors and
   * AopInfrastructureBeans as infrastructure classes.
   *
   * @param beanClass the class of the bean
   * @return whether the bean represents an infrastructure class
   * @see org.aopalliance.aop.Advice
   * @see org.springframework.aop.Advisor
   * @see org.springframework.aop.framework.AopInfrastructureBean
   * @see #shouldSkip
   */
  protected boolean isInfrastructureClass(Class<?> beanClass) {
    boolean retVal = Advice.class.isAssignableFrom(beanClass) ||
        Pointcut.class.isAssignableFrom(beanClass) ||
        Advisor.class.isAssignableFrom(beanClass) ||
        AopInfrastructureBean.class.isAssignableFrom(beanClass);
    if (retVal && logger.isTraceEnabled()) {
      logger.trace(
          "Did not attempt to auto-proxy infrastructure class [" + beanClass.getName() + "]");
    }
    return retVal;
  }

  /**
   * Subclasses should override this method to return {@code true} if the given bean should not be
   * considered for auto-proxying by this post-processor.
   * <p>Sometimes we need to be able to avoid this happening if it will lead to
   * a circular reference. This implementation returns {@code false}.
   *
   * @param beanClass the class of the bean
   * @param beanName the name of the bean
   * @return whether to skip the given bean
   */
  protected boolean shouldSkip(Class<?> beanClass, String beanName) {
    return false;
  }

  /**
   * Create a target source for bean instances. Uses any TargetSourceCreators if set. Returns {@code
   * null} if no custom TargetSource should be used.
   * <p>This implementation uses the "customTargetSourceCreators" property.
   * Subclasses can override this method to use a different mechanism.
   *
   * @param beanClass the class of the bean to create a TargetSource for
   * @param beanName the name of the bean
   * @return a TargetSource for this bean
   * @see #setCustomTargetSourceCreators
   */
  protected TargetSource getCustomTargetSource(Class<?> beanClass, String beanName) {
    // We can't create fancy target sources for directly registered singletons.
    if (this.customTargetSourceCreators != null &&
        this.beanFactory != null && this.beanFactory.containsBean(beanName)) {
      for (TargetSourceCreator tsc : this.customTargetSourceCreators) {
        TargetSource ts = tsc.getTargetSource(beanClass, beanName);
        if (ts != null) {
          // Found a matching TargetSource.
          if (logger.isDebugEnabled()) {
            logger.debug("TargetSourceCreator [" + tsc +
                " found custom TargetSource for bean with name '" + beanName + "'");
          }
          return ts;
        }
      }
    }

    // No custom TargetSource found.
    return null;
  }

  /**
   * Create an AOP proxy for the given bean.
   *
   * @param beanClass the class of the bean
   * @param beanName the name of the bean
   * @param specificInterceptors the set of interceptors that is specific to this bean (may be
   * empty, but not null)
   * @param targetSource the TargetSource for the proxy, already pre-configured to access the bean
   * @return the AOP proxy for the bean
   * @see #buildAdvisors
   */
  protected Object createProxy(
      Class<?> beanClass, String beanName, Object[] specificInterceptors,
      TargetSource targetSource) {

    if (this.beanFactory instanceof ConfigurableListableBeanFactory) {
      AutoProxyUtils.exposeTargetClass((ConfigurableListableBeanFactory) this.beanFactory, beanName,
          beanClass);
    }

    ProxyFactory proxyFactory = new ProxyFactory();
    proxyFactory.copyFrom(this);

    if (!proxyFactory.isProxyTargetClass()) {
      if (shouldProxyTargetClass(beanClass, beanName)) {
        proxyFactory.setProxyTargetClass(true);
      } else {
        evaluateProxyInterfaces(beanClass, proxyFactory);
      }
    }

    Advisor[] advisors = buildAdvisors(beanName, specificInterceptors);
    proxyFactory.addAdvisors(advisors);
    proxyFactory.setTargetSource(targetSource);
    customizeProxyFactory(proxyFactory);

    proxyFactory.setFrozen(this.freezeProxy);
    if (advisorsPreFiltered()) {
      proxyFactory.setPreFiltered(true);
    }

    return proxyFactory.getProxy(getProxyClassLoader());
  }

  /**
   * Determine whether the given bean should be proxied with its target class rather than its
   * interfaces.
   * <p>Checks the {@link AutoProxyUtils#PRESERVE_TARGET_CLASS_ATTRIBUTE "preserveTargetClass"
   * attribute}
   * of the corresponding bean definition.
   *
   * @param beanClass the class of the bean
   * @param beanName the name of the bean
   * @return whether the given bean should be proxied with its target class
   * @see AutoProxyUtils#shouldProxyTargetClass
   */
  protected boolean shouldProxyTargetClass(Class<?> beanClass, String beanName) {
    return (this.beanFactory instanceof ConfigurableListableBeanFactory &&
        AutoProxyUtils
            .shouldProxyTargetClass((ConfigurableListableBeanFactory) this.beanFactory, beanName));
  }

  /**
   * Return whether the Advisors returned by the subclass are pre-filtered to match the bean's
   * target class already, allowing the ClassFilter check to be skipped when building advisors
   * chains for AOP invocations.
   * <p>Default is {@code false}. Subclasses may override this if they
   * will always return pre-filtered Advisors.
   *
   * @return whether the Advisors are pre-filtered
   * @see #getAdvicesAndAdvisorsForBean
   * @see org.springframework.aop.framework.Advised#setPreFiltered
   */
  protected boolean advisorsPreFiltered() {
    return false;
  }

  /**
   * Determine the advisors for the given bean, including the specific interceptors as well as the
   * common interceptor, all adapted to the Advisor interface.
   *
   * @param beanName the name of the bean
   * @param specificInterceptors the set of interceptors that is specific to this bean (may be
   * empty, but not null)
   * @return the list of Advisors for the given bean
   */
  protected Advisor[] buildAdvisors(String beanName, Object[] specificInterceptors) {
    // Handle prototypes correctly...
    Advisor[] commonInterceptors = resolveInterceptorNames();

    List<Object> allInterceptors = new ArrayList<Object>();
    if (specificInterceptors != null) {
      allInterceptors.addAll(Arrays.asList(specificInterceptors));
      if (commonInterceptors.length > 0) {
        if (this.applyCommonInterceptorsFirst) {
          allInterceptors.addAll(0, Arrays.asList(commonInterceptors));
        } else {
          allInterceptors.addAll(Arrays.asList(commonInterceptors));
        }
      }
    }
    if (logger.isDebugEnabled()) {
      int nrOfCommonInterceptors = commonInterceptors.length;
      int nrOfSpecificInterceptors = (specificInterceptors != null ? specificInterceptors.length
          : 0);
      logger.debug(
          "Creating implicit proxy for bean '" + beanName + "' with " + nrOfCommonInterceptors +
              " common interceptors and " + nrOfSpecificInterceptors + " specific interceptors");
    }

    Advisor[] advisors = new Advisor[allInterceptors.size()];
    for (int i = 0; i < allInterceptors.size(); i++) {
      advisors[i] = this.advisorAdapterRegistry.wrap(allInterceptors.get(i));
    }
    return advisors;
  }

  /**
   * Resolves the specified interceptor names to Advisor objects.
   *
   * @see #setInterceptorNames
   */
  private Advisor[] resolveInterceptorNames() {
    ConfigurableBeanFactory cbf = (this.beanFactory instanceof ConfigurableBeanFactory ?
        (ConfigurableBeanFactory) this.beanFactory : null);
    List<Advisor> advisors = new ArrayList<Advisor>();
    for (String beanName : this.interceptorNames) {
      if (cbf == null || !cbf.isCurrentlyInCreation(beanName)) {
        Object next = this.beanFactory.getBean(beanName);
        advisors.add(this.advisorAdapterRegistry.wrap(next));
      }
    }
    return advisors.toArray(new Advisor[advisors.size()]);
  }

  /**
   * Subclasses may choose to implement this: for example, to change the interfaces exposed.
   * <p>The default implementation is empty.
   *
   * @param proxyFactory ProxyFactory that is already configured with TargetSource and interfaces
   * and will be used to create the proxy immediately after this method returns
   */
  protected void customizeProxyFactory(ProxyFactory proxyFactory) {
  }


  /**
   * Return whether the given bean is to be proxied, what additional advices (e.g. AOP Alliance
   * interceptors) and advisors to apply.
   *
   * @param beanClass the class of the bean to advise
   * @param beanName the name of the bean
   * @param customTargetSource the TargetSource returned by the {@link #getCustomTargetSource}
   * method: may be ignored. Will be {@code null} if no custom target source is in use.
   * @return an array of additional interceptors for the particular bean; or an empty array if no
   * additional interceptors but just the common ones; or {@code null} if no proxy at all, not even
   * with the common interceptors. See constants DO_NOT_PROXY and PROXY_WITHOUT_ADDITIONAL_INTERCEPTORS.
   * @throws BeansException in case of errors
   * @see #DO_NOT_PROXY
   * @see #PROXY_WITHOUT_ADDITIONAL_INTERCEPTORS
   */
  protected abstract Object[] getAdvicesAndAdvisorsForBean(
      Class<?> beanClass, String beanName, TargetSource customTargetSource) throws BeansException;
>>>>>>> 6957e0e3

}<|MERGE_RESOLUTION|>--- conflicted
+++ resolved
@@ -1,5 +1,5 @@
 /*
- * Copyright 2002-2018 the original author or authors.
+ * Copyright 2002-2017 the original author or authors.
  *
  * Licensed under the Apache License, Version 2.0 (the "License");
  * you may not use this file except in compliance with the License.
@@ -88,497 +88,6 @@
  */
 @SuppressWarnings("serial")
 public abstract class AbstractAutoProxyCreator extends ProxyProcessorSupport
-<<<<<<< HEAD
-		implements SmartInstantiationAwareBeanPostProcessor, BeanFactoryAware {
-
-	/**
-	 * Convenience constant for subclasses: Return value for "do not proxy".
-	 * @see #getAdvicesAndAdvisorsForBean
-	 */
-	protected static final Object[] DO_NOT_PROXY = null;
-
-	/**
-	 * Convenience constant for subclasses: Return value for
-	 * "proxy without additional interceptors, just the common ones".
-	 * @see #getAdvicesAndAdvisorsForBean
-	 */
-	protected static final Object[] PROXY_WITHOUT_ADDITIONAL_INTERCEPTORS = new Object[0];
-
-
-	/** Logger available to subclasses */
-	protected final Log logger = LogFactory.getLog(getClass());
-
-	/** Default is global AdvisorAdapterRegistry */
-	private AdvisorAdapterRegistry advisorAdapterRegistry = GlobalAdvisorAdapterRegistry.getInstance();
-
-	/**
-	 * Indicates whether or not the proxy should be frozen. Overridden from super
-	 * to prevent the configuration from becoming frozen too early.
-	 */
-	private boolean freezeProxy = false;
-
-	/** Default is no common interceptors */
-	private String[] interceptorNames = new String[0];
-
-	private boolean applyCommonInterceptorsFirst = true;
-
-	private TargetSourceCreator[] customTargetSourceCreators;
-
-	private BeanFactory beanFactory;
-
-	private final Set<String> targetSourcedBeans =
-			Collections.newSetFromMap(new ConcurrentHashMap<String, Boolean>(16));
-
-	private final Set<Object> earlyProxyReferences =
-			Collections.newSetFromMap(new ConcurrentHashMap<Object, Boolean>(16));
-
-	private final Map<Object, Class<?>> proxyTypes = new ConcurrentHashMap<Object, Class<?>>(16);
-
-	private final Map<Object, Boolean> advisedBeans = new ConcurrentHashMap<Object, Boolean>(256);
-
-
-	/**
-	 * Set whether or not the proxy should be frozen, preventing advice
-	 * from being added to it once it is created.
-	 * <p>Overridden from the super class to prevent the proxy configuration
-	 * from being frozen before the proxy is created.
-	 */
-	@Override
-	public void setFrozen(boolean frozen) {
-		this.freezeProxy = frozen;
-	}
-
-	@Override
-	public boolean isFrozen() {
-		return this.freezeProxy;
-	}
-
-	/**
-	 * Specify the {@link AdvisorAdapterRegistry} to use.
-	 * <p>Default is the global {@link AdvisorAdapterRegistry}.
-	 * @see org.springframework.aop.framework.adapter.GlobalAdvisorAdapterRegistry
-	 */
-	public void setAdvisorAdapterRegistry(AdvisorAdapterRegistry advisorAdapterRegistry) {
-		this.advisorAdapterRegistry = advisorAdapterRegistry;
-	}
-
-	/**
-	 * Set custom {@code TargetSourceCreators} to be applied in this order.
-	 * If the list is empty, or they all return null, a {@link SingletonTargetSource}
-	 * will be created for each bean.
-	 * <p>Note that TargetSourceCreators will kick in even for target beans
-	 * where no advices or advisors have been found. If a {@code TargetSourceCreator}
-	 * returns a {@link TargetSource} for a specific bean, that bean will be proxied
-	 * in any case.
-	 * <p>{@code TargetSourceCreators} can only be invoked if this post processor is used
-	 * in a {@link BeanFactory} and its {@link BeanFactoryAware} callback is triggered.
-	 * @param targetSourceCreators the list of {@code TargetSourceCreators}.
-	 * Ordering is significant: The {@code TargetSource} returned from the first matching
-	 * {@code TargetSourceCreator} (that is, the first that returns non-null) will be used.
-	 */
-	public void setCustomTargetSourceCreators(TargetSourceCreator... targetSourceCreators) {
-		this.customTargetSourceCreators = targetSourceCreators;
-	}
-
-	/**
-	 * Set the common interceptors. These must be bean names in the current factory.
-	 * They can be of any advice or advisor type Spring supports.
-	 * <p>If this property isn't set, there will be zero common interceptors.
-	 * This is perfectly valid, if "specific" interceptors such as matching
-	 * Advisors are all we want.
-	 */
-	public void setInterceptorNames(String... interceptorNames) {
-		this.interceptorNames = interceptorNames;
-	}
-
-	/**
-	 * Set whether the common interceptors should be applied before bean-specific ones.
-	 * Default is "true"; else, bean-specific interceptors will get applied first.
-	 */
-	public void setApplyCommonInterceptorsFirst(boolean applyCommonInterceptorsFirst) {
-		this.applyCommonInterceptorsFirst = applyCommonInterceptorsFirst;
-	}
-
-	@Override
-	public void setBeanFactory(BeanFactory beanFactory) {
-		this.beanFactory = beanFactory;
-	}
-
-	/**
-	 * Return the owning {@link BeanFactory}.
-	 * May be {@code null}, as this post-processor doesn't need to belong to a bean factory.
-	 */
-	protected BeanFactory getBeanFactory() {
-		return this.beanFactory;
-	}
-
-
-	@Override
-	public Class<?> predictBeanType(Class<?> beanClass, String beanName) {
-		if (this.proxyTypes.isEmpty()) {
-			return null;
-		}
-		Object cacheKey = getCacheKey(beanClass, beanName);
-		return this.proxyTypes.get(cacheKey);
-	}
-
-	@Override
-	public Constructor<?>[] determineCandidateConstructors(Class<?> beanClass, String beanName) throws BeansException {
-		return null;
-	}
-
-	@Override
-	public Object getEarlyBeanReference(Object bean, String beanName) throws BeansException {
-		Object cacheKey = getCacheKey(bean.getClass(), beanName);
-		if (!this.earlyProxyReferences.contains(cacheKey)) {
-			this.earlyProxyReferences.add(cacheKey);
-		}
-		return wrapIfNecessary(bean, beanName, cacheKey);
-	}
-
-	@Override
-	public Object postProcessBeforeInstantiation(Class<?> beanClass, String beanName) throws BeansException {
-		Object cacheKey = getCacheKey(beanClass, beanName);
-
-		if (beanName == null || !this.targetSourcedBeans.contains(beanName)) {
-			if (this.advisedBeans.containsKey(cacheKey)) {
-				return null;
-			}
-			if (isInfrastructureClass(beanClass) || shouldSkip(beanClass, beanName)) {
-				this.advisedBeans.put(cacheKey, Boolean.FALSE);
-				return null;
-			}
-		}
-
-		// Create proxy here if we have a custom TargetSource.
-		// Suppresses unnecessary default instantiation of the target bean:
-		// The TargetSource will handle target instances in a custom fashion.
-		if (beanName != null) {
-			TargetSource targetSource = getCustomTargetSource(beanClass, beanName);
-			if (targetSource != null) {
-				this.targetSourcedBeans.add(beanName);
-				Object[] specificInterceptors = getAdvicesAndAdvisorsForBean(beanClass, beanName, targetSource);
-				Object proxy = createProxy(beanClass, beanName, specificInterceptors, targetSource);
-				this.proxyTypes.put(cacheKey, proxy.getClass());
-				return proxy;
-			}
-		}
-
-		return null;
-	}
-
-	@Override
-	public boolean postProcessAfterInstantiation(Object bean, String beanName) {
-		return true;
-	}
-
-	@Override
-	public PropertyValues postProcessPropertyValues(
-			PropertyValues pvs, PropertyDescriptor[] pds, Object bean, String beanName) {
-
-		return pvs;
-	}
-
-	@Override
-	public Object postProcessBeforeInitialization(Object bean, String beanName) {
-		return bean;
-	}
-
-	/**
-	 * Create a proxy with the configured interceptors if the bean is
-	 * identified as one to proxy by the subclass.
-	 * @see #getAdvicesAndAdvisorsForBean
-	 */
-	@Override
-	public Object postProcessAfterInitialization(Object bean, String beanName) throws BeansException {
-		if (bean != null) {
-			Object cacheKey = getCacheKey(bean.getClass(), beanName);
-			if (!this.earlyProxyReferences.contains(cacheKey)) {
-				return wrapIfNecessary(bean, beanName, cacheKey);
-			}
-		}
-		return bean;
-	}
-
-
-	/**
-	 * Build a cache key for the given bean class and bean name.
-	 * <p>Note: As of 4.2.3, this implementation does not return a concatenated
-	 * class/name String anymore but rather the most efficient cache key possible:
-	 * a plain bean name, prepended with {@link BeanFactory#FACTORY_BEAN_PREFIX}
-	 * in case of a {@code FactoryBean}; or if no bean name specified, then the
-	 * given bean {@code Class} as-is.
-	 * @param beanClass the bean class
-	 * @param beanName the bean name
-	 * @return the cache key for the given class and name
-	 */
-	protected Object getCacheKey(Class<?> beanClass, String beanName) {
-		if (StringUtils.hasLength(beanName)) {
-			return (FactoryBean.class.isAssignableFrom(beanClass) ?
-					BeanFactory.FACTORY_BEAN_PREFIX + beanName : beanName);
-		}
-		else {
-			return beanClass;
-		}
-	}
-
-	/**
-	 * Wrap the given bean if necessary, i.e. if it is eligible for being proxied.
-	 * @param bean the raw bean instance
-	 * @param beanName the name of the bean
-	 * @param cacheKey the cache key for metadata access
-	 * @return a proxy wrapping the bean, or the raw bean instance as-is
-	 */
-	protected Object wrapIfNecessary(Object bean, String beanName, Object cacheKey) {
-		if (beanName != null && this.targetSourcedBeans.contains(beanName)) {
-			return bean;
-		}
-		if (Boolean.FALSE.equals(this.advisedBeans.get(cacheKey))) {
-			return bean;
-		}
-		if (isInfrastructureClass(bean.getClass()) || shouldSkip(bean.getClass(), beanName)) {
-			this.advisedBeans.put(cacheKey, Boolean.FALSE);
-			return bean;
-		}
-
-		// Create proxy if we have advice.
-		Object[] specificInterceptors = getAdvicesAndAdvisorsForBean(bean.getClass(), beanName, null);
-		if (specificInterceptors != DO_NOT_PROXY) {
-			this.advisedBeans.put(cacheKey, Boolean.TRUE);
-			Object proxy = createProxy(
-					bean.getClass(), beanName, specificInterceptors, new SingletonTargetSource(bean));
-			this.proxyTypes.put(cacheKey, proxy.getClass());
-			return proxy;
-		}
-
-		this.advisedBeans.put(cacheKey, Boolean.FALSE);
-		return bean;
-	}
-
-	/**
-	 * Return whether the given bean class represents an infrastructure class
-	 * that should never be proxied.
-	 * <p>The default implementation considers Advices, Advisors and
-	 * AopInfrastructureBeans as infrastructure classes.
-	 * @param beanClass the class of the bean
-	 * @return whether the bean represents an infrastructure class
-	 * @see org.aopalliance.aop.Advice
-	 * @see org.springframework.aop.Advisor
-	 * @see org.springframework.aop.framework.AopInfrastructureBean
-	 * @see #shouldSkip
-	 */
-	protected boolean isInfrastructureClass(Class<?> beanClass) {
-		boolean retVal = Advice.class.isAssignableFrom(beanClass) ||
-				Pointcut.class.isAssignableFrom(beanClass) ||
-				Advisor.class.isAssignableFrom(beanClass) ||
-				AopInfrastructureBean.class.isAssignableFrom(beanClass);
-		if (retVal && logger.isTraceEnabled()) {
-			logger.trace("Did not attempt to auto-proxy infrastructure class [" + beanClass.getName() + "]");
-		}
-		return retVal;
-	}
-
-	/**
-	 * Subclasses should override this method to return {@code true} if the
-	 * given bean should not be considered for auto-proxying by this post-processor.
-	 * <p>Sometimes we need to be able to avoid this happening if it will lead to
-	 * a circular reference. This implementation returns {@code false}.
-	 * @param beanClass the class of the bean
-	 * @param beanName the name of the bean
-	 * @return whether to skip the given bean
-	 */
-	protected boolean shouldSkip(Class<?> beanClass, String beanName) {
-		return false;
-	}
-
-	/**
-	 * Create a target source for bean instances. Uses any TargetSourceCreators if set.
-	 * Returns {@code null} if no custom TargetSource should be used.
-	 * <p>This implementation uses the "customTargetSourceCreators" property.
-	 * Subclasses can override this method to use a different mechanism.
-	 * @param beanClass the class of the bean to create a TargetSource for
-	 * @param beanName the name of the bean
-	 * @return a TargetSource for this bean
-	 * @see #setCustomTargetSourceCreators
-	 */
-	protected TargetSource getCustomTargetSource(Class<?> beanClass, String beanName) {
-		// We can't create fancy target sources for directly registered singletons.
-		if (this.customTargetSourceCreators != null &&
-				this.beanFactory != null && this.beanFactory.containsBean(beanName)) {
-			for (TargetSourceCreator tsc : this.customTargetSourceCreators) {
-				TargetSource ts = tsc.getTargetSource(beanClass, beanName);
-				if (ts != null) {
-					// Found a matching TargetSource.
-					if (logger.isDebugEnabled()) {
-						logger.debug("TargetSourceCreator [" + tsc +
-								"] found custom TargetSource for bean with name '" + beanName + "'");
-					}
-					return ts;
-				}
-			}
-		}
-
-		// No custom TargetSource found.
-		return null;
-	}
-
-	/**
-	 * Create an AOP proxy for the given bean.
-	 * @param beanClass the class of the bean
-	 * @param beanName the name of the bean
-	 * @param specificInterceptors the set of interceptors that is
-	 * specific to this bean (may be empty, but not null)
-	 * @param targetSource the TargetSource for the proxy,
-	 * already pre-configured to access the bean
-	 * @return the AOP proxy for the bean
-	 * @see #buildAdvisors
-	 */
-	protected Object createProxy(
-			Class<?> beanClass, String beanName, Object[] specificInterceptors, TargetSource targetSource) {
-
-		if (this.beanFactory instanceof ConfigurableListableBeanFactory) {
-			AutoProxyUtils.exposeTargetClass((ConfigurableListableBeanFactory) this.beanFactory, beanName, beanClass);
-		}
-
-		ProxyFactory proxyFactory = new ProxyFactory();
-		proxyFactory.copyFrom(this);
-
-		if (!proxyFactory.isProxyTargetClass()) {
-			if (shouldProxyTargetClass(beanClass, beanName)) {
-				proxyFactory.setProxyTargetClass(true);
-			}
-			else {
-				evaluateProxyInterfaces(beanClass, proxyFactory);
-			}
-		}
-
-		Advisor[] advisors = buildAdvisors(beanName, specificInterceptors);
-		proxyFactory.addAdvisors(advisors);
-		proxyFactory.setTargetSource(targetSource);
-		customizeProxyFactory(proxyFactory);
-
-		proxyFactory.setFrozen(this.freezeProxy);
-		if (advisorsPreFiltered()) {
-			proxyFactory.setPreFiltered(true);
-		}
-
-		return proxyFactory.getProxy(getProxyClassLoader());
-	}
-
-	/**
-	 * Determine whether the given bean should be proxied with its target class rather than its interfaces.
-	 * <p>Checks the {@link AutoProxyUtils#PRESERVE_TARGET_CLASS_ATTRIBUTE "preserveTargetClass" attribute}
-	 * of the corresponding bean definition.
-	 * @param beanClass the class of the bean
-	 * @param beanName the name of the bean
-	 * @return whether the given bean should be proxied with its target class
-	 * @see AutoProxyUtils#shouldProxyTargetClass
-	 */
-	protected boolean shouldProxyTargetClass(Class<?> beanClass, String beanName) {
-		return (this.beanFactory instanceof ConfigurableListableBeanFactory &&
-				AutoProxyUtils.shouldProxyTargetClass((ConfigurableListableBeanFactory) this.beanFactory, beanName));
-	}
-
-	/**
-	 * Return whether the Advisors returned by the subclass are pre-filtered
-	 * to match the bean's target class already, allowing the ClassFilter check
-	 * to be skipped when building advisors chains for AOP invocations.
-	 * <p>Default is {@code false}. Subclasses may override this if they
-	 * will always return pre-filtered Advisors.
-	 * @return whether the Advisors are pre-filtered
-	 * @see #getAdvicesAndAdvisorsForBean
-	 * @see org.springframework.aop.framework.Advised#setPreFiltered
-	 */
-	protected boolean advisorsPreFiltered() {
-		return false;
-	}
-
-	/**
-	 * Determine the advisors for the given bean, including the specific interceptors
-	 * as well as the common interceptor, all adapted to the Advisor interface.
-	 * @param beanName the name of the bean
-	 * @param specificInterceptors the set of interceptors that is
-	 * specific to this bean (may be empty, but not null)
-	 * @return the list of Advisors for the given bean
-	 */
-	protected Advisor[] buildAdvisors(String beanName, Object[] specificInterceptors) {
-		// Handle prototypes correctly...
-		Advisor[] commonInterceptors = resolveInterceptorNames();
-
-		List<Object> allInterceptors = new ArrayList<Object>();
-		if (specificInterceptors != null) {
-			allInterceptors.addAll(Arrays.asList(specificInterceptors));
-			if (commonInterceptors.length > 0) {
-				if (this.applyCommonInterceptorsFirst) {
-					allInterceptors.addAll(0, Arrays.asList(commonInterceptors));
-				}
-				else {
-					allInterceptors.addAll(Arrays.asList(commonInterceptors));
-				}
-			}
-		}
-		if (logger.isDebugEnabled()) {
-			int nrOfCommonInterceptors = commonInterceptors.length;
-			int nrOfSpecificInterceptors = (specificInterceptors != null ? specificInterceptors.length : 0);
-			logger.debug("Creating implicit proxy for bean '" + beanName + "' with " + nrOfCommonInterceptors +
-					" common interceptors and " + nrOfSpecificInterceptors + " specific interceptors");
-		}
-
-		Advisor[] advisors = new Advisor[allInterceptors.size()];
-		for (int i = 0; i < allInterceptors.size(); i++) {
-			advisors[i] = this.advisorAdapterRegistry.wrap(allInterceptors.get(i));
-		}
-		return advisors;
-	}
-
-	/**
-	 * Resolves the specified interceptor names to Advisor objects.
-	 * @see #setInterceptorNames
-	 */
-	private Advisor[] resolveInterceptorNames() {
-		ConfigurableBeanFactory cbf = (this.beanFactory instanceof ConfigurableBeanFactory ?
-				(ConfigurableBeanFactory) this.beanFactory : null);
-		List<Advisor> advisors = new ArrayList<Advisor>();
-		for (String beanName : this.interceptorNames) {
-			if (cbf == null || !cbf.isCurrentlyInCreation(beanName)) {
-				Object next = this.beanFactory.getBean(beanName);
-				advisors.add(this.advisorAdapterRegistry.wrap(next));
-			}
-		}
-		return advisors.toArray(new Advisor[advisors.size()]);
-	}
-
-	/**
-	 * Subclasses may choose to implement this: for example,
-	 * to change the interfaces exposed.
-	 * <p>The default implementation is empty.
-	 * @param proxyFactory a ProxyFactory that is already configured with
-	 * TargetSource and interfaces and will be used to create the proxy
-	 * immediately after this method returns
-	 */
-	protected void customizeProxyFactory(ProxyFactory proxyFactory) {
-	}
-
-
-	/**
-	 * Return whether the given bean is to be proxied, what additional
-	 * advices (e.g. AOP Alliance interceptors) and advisors to apply.
-	 * @param beanClass the class of the bean to advise
-	 * @param beanName the name of the bean
-	 * @param customTargetSource the TargetSource returned by the
-	 * {@link #getCustomTargetSource} method: may be ignored.
-	 * Will be {@code null} if no custom target source is in use.
-	 * @return an array of additional interceptors for the particular bean;
-	 * or an empty array if no additional interceptors but just the common ones;
-	 * or {@code null} if no proxy at all, not even with the common interceptors.
-	 * See constants DO_NOT_PROXY and PROXY_WITHOUT_ADDITIONAL_INTERCEPTORS.
-	 * @throws BeansException in case of errors
-	 * @see #DO_NOT_PROXY
-	 * @see #PROXY_WITHOUT_ADDITIONAL_INTERCEPTORS
-	 */
-	protected abstract Object[] getAdvicesAndAdvisorsForBean(
-			Class<?> beanClass, String beanName, TargetSource customTargetSource) throws BeansException;
-=======
     implements SmartInstantiationAwareBeanPostProcessor, BeanFactoryAware {
 
   /**
@@ -1091,6 +600,5 @@
    */
   protected abstract Object[] getAdvicesAndAdvisorsForBean(
       Class<?> beanClass, String beanName, TargetSource customTargetSource) throws BeansException;
->>>>>>> 6957e0e3
 
 }