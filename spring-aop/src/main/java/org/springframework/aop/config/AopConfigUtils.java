/*
 * Copyright 2002-2018 the original author or authors.
 *
 * Licensed under the Apache License, Version 2.0 (the "License");
 * you may not use this file except in compliance with the License.
 * You may obtain a copy of the License at
 *
 *      http://www.apache.org/licenses/LICENSE-2.0
 *
 * Unless required by applicable law or agreed to in writing, software
 * distributed under the License is distributed on an "AS IS" BASIS,
 * WITHOUT WARRANTIES OR CONDITIONS OF ANY KIND, either express or implied.
 * See the License for the specific language governing permissions and
 * limitations under the License.
 */

package org.springframework.aop.config;

import java.util.ArrayList;
import java.util.List;
import org.springframework.aop.aspectj.annotation.AnnotationAwareAspectJAutoProxyCreator;
import org.springframework.aop.aspectj.autoproxy.AspectJAwareAdvisorAutoProxyCreator;
import org.springframework.aop.framework.autoproxy.InfrastructureAdvisorAutoProxyCreator;
import org.springframework.beans.factory.config.BeanDefinition;
import org.springframework.beans.factory.support.BeanDefinitionRegistry;
import org.springframework.beans.factory.support.RootBeanDefinition;
import org.springframework.core.Ordered;
import org.springframework.util.Assert;

/**
 * Utility class for handling registration of AOP auto-proxy creators.
 *
<<<<<<< HEAD
 * <p>Only a single auto-proxy creator should be registered yet multiple concrete
 * implementations are available. This class provides a simple escalation protocol, allowing a
 * caller to request a particular auto-proxy creator and know that creator,
 * <i>or a more capable variant thereof</i>, will be registered as a post-processor.
=======
 * <p>Only a single auto-proxy creator can be registered yet multiple concrete
 * implementations are available. Therefore this class wraps a simple escalation protocol, allowing
 * classes to request a particular auto-proxy creator and know that class, {@code or a subclass
 * thereof}, will eventually be resident in the application context.
>>>>>>> 6957e0e3
 *
 * @author Rob Harrop
 * @author Juergen Hoeller
 * @author Mark Fisher
 * @see AopNamespaceUtils
 * @since 2.5
 */
public abstract class AopConfigUtils {

  /**
   * The bean name of the internally managed auto-proxy creator.
   */
  public static final String AUTO_PROXY_CREATOR_BEAN_NAME =
      "org.springframework.aop.config.internalAutoProxyCreator";

  /**
   * Stores the auto proxy creator classes in escalation order.
   */
<<<<<<< HEAD
  private static final List<Class<?>> APC_PRIORITY_LIST = new ArrayList<Class<?>>(3);

  static {
    // Set up the escalation list...
=======
  private static final List<Class<?>> APC_PRIORITY_LIST = new ArrayList<Class<?>>();

  /**
   * Setup the escalation list.
   */
  static {
>>>>>>> 6957e0e3
    APC_PRIORITY_LIST.add(InfrastructureAdvisorAutoProxyCreator.class);
    APC_PRIORITY_LIST.add(AspectJAwareAdvisorAutoProxyCreator.class);
    APC_PRIORITY_LIST.add(AnnotationAwareAspectJAutoProxyCreator.class);
  }


  public static BeanDefinition registerAutoProxyCreatorIfNecessary(
      BeanDefinitionRegistry registry) {
    return registerAutoProxyCreatorIfNecessary(registry, null);
  }

  public static BeanDefinition registerAutoProxyCreatorIfNecessary(BeanDefinitionRegistry registry,
      Object source) {
    return registerOrEscalateApcAsRequired(InfrastructureAdvisorAutoProxyCreator.class, registry,
        source);
  }

  public static BeanDefinition registerAspectJAutoProxyCreatorIfNecessary(
      BeanDefinitionRegistry registry) {
    return registerAspectJAutoProxyCreatorIfNecessary(registry, null);
  }

  public static BeanDefinition registerAspectJAutoProxyCreatorIfNecessary(
      BeanDefinitionRegistry registry, Object source) {
    return registerOrEscalateApcAsRequired(AspectJAwareAdvisorAutoProxyCreator.class, registry,
        source);
  }

  public static BeanDefinition registerAspectJAnnotationAutoProxyCreatorIfNecessary(
      BeanDefinitionRegistry registry) {
    return registerAspectJAnnotationAutoProxyCreatorIfNecessary(registry, null);
  }

  public static BeanDefinition registerAspectJAnnotationAutoProxyCreatorIfNecessary(
      BeanDefinitionRegistry registry, Object source) {
    return registerOrEscalateApcAsRequired(AnnotationAwareAspectJAutoProxyCreator.class, registry,
        source);
  }

  public static void forceAutoProxyCreatorToUseClassProxying(BeanDefinitionRegistry registry) {
    if (registry.containsBeanDefinition(AUTO_PROXY_CREATOR_BEAN_NAME)) {
      BeanDefinition definition = registry.getBeanDefinition(AUTO_PROXY_CREATOR_BEAN_NAME);
      definition.getPropertyValues().add("proxyTargetClass", Boolean.TRUE);
    }
  }

  public static void forceAutoProxyCreatorToExposeProxy(BeanDefinitionRegistry registry) {
    if (registry.containsBeanDefinition(AUTO_PROXY_CREATOR_BEAN_NAME)) {
      BeanDefinition definition = registry.getBeanDefinition(AUTO_PROXY_CREATOR_BEAN_NAME);
      definition.getPropertyValues().add("exposeProxy", Boolean.TRUE);
    }
  }


  private static BeanDefinition registerOrEscalateApcAsRequired(Class<?> cls,
      BeanDefinitionRegistry registry, Object source) {
    Assert.notNull(registry, "BeanDefinitionRegistry must not be null");
<<<<<<< HEAD

=======
>>>>>>> 6957e0e3
    if (registry.containsBeanDefinition(AUTO_PROXY_CREATOR_BEAN_NAME)) {
      BeanDefinition apcDefinition = registry.getBeanDefinition(AUTO_PROXY_CREATOR_BEAN_NAME);
      if (!cls.getName().equals(apcDefinition.getBeanClassName())) {
        int currentPriority = findPriorityForClass(apcDefinition.getBeanClassName());
        int requiredPriority = findPriorityForClass(cls);
        if (currentPriority < requiredPriority) {
          apcDefinition.setBeanClassName(cls.getName());
        }
      }
      return null;
    }
<<<<<<< HEAD

=======
>>>>>>> 6957e0e3
    RootBeanDefinition beanDefinition = new RootBeanDefinition(cls);
    beanDefinition.setSource(source);
    beanDefinition.getPropertyValues().add("order", Ordered.HIGHEST_PRECEDENCE);
    beanDefinition.setRole(BeanDefinition.ROLE_INFRASTRUCTURE);
    registry.registerBeanDefinition(AUTO_PROXY_CREATOR_BEAN_NAME, beanDefinition);
    return beanDefinition;
  }

  private static int findPriorityForClass(Class<?> clazz) {
    return APC_PRIORITY_LIST.indexOf(clazz);
  }

  private static int findPriorityForClass(String className) {
    for (int i = 0; i < APC_PRIORITY_LIST.size(); i++) {
      Class<?> clazz = APC_PRIORITY_LIST.get(i);
      if (clazz.getName().equals(className)) {
        return i;
      }
    }
    throw new IllegalArgumentException(
        "Class name [" + className + "] is not a known auto-proxy creator class");
  }

}<|MERGE_RESOLUTION|>--- conflicted
+++ resolved
@@ -1,5 +1,5 @@
 /*
- * Copyright 2002-2018 the original author or authors.
+ * Copyright 2002-2016 the original author or authors.
  *
  * Licensed under the Apache License, Version 2.0 (the "License");
  * you may not use this file except in compliance with the License.
@@ -18,6 +18,7 @@
 
 import java.util.ArrayList;
 import java.util.List;
+
 import org.springframework.aop.aspectj.annotation.AnnotationAwareAspectJAutoProxyCreator;
 import org.springframework.aop.aspectj.autoproxy.AspectJAwareAdvisorAutoProxyCreator;
 import org.springframework.aop.framework.autoproxy.InfrastructureAdvisorAutoProxyCreator;
@@ -30,17 +31,10 @@
 /**
  * Utility class for handling registration of AOP auto-proxy creators.
  *
-<<<<<<< HEAD
- * <p>Only a single auto-proxy creator should be registered yet multiple concrete
- * implementations are available. This class provides a simple escalation protocol, allowing a
- * caller to request a particular auto-proxy creator and know that creator,
- * <i>or a more capable variant thereof</i>, will be registered as a post-processor.
-=======
  * <p>Only a single auto-proxy creator can be registered yet multiple concrete
  * implementations are available. Therefore this class wraps a simple escalation protocol, allowing
  * classes to request a particular auto-proxy creator and know that class, {@code or a subclass
  * thereof}, will eventually be resident in the application context.
->>>>>>> 6957e0e3
  *
  * @author Rob Harrop
  * @author Juergen Hoeller
@@ -59,19 +53,12 @@
   /**
    * Stores the auto proxy creator classes in escalation order.
    */
-<<<<<<< HEAD
-  private static final List<Class<?>> APC_PRIORITY_LIST = new ArrayList<Class<?>>(3);
-
-  static {
-    // Set up the escalation list...
-=======
   private static final List<Class<?>> APC_PRIORITY_LIST = new ArrayList<Class<?>>();
 
   /**
    * Setup the escalation list.
    */
   static {
->>>>>>> 6957e0e3
     APC_PRIORITY_LIST.add(InfrastructureAdvisorAutoProxyCreator.class);
     APC_PRIORITY_LIST.add(AspectJAwareAdvisorAutoProxyCreator.class);
     APC_PRIORITY_LIST.add(AnnotationAwareAspectJAutoProxyCreator.class);
@@ -129,10 +116,6 @@
   private static BeanDefinition registerOrEscalateApcAsRequired(Class<?> cls,
       BeanDefinitionRegistry registry, Object source) {
     Assert.notNull(registry, "BeanDefinitionRegistry must not be null");
-<<<<<<< HEAD
-
-=======
->>>>>>> 6957e0e3
     if (registry.containsBeanDefinition(AUTO_PROXY_CREATOR_BEAN_NAME)) {
       BeanDefinition apcDefinition = registry.getBeanDefinition(AUTO_PROXY_CREATOR_BEAN_NAME);
       if (!cls.getName().equals(apcDefinition.getBeanClassName())) {
@@ -144,10 +127,6 @@
       }
       return null;
     }
-<<<<<<< HEAD
-
-=======
->>>>>>> 6957e0e3
     RootBeanDefinition beanDefinition = new RootBeanDefinition(cls);
     beanDefinition.setSource(source);
     beanDefinition.getPropertyValues().add("order", Ordered.HIGHEST_PRECEDENCE);
