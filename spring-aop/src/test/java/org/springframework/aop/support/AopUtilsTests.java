/*
 * Copyright 2002-2013 the original author or authors.
 *
 * Licensed under the Apache License, Version 2.0 (the "License");
 * you may not use this file except in compliance with the License.
 * You may obtain a copy of the License at
 *
 *      http://www.apache.org/licenses/LICENSE-2.0
 *
 * Unless required by applicable law or agreed to in writing, software
 * distributed under the License is distributed on an "AS IS" BASIS,
 * WITHOUT WARRANTIES OR CONDITIONS OF ANY KIND, either express or implied.
 * See the License for the specific language governing permissions and
 * limitations under the License.
 */

package org.springframework.aop.support;

import static org.junit.Assert.assertFalse;
import static org.junit.Assert.assertSame;
import static org.junit.Assert.assertTrue;

import java.lang.reflect.Method;
import org.junit.Test;
import org.springframework.aop.ClassFilter;
import org.springframework.aop.MethodMatcher;
import org.springframework.aop.Pointcut;
import org.springframework.aop.interceptor.ExposeInvocationInterceptor;
import org.springframework.aop.target.EmptyTargetSource;
import org.springframework.lang.Nullable;
import org.springframework.tests.aop.interceptor.NopInterceptor;
import org.springframework.tests.sample.beans.TestBean;
import org.springframework.util.SerializationTestUtils;

/**
 * @author Rod Johnson
 * @author Chris Beams
 */
public class AopUtilsTests {

<<<<<<< HEAD
  @Test
  public void testPointcutCanNeverApply() {
    class TestPointcut extends StaticMethodMatcherPointcut {

      @Override
      public boolean matches(Method method, Class<?> clazzy) {
        return false;
      }
    }

    Pointcut no = new TestPointcut();
    assertFalse(AopUtils.canApply(no, Object.class));
  }
=======
	@Test
	public void testPointcutCanNeverApply() {
		class TestPointcut extends StaticMethodMatcherPointcut {
			@Override
			public boolean matches(Method method, @Nullable Class<?> clazzy) {
				return false;
			}
		}
>>>>>>> 406f6ec7

  @Test
  public void testPointcutAlwaysApplies() {
    assertTrue(AopUtils.canApply(new DefaultPointcutAdvisor(new NopInterceptor()), Object.class));
    assertTrue(AopUtils.canApply(new DefaultPointcutAdvisor(new NopInterceptor()), TestBean.class));
  }

  @Test
  public void testPointcutAppliesToOneMethodOnObject() {
    class TestPointcut extends StaticMethodMatcherPointcut {

<<<<<<< HEAD
      @Override
      public boolean matches(Method method, Class<?> clazz) {
        return method.getName().equals("hashCode");
      }
    }
=======
	@Test
	public void testPointcutAppliesToOneMethodOnObject() {
		class TestPointcut extends StaticMethodMatcherPointcut {
			@Override
			public boolean matches(Method method, @Nullable Class<?> clazz) {
				return method.getName().equals("hashCode");
			}
		}
>>>>>>> 406f6ec7

    Pointcut pc = new TestPointcut();

    // will return true if we're not proxying interfaces
    assertTrue(AopUtils.canApply(pc, Object.class));
  }

  /**
   * Test that when we serialize and deserialize various canonical instances of AOP classes, they
   * return the same instance, not a new instance that's subverted the singleton construction
   * limitation.
   */
  @Test
  public void testCanonicalFrameworkClassesStillCanonicalOnDeserialization() throws Exception {
    assertSame(MethodMatcher.TRUE,
        SerializationTestUtils.serializeAndDeserialize(MethodMatcher.TRUE));
    assertSame(ClassFilter.TRUE, SerializationTestUtils.serializeAndDeserialize(ClassFilter.TRUE));
    assertSame(Pointcut.TRUE, SerializationTestUtils.serializeAndDeserialize(Pointcut.TRUE));
    assertSame(EmptyTargetSource.INSTANCE,
        SerializationTestUtils.serializeAndDeserialize(EmptyTargetSource.INSTANCE));
    assertSame(Pointcuts.SETTERS,
        SerializationTestUtils.serializeAndDeserialize(Pointcuts.SETTERS));
    assertSame(Pointcuts.GETTERS,
        SerializationTestUtils.serializeAndDeserialize(Pointcuts.GETTERS));
    assertSame(ExposeInvocationInterceptor.INSTANCE,
        SerializationTestUtils.serializeAndDeserialize(ExposeInvocationInterceptor.INSTANCE));
  }

}<|MERGE_RESOLUTION|>--- conflicted
+++ resolved
@@ -16,12 +16,10 @@
 
 package org.springframework.aop.support;
 
-import static org.junit.Assert.assertFalse;
-import static org.junit.Assert.assertSame;
-import static org.junit.Assert.assertTrue;
+import java.lang.reflect.Method;
 
-import java.lang.reflect.Method;
 import org.junit.Test;
+
 import org.springframework.aop.ClassFilter;
 import org.springframework.aop.MethodMatcher;
 import org.springframework.aop.Pointcut;
@@ -32,27 +30,14 @@
 import org.springframework.tests.sample.beans.TestBean;
 import org.springframework.util.SerializationTestUtils;
 
+import static org.junit.Assert.*;
+
 /**
  * @author Rod Johnson
  * @author Chris Beams
  */
 public class AopUtilsTests {
 
-<<<<<<< HEAD
-  @Test
-  public void testPointcutCanNeverApply() {
-    class TestPointcut extends StaticMethodMatcherPointcut {
-
-      @Override
-      public boolean matches(Method method, Class<?> clazzy) {
-        return false;
-      }
-    }
-
-    Pointcut no = new TestPointcut();
-    assertFalse(AopUtils.canApply(no, Object.class));
-  }
-=======
 	@Test
 	public void testPointcutCanNeverApply() {
 		class TestPointcut extends StaticMethodMatcherPointcut {
@@ -61,25 +46,17 @@
 				return false;
 			}
 		}
->>>>>>> 406f6ec7
 
-  @Test
-  public void testPointcutAlwaysApplies() {
-    assertTrue(AopUtils.canApply(new DefaultPointcutAdvisor(new NopInterceptor()), Object.class));
-    assertTrue(AopUtils.canApply(new DefaultPointcutAdvisor(new NopInterceptor()), TestBean.class));
-  }
+		Pointcut no = new TestPointcut();
+		assertFalse(AopUtils.canApply(no, Object.class));
+	}
 
-  @Test
-  public void testPointcutAppliesToOneMethodOnObject() {
-    class TestPointcut extends StaticMethodMatcherPointcut {
+	@Test
+	public void testPointcutAlwaysApplies() {
+		assertTrue(AopUtils.canApply(new DefaultPointcutAdvisor(new NopInterceptor()), Object.class));
+		assertTrue(AopUtils.canApply(new DefaultPointcutAdvisor(new NopInterceptor()), TestBean.class));
+	}
 
-<<<<<<< HEAD
-      @Override
-      public boolean matches(Method method, Class<?> clazz) {
-        return method.getName().equals("hashCode");
-      }
-    }
-=======
 	@Test
 	public void testPointcutAppliesToOneMethodOnObject() {
 		class TestPointcut extends StaticMethodMatcherPointcut {
@@ -88,33 +65,28 @@
 				return method.getName().equals("hashCode");
 			}
 		}
->>>>>>> 406f6ec7
 
-    Pointcut pc = new TestPointcut();
+		Pointcut pc = new TestPointcut();
 
-    // will return true if we're not proxying interfaces
-    assertTrue(AopUtils.canApply(pc, Object.class));
-  }
+		// will return true if we're not proxying interfaces
+		assertTrue(AopUtils.canApply(pc, Object.class));
+	}
 
-  /**
-   * Test that when we serialize and deserialize various canonical instances of AOP classes, they
-   * return the same instance, not a new instance that's subverted the singleton construction
-   * limitation.
-   */
-  @Test
-  public void testCanonicalFrameworkClassesStillCanonicalOnDeserialization() throws Exception {
-    assertSame(MethodMatcher.TRUE,
-        SerializationTestUtils.serializeAndDeserialize(MethodMatcher.TRUE));
-    assertSame(ClassFilter.TRUE, SerializationTestUtils.serializeAndDeserialize(ClassFilter.TRUE));
-    assertSame(Pointcut.TRUE, SerializationTestUtils.serializeAndDeserialize(Pointcut.TRUE));
-    assertSame(EmptyTargetSource.INSTANCE,
-        SerializationTestUtils.serializeAndDeserialize(EmptyTargetSource.INSTANCE));
-    assertSame(Pointcuts.SETTERS,
-        SerializationTestUtils.serializeAndDeserialize(Pointcuts.SETTERS));
-    assertSame(Pointcuts.GETTERS,
-        SerializationTestUtils.serializeAndDeserialize(Pointcuts.GETTERS));
-    assertSame(ExposeInvocationInterceptor.INSTANCE,
-        SerializationTestUtils.serializeAndDeserialize(ExposeInvocationInterceptor.INSTANCE));
-  }
+	/**
+	 * Test that when we serialize and deserialize various canonical instances
+	 * of AOP classes, they return the same instance, not a new instance
+	 * that's subverted the singleton construction limitation.
+	 */
+	@Test
+	public void testCanonicalFrameworkClassesStillCanonicalOnDeserialization() throws Exception {
+		assertSame(MethodMatcher.TRUE, SerializationTestUtils.serializeAndDeserialize(MethodMatcher.TRUE));
+		assertSame(ClassFilter.TRUE, SerializationTestUtils.serializeAndDeserialize(ClassFilter.TRUE));
+		assertSame(Pointcut.TRUE, SerializationTestUtils.serializeAndDeserialize(Pointcut.TRUE));
+		assertSame(EmptyTargetSource.INSTANCE, SerializationTestUtils.serializeAndDeserialize(EmptyTargetSource.INSTANCE));
+		assertSame(Pointcuts.SETTERS, SerializationTestUtils.serializeAndDeserialize(Pointcuts.SETTERS));
+		assertSame(Pointcuts.GETTERS, SerializationTestUtils.serializeAndDeserialize(Pointcuts.GETTERS));
+		assertSame(ExposeInvocationInterceptor.INSTANCE,
+				SerializationTestUtils.serializeAndDeserialize(ExposeInvocationInterceptor.INSTANCE));
+	}
 
 }