buildscript {
    repositories {
        maven { url 'http://maven.aliyun.com/nexus/content/groups/public/' }
        maven { url 'http://maven.aliyun.com/nexus/content/repositories/jcenter' }
        maven { url "https://repo.spring.io/plugins-release" }
    }
    dependencies {
        classpath("io.spring.gradle:propdeps-plugin:0.0.9.RELEASE")
        classpath("org.asciidoctor:asciidoctorj-pdf:1.5.0-alpha.16")
    }
}

// 3rd party plugin repositories can be configured in settings.gradle
plugins {
    id "io.spring.dependency-management" version "1.0.7.RELEASE" apply false
    id "org.jetbrains.kotlin.jvm" version "1.2.71" apply false
    id "org.jetbrains.dokka" version "0.9.18"
    id "org.asciidoctor.convert" version "1.5.8"
}

ext {
<<<<<<< HEAD
    linkHomepage = "https://spring.io/projects/spring-framework"
    linkCi = "https://build.spring.io/browse/SPR"
    linkIssue = "https://github.com/spring-projects/spring-framework/issues"
    linkScmUrl = "https://github.com/spring-projects/spring-framework"
    linkScmConnection = "scm:git:git://github.com/spring-projects/spring-framework.git"
    linkScmDevConnection = "scm:git:ssh://git@github.com:spring-projects/spring-framework.git"

    moduleProjects = subprojects.findAll {
        !it.name.equals("spring-build-src") && !it.name.equals("spring-framework-bom")
    }

    aspectjVersion = "1.9.4"
    freemarkerVersion = "2.3.28"
    groovyVersion = "2.5.8"
    hsqldbVersion = "2.4.1"
    jackson2Version = "2.9.9"
    jettyVersion = "9.4.20.v20190813"
    junit5Version = "5.3.2"
    kotlinVersion = "1.2.71"
    log4jVersion = "2.11.2"
    nettyVersion = "4.1.39.Final"
    reactorVersion = "Californium-SR12"
    rxjavaVersion = "1.3.8"
    rxjavaAdapterVersion = "1.2.1"
    rxjava2Version = "2.2.12"
    slf4jVersion = "1.7.28"      // spring-jcl + consistent 3rd party deps
    tiles3Version = "3.0.8"
    tomcatVersion = "9.0.26"
    undertowVersion = "2.0.26.Final"

    gradleScriptDir = "${rootProject.projectDir}/gradle"
    withoutJclOverSlf4j = {
        exclude group: "org.slf4j", module: "jcl-over-slf4j"
    }
}

configure(allprojects) { project ->
    group = "org.springframework"
    version = qualifyVersionIfNecessary(version)

    apply plugin: "java"
    apply plugin: "kotlin"
    apply plugin: "checkstyle"
    apply plugin: "propdeps"
    apply plugin: "test-source-set-dependencies"
    apply plugin: "io.spring.dependency-management"
    apply from: "${gradleScriptDir}/ide.gradle"

    dependencyManagement {
        resolutionStrategy {
            cacheChangingModulesFor 0, "seconds"
        }
        applyMavenExclusions = false
        generatedPomCustomization {
            enabled = false
        }
    }

    configurations.all {
        // Check for updates every build
        resolutionStrategy.cacheChangingModulesFor 0, "seconds"

        // Consistent slf4j version (e.g. clashes between slf4j versions)
        resolutionStrategy.eachDependency { DependencyResolveDetails details ->
            if (details.requested.group == "org.slf4j") {
                details.useVersion slf4jVersion
            }
        }
    }

    def commonCompilerArgs =
            ["-Xlint:serial", "-Xlint:cast", "-Xlint:classfile", "-Xlint:dep-ann",
             "-Xlint:divzero", "-Xlint:empty", "-Xlint:finally", "-Xlint:overrides",
             "-Xlint:path", "-Xlint:processing", "-Xlint:static", "-Xlint:try", "-Xlint:-options"]

    compileJava.options*.compilerArgs = commonCompilerArgs +
            ["-Xlint:varargs", "-Xlint:fallthrough", "-Xlint:rawtypes",
             "-Xlint:deprecation", "-Xlint:unchecked", "-Werror"]

    compileTestJava.options*.compilerArgs = commonCompilerArgs +
            ["-Xlint:-varargs", "-Xlint:-fallthrough", "-Xlint:-rawtypes",
             "-Xlint:-deprecation", "-Xlint:-unchecked"]

    compileJava {
        sourceCompatibility = 1.8  // can be switched to 11 for testing
        targetCompatibility = 1.8
        options.encoding = "UTF-8"
    }

    compileTestJava {
        sourceCompatibility = 1.8  // can be switched to 11 for testing
        targetCompatibility = 1.8
        options.encoding = "UTF-8"
        options.compilerArgs += "-parameters"
    }

    compileKotlin {
        kotlinOptions {
            jvmTarget = "1.8"
            freeCompilerArgs = ["-Xjsr305=strict"]
            apiVersion = "1.1"
            languageVersion = "1.1"
        }
    }

    compileTestKotlin {
        kotlinOptions {
            jvmTarget = "1.8"
            freeCompilerArgs = ["-Xjsr305=strict"]
        }
    }

    test {
        systemProperty("java.awt.headless", "true")
        systemProperty("testGroups", project.properties.get("testGroups"))
        systemProperty("io.netty.leakDetection.level", "paranoid")
        scanForTestClasses = false
        include(["**/*Tests.class", "**/*Test.class"])
        // Since we set scanForTestClasses to false, we need to filter out inner
        // classes with the "$" pattern; otherwise, using -Dtest.single=MyTests to
        // run MyTests by itself will fail if MyTests contains any inner classes.
        exclude(["**/Abstract*.class", '**/*$*'])
    }

    checkstyle {
        toolVersion = "8.24"
        configDir = rootProject.file("src/checkstyle")
    }

    repositories {
        maven { url "https://repo.spring.io/libs-release" }
        mavenLocal()
    }

    dependencies {
        testCompile("junit:junit:4.12") {
            exclude group: "org.hamcrest", module: "hamcrest-core"
        }
        testCompile("org.mockito:mockito-core:2.28.2") {
            exclude group: "org.hamcrest", module: "hamcrest-core"
        }
        testCompile("com.nhaarman:mockito-kotlin:1.6.0") {
            exclude module: "kotlin-stdlib"
            exclude module: "kotlin-reflect"
            exclude module: "mockito-core"
        }
        testCompile("org.hamcrest:hamcrest-all:1.3")
        testRuntime("org.apache.logging.log4j:log4j-core:${log4jVersion}")
        testRuntime("org.apache.logging.log4j:log4j-slf4j-impl:${log4jVersion}")
        testRuntime("org.apache.logging.log4j:log4j-jul:${log4jVersion}")
        // JSR-305 only used for non-required meta-annotations
        compileOnly("com.google.code.findbugs:jsr305:3.0.2")
        testCompileOnly("com.google.code.findbugs:jsr305:3.0.2")
        checkstyle("io.spring.javaformat:spring-javaformat-checkstyle:0.0.7")
    }

    ext.javadocLinks = [
            "https://docs.oracle.com/javase/8/docs/api/",
            "https://docs.oracle.com/javaee/7/api/",
            "https://docs.oracle.com/cd/E13222_01/wls/docs90/javadocs/",  // CommonJ
            "https://www.ibm.com/support/knowledgecenter/SS7JFU_8.5.5/com.ibm.websphere.javadoc.doc/web/apidocs/",
            "https://glassfish.java.net/nonav/docs/v3/api/",
            "https://docs.jboss.org/jbossas/javadoc/4.0.5/connector/",
            "https://docs.jboss.org/jbossas/javadoc/7.1.2.Final/",
            "https://tiles.apache.org/tiles-request/apidocs/",
            "https://tiles.apache.org/framework/apidocs/",
            "https://www.eclipse.org/aspectj/doc/released/aspectj5rt-api/",
            "https://www.ehcache.org/apidocs/2.10.4",
            "https://www.quartz-scheduler.org/api/2.3.0/",
            "https://fasterxml.github.io/jackson-core/javadoc/2.9/",
            "https://fasterxml.github.io/jackson-databind/javadoc/2.9/",
            "https://fasterxml.github.io/jackson-dataformat-xml/javadoc/2.9/",
            "https://hc.apache.org/httpcomponents-client-ga/httpclient/apidocs/",
            "https://junit.org/junit4/javadoc/4.12/",
            "https://junit.org/junit5/docs/${junit5Version}/api/"
    ] as String[]
=======
	linkHomepage = "https://spring.io/projects/spring-framework"
	linkCi = "https://build.spring.io/browse/SPR"
	linkIssue = "https://github.com/spring-projects/spring-framework/issues"
	linkScmUrl = "https://github.com/spring-projects/spring-framework"
	linkScmConnection = "scm:git:git://github.com/spring-projects/spring-framework.git"
	linkScmDevConnection = "scm:git:ssh://git@github.com:spring-projects/spring-framework.git"

	moduleProjects = subprojects.findAll {
		!it.name.equals("spring-build-src") && !it.name.equals("spring-framework-bom")
	}

	aspectjVersion       = "1.9.4"
	freemarkerVersion    = "2.3.28"
	groovyVersion        = "2.5.8"
	hsqldbVersion        = "2.4.1"
	jackson2Version      = "2.9.9"
	jettyVersion         = "9.4.21.v20190926"
	junit5Version        = "5.3.2"
	kotlinVersion        = "1.2.71"
	log4jVersion         = "2.11.2"
	nettyVersion         = "4.1.43.Final"
	reactorVersion       = "Californium-SR13"
	rxjavaVersion        = "1.3.8"
	rxjavaAdapterVersion = "1.2.1"
	rxjava2Version       = "2.2.13"
	slf4jVersion         = "1.7.28"	  // spring-jcl + consistent 3rd party deps
	tiles3Version        = "3.0.8"
	tomcatVersion        = "9.0.27"
	undertowVersion      = "2.0.27.Final"

	gradleScriptDir = "${rootProject.projectDir}/gradle"
	withoutJclOverSlf4j = {
		exclude group: "org.slf4j", module: "jcl-over-slf4j"
	}
}

configure(allprojects) { project ->
	group = "org.springframework"
	version = qualifyVersionIfNecessary(version)

	apply plugin: "java"
	apply plugin: "kotlin"
	apply plugin: "checkstyle"
	apply plugin: "propdeps"
	apply plugin: "test-source-set-dependencies"
	apply plugin: "io.spring.dependency-management"
	apply from: "${gradleScriptDir}/ide.gradle"

	dependencyManagement {
		resolutionStrategy {
			cacheChangingModulesFor 0, "seconds"
		}
		applyMavenExclusions = false
		generatedPomCustomization {
			enabled = false
		}
	}

	configurations.all {
		// Check for updates every build
		resolutionStrategy.cacheChangingModulesFor 0, "seconds"

		// Consistent slf4j version (e.g. clashes between slf4j versions)
		resolutionStrategy.eachDependency { DependencyResolveDetails details ->
			if (details.requested.group == "org.slf4j") {
				details.useVersion slf4jVersion
			}
		}
	}

	def commonCompilerArgs =
			["-Xlint:serial", "-Xlint:cast", "-Xlint:classfile", "-Xlint:dep-ann",
			 "-Xlint:divzero", "-Xlint:empty", "-Xlint:finally", "-Xlint:overrides",
			 "-Xlint:path", "-Xlint:processing", "-Xlint:static", "-Xlint:try", "-Xlint:-options"]

	compileJava.options*.compilerArgs = commonCompilerArgs +
			["-Xlint:varargs", "-Xlint:fallthrough", "-Xlint:rawtypes",
			 "-Xlint:deprecation", "-Xlint:unchecked", "-Werror"]

	compileTestJava.options*.compilerArgs = commonCompilerArgs +
			["-Xlint:-varargs", "-Xlint:-fallthrough", "-Xlint:-rawtypes",
			 "-Xlint:-deprecation", "-Xlint:-unchecked"]

	compileJava {
		sourceCompatibility = 1.8  // can be switched to 11 for testing
		targetCompatibility = 1.8
		options.encoding = "UTF-8"
	}

	compileTestJava {
		sourceCompatibility = 1.8  // can be switched to 11 for testing
		targetCompatibility = 1.8
		options.encoding = "UTF-8"
		options.compilerArgs += "-parameters"
	}

	compileKotlin {
		kotlinOptions {
			jvmTarget = "1.8"
			freeCompilerArgs = ["-Xjsr305=strict"]
			apiVersion = "1.1"
			languageVersion = "1.1"
		}
	}

	compileTestKotlin {
		kotlinOptions {
			jvmTarget = "1.8"
			freeCompilerArgs = ["-Xjsr305=strict"]
		}
	}

	test {
		systemProperty("java.awt.headless", "true")
		systemProperty("testGroups", project.properties.get("testGroups"))
		systemProperty("io.netty.leakDetection.level", "paranoid")
		scanForTestClasses = false
		include(["**/*Tests.class", "**/*Test.class"])
		// Since we set scanForTestClasses to false, we need to filter out inner
		// classes with the "$" pattern; otherwise, using -Dtest.single=MyTests to
		// run MyTests by itself will fail if MyTests contains any inner classes.
		exclude(["**/Abstract*.class", '**/*$*'])
	}

	checkstyle {
		toolVersion = "8.26"
		configDir = rootProject.file("src/checkstyle")
	}

	repositories {
		maven { url "https://repo.spring.io/libs-release" }
		mavenLocal()
	}

	dependencies {
		testCompile("junit:junit:4.12") {
			exclude group: "org.hamcrest", module: "hamcrest-core"
		}
		testCompile("org.mockito:mockito-core:2.28.2") {
			exclude group: "org.hamcrest", module: "hamcrest-core"
		}
		testCompile("com.nhaarman:mockito-kotlin:1.6.0") {
			exclude module: "kotlin-stdlib"
			exclude module: "kotlin-reflect"
			exclude module: "mockito-core"
		}
		testCompile("org.hamcrest:hamcrest-all:1.3")
		testRuntime("org.apache.logging.log4j:log4j-core:${log4jVersion}")
		testRuntime("org.apache.logging.log4j:log4j-slf4j-impl:${log4jVersion}")
		testRuntime("org.apache.logging.log4j:log4j-jul:${log4jVersion}")
		// JSR-305 only used for non-required meta-annotations
		compileOnly("com.google.code.findbugs:jsr305:3.0.2")
		testCompileOnly("com.google.code.findbugs:jsr305:3.0.2")
		checkstyle("io.spring.javaformat:spring-javaformat-checkstyle:0.0.7")
	}

	ext.javadocLinks = [
		"https://docs.oracle.com/javase/8/docs/api/",
		"https://docs.oracle.com/javaee/7/api/",
		"https://docs.oracle.com/cd/E13222_01/wls/docs90/javadocs/",  // CommonJ
		"https://www.ibm.com/support/knowledgecenter/SS7JFU_8.5.5/com.ibm.websphere.javadoc.doc/web/apidocs/",
		"https://glassfish.java.net/nonav/docs/v3/api/",
		"https://docs.jboss.org/jbossas/javadoc/4.0.5/connector/",
		"https://docs.jboss.org/jbossas/javadoc/7.1.2.Final/",
		"https://tiles.apache.org/tiles-request/apidocs/",
		"https://tiles.apache.org/framework/apidocs/",
		"https://www.eclipse.org/aspectj/doc/released/aspectj5rt-api/",
		"https://www.ehcache.org/apidocs/2.10.4",
		"https://www.quartz-scheduler.org/api/2.3.0/",
		"https://fasterxml.github.io/jackson-core/javadoc/2.9/",
		"https://fasterxml.github.io/jackson-databind/javadoc/2.9/",
		"https://fasterxml.github.io/jackson-dataformat-xml/javadoc/2.9/",
		"https://hc.apache.org/httpcomponents-client-ga/httpclient/apidocs/",
		"https://junit.org/junit4/javadoc/4.12/",
		"https://junit.org/junit5/docs/${junit5Version}/api/"
	] as String[]
>>>>>>> 0f2efdbe
}

configure(subprojects - project(":spring-build-src")) { subproject ->
    apply from: "${gradleScriptDir}/publish-maven.gradle"

    jar {
        manifest.attributes["Implementation-Title"] = subproject.name
        manifest.attributes["Implementation-Version"] = subproject.version
        manifest.attributes["Automatic-Module-Name"] = subproject.name.replace('-', '.')  // for Jigsaw
        manifest.attributes["Created-By"] =
                "${System.getProperty("java.version")} (${System.getProperty("java.specification.vendor")})"

        from("${rootProject.projectDir}/src/docs/dist") {
            include "license.txt"
            include "notice.txt"
            into "META-INF"
            expand(copyright: new Date().format("yyyy"), version: project.version)
        }
    }

    javadoc {
        description = "Generates project-level javadoc for use in -javadoc jar"

        options.encoding = "UTF-8"
        options.memberLevel = org.gradle.external.javadoc.JavadocMemberLevel.PROTECTED
        options.author = true
        options.header = project.name
        options.use = true
        options.links(project.ext.javadocLinks)
        options.addStringOption("Xdoclint:none", "-quiet")

        // Suppress warnings due to cross-module @see and @link references.
        // Note that global 'api' task does display all warnings.
        logging.captureStandardError LogLevel.INFO
        logging.captureStandardOutput LogLevel.INFO  // suppress "## warnings" message
    }

    task sourcesJar(type: Jar, dependsOn: classes) {
        duplicatesStrategy = DuplicatesStrategy.EXCLUDE
        classifier = "sources"
        from sourceSets.main.allSource
        // Don't include or exclude anything explicitly by default. See SPR-12085.
    }

    task javadocJar(type: Jar) {
        classifier = "javadoc"
        from javadoc
    }

    artifacts {
        archives sourcesJar
        archives javadocJar
    }
}

configure(rootProject) {
    description = "Spring Framework"

    apply plugin: "groovy"
    apply from: "${gradleScriptDir}/jdiff.gradle"
    apply from: "${gradleScriptDir}/docs.gradle"

    dependencyManagement {
        imports {
            mavenBom "io.projectreactor:reactor-bom:${reactorVersion}"
        }
    }

    // Don't publish the default jar for the root project
    configurations.archives.artifacts.clear()

    dependencies {  // for integration tests
        testCompile(project(":spring-aop"))
        testCompile(project(":spring-beans"))
        testCompile(project(":spring-context"))
        testCompile(project(":spring-core"))
        testCompile(project(":spring-expression"))
        testCompile(project(":spring-jdbc"))
        testCompile(project(":spring-orm"))
        testCompile(project(":spring-test"))
        testCompile(project(":spring-tx"))
        testCompile(project(":spring-web"))
        testCompile("javax.inject:javax.inject:1")
        testCompile("javax.resource:javax.resource-api:1.7.1")
        testCompile("javax.servlet:javax.servlet-api:3.1.0")
        testCompile("org.aspectj:aspectjweaver:${aspectjVersion}")
        testCompile("org.hsqldb:hsqldb:${hsqldbVersion}")
        testCompile("org.hibernate:hibernate-core:5.1.17.Final")
    }

    artifacts {
        archives docsZip
        archives schemaZip
        archives distZip
    }

    wrapper {
        doLast() {
            def gradleOpts = "-XX:MaxMetaspaceSize=1024m -Xmx1024m"
            def gradleBatOpts = "$gradleOpts -XX:MaxHeapSize=256m"
            File wrapperFile = file("gradlew")
            wrapperFile.text = wrapperFile.text.replace("DEFAULT_JVM_OPTS=",
                    "GRADLE_OPTS=\"$gradleOpts \$GRADLE_OPTS\"\nDEFAULT_JVM_OPTS=")
            File wrapperBatFile = file("gradlew.bat")
            wrapperBatFile.text = wrapperBatFile.text.replace("set DEFAULT_JVM_OPTS=",
                    "set GRADLE_OPTS=$gradleBatOpts %GRADLE_OPTS%\nset DEFAULT_JVM_OPTS=")
        }
    }
}

/*
 * Support publication of artifacts versioned by topic branch.
 * CI builds supply `-P BRANCH_NAME=<TOPIC>` to gradle at build time.
 * If <TOPIC> starts with 'SPR-', change version
 *     from BUILD-SNAPSHOT => <TOPIC>-SNAPSHOT
 *     e.g. 3.2.1.BUILD-SNAPSHOT => 3.2.1.SPR-1234-SNAPSHOT
 */

def qualifyVersionIfNecessary(version) {
    if (rootProject.hasProperty("BRANCH_NAME")) {
        def qualifier = rootProject.getProperty("BRANCH_NAME")
        if (qualifier.startsWith("SPR-")) {
            return version.replace("BUILD", qualifier)
        }
    }
    return version
}<|MERGE_RESOLUTION|>--- conflicted
+++ resolved
@@ -12,191 +12,13 @@
 
 // 3rd party plugin repositories can be configured in settings.gradle
 plugins {
-    id "io.spring.dependency-management" version "1.0.7.RELEASE" apply false
-    id "org.jetbrains.kotlin.jvm" version "1.2.71" apply false
-    id "org.jetbrains.dokka" version "0.9.18"
-    id "org.asciidoctor.convert" version "1.5.8"
+	id "io.spring.dependency-management" version "1.0.7.RELEASE" apply false
+	id "org.jetbrains.kotlin.jvm" version "1.2.71" apply false
+	id "org.jetbrains.dokka" version "0.9.18"
+	id "org.asciidoctor.convert" version "1.5.8"
 }
 
 ext {
-<<<<<<< HEAD
-    linkHomepage = "https://spring.io/projects/spring-framework"
-    linkCi = "https://build.spring.io/browse/SPR"
-    linkIssue = "https://github.com/spring-projects/spring-framework/issues"
-    linkScmUrl = "https://github.com/spring-projects/spring-framework"
-    linkScmConnection = "scm:git:git://github.com/spring-projects/spring-framework.git"
-    linkScmDevConnection = "scm:git:ssh://git@github.com:spring-projects/spring-framework.git"
-
-    moduleProjects = subprojects.findAll {
-        !it.name.equals("spring-build-src") && !it.name.equals("spring-framework-bom")
-    }
-
-    aspectjVersion = "1.9.4"
-    freemarkerVersion = "2.3.28"
-    groovyVersion = "2.5.8"
-    hsqldbVersion = "2.4.1"
-    jackson2Version = "2.9.9"
-    jettyVersion = "9.4.20.v20190813"
-    junit5Version = "5.3.2"
-    kotlinVersion = "1.2.71"
-    log4jVersion = "2.11.2"
-    nettyVersion = "4.1.39.Final"
-    reactorVersion = "Californium-SR12"
-    rxjavaVersion = "1.3.8"
-    rxjavaAdapterVersion = "1.2.1"
-    rxjava2Version = "2.2.12"
-    slf4jVersion = "1.7.28"      // spring-jcl + consistent 3rd party deps
-    tiles3Version = "3.0.8"
-    tomcatVersion = "9.0.26"
-    undertowVersion = "2.0.26.Final"
-
-    gradleScriptDir = "${rootProject.projectDir}/gradle"
-    withoutJclOverSlf4j = {
-        exclude group: "org.slf4j", module: "jcl-over-slf4j"
-    }
-}
-
-configure(allprojects) { project ->
-    group = "org.springframework"
-    version = qualifyVersionIfNecessary(version)
-
-    apply plugin: "java"
-    apply plugin: "kotlin"
-    apply plugin: "checkstyle"
-    apply plugin: "propdeps"
-    apply plugin: "test-source-set-dependencies"
-    apply plugin: "io.spring.dependency-management"
-    apply from: "${gradleScriptDir}/ide.gradle"
-
-    dependencyManagement {
-        resolutionStrategy {
-            cacheChangingModulesFor 0, "seconds"
-        }
-        applyMavenExclusions = false
-        generatedPomCustomization {
-            enabled = false
-        }
-    }
-
-    configurations.all {
-        // Check for updates every build
-        resolutionStrategy.cacheChangingModulesFor 0, "seconds"
-
-        // Consistent slf4j version (e.g. clashes between slf4j versions)
-        resolutionStrategy.eachDependency { DependencyResolveDetails details ->
-            if (details.requested.group == "org.slf4j") {
-                details.useVersion slf4jVersion
-            }
-        }
-    }
-
-    def commonCompilerArgs =
-            ["-Xlint:serial", "-Xlint:cast", "-Xlint:classfile", "-Xlint:dep-ann",
-             "-Xlint:divzero", "-Xlint:empty", "-Xlint:finally", "-Xlint:overrides",
-             "-Xlint:path", "-Xlint:processing", "-Xlint:static", "-Xlint:try", "-Xlint:-options"]
-
-    compileJava.options*.compilerArgs = commonCompilerArgs +
-            ["-Xlint:varargs", "-Xlint:fallthrough", "-Xlint:rawtypes",
-             "-Xlint:deprecation", "-Xlint:unchecked", "-Werror"]
-
-    compileTestJava.options*.compilerArgs = commonCompilerArgs +
-            ["-Xlint:-varargs", "-Xlint:-fallthrough", "-Xlint:-rawtypes",
-             "-Xlint:-deprecation", "-Xlint:-unchecked"]
-
-    compileJava {
-        sourceCompatibility = 1.8  // can be switched to 11 for testing
-        targetCompatibility = 1.8
-        options.encoding = "UTF-8"
-    }
-
-    compileTestJava {
-        sourceCompatibility = 1.8  // can be switched to 11 for testing
-        targetCompatibility = 1.8
-        options.encoding = "UTF-8"
-        options.compilerArgs += "-parameters"
-    }
-
-    compileKotlin {
-        kotlinOptions {
-            jvmTarget = "1.8"
-            freeCompilerArgs = ["-Xjsr305=strict"]
-            apiVersion = "1.1"
-            languageVersion = "1.1"
-        }
-    }
-
-    compileTestKotlin {
-        kotlinOptions {
-            jvmTarget = "1.8"
-            freeCompilerArgs = ["-Xjsr305=strict"]
-        }
-    }
-
-    test {
-        systemProperty("java.awt.headless", "true")
-        systemProperty("testGroups", project.properties.get("testGroups"))
-        systemProperty("io.netty.leakDetection.level", "paranoid")
-        scanForTestClasses = false
-        include(["**/*Tests.class", "**/*Test.class"])
-        // Since we set scanForTestClasses to false, we need to filter out inner
-        // classes with the "$" pattern; otherwise, using -Dtest.single=MyTests to
-        // run MyTests by itself will fail if MyTests contains any inner classes.
-        exclude(["**/Abstract*.class", '**/*$*'])
-    }
-
-    checkstyle {
-        toolVersion = "8.24"
-        configDir = rootProject.file("src/checkstyle")
-    }
-
-    repositories {
-        maven { url "https://repo.spring.io/libs-release" }
-        mavenLocal()
-    }
-
-    dependencies {
-        testCompile("junit:junit:4.12") {
-            exclude group: "org.hamcrest", module: "hamcrest-core"
-        }
-        testCompile("org.mockito:mockito-core:2.28.2") {
-            exclude group: "org.hamcrest", module: "hamcrest-core"
-        }
-        testCompile("com.nhaarman:mockito-kotlin:1.6.0") {
-            exclude module: "kotlin-stdlib"
-            exclude module: "kotlin-reflect"
-            exclude module: "mockito-core"
-        }
-        testCompile("org.hamcrest:hamcrest-all:1.3")
-        testRuntime("org.apache.logging.log4j:log4j-core:${log4jVersion}")
-        testRuntime("org.apache.logging.log4j:log4j-slf4j-impl:${log4jVersion}")
-        testRuntime("org.apache.logging.log4j:log4j-jul:${log4jVersion}")
-        // JSR-305 only used for non-required meta-annotations
-        compileOnly("com.google.code.findbugs:jsr305:3.0.2")
-        testCompileOnly("com.google.code.findbugs:jsr305:3.0.2")
-        checkstyle("io.spring.javaformat:spring-javaformat-checkstyle:0.0.7")
-    }
-
-    ext.javadocLinks = [
-            "https://docs.oracle.com/javase/8/docs/api/",
-            "https://docs.oracle.com/javaee/7/api/",
-            "https://docs.oracle.com/cd/E13222_01/wls/docs90/javadocs/",  // CommonJ
-            "https://www.ibm.com/support/knowledgecenter/SS7JFU_8.5.5/com.ibm.websphere.javadoc.doc/web/apidocs/",
-            "https://glassfish.java.net/nonav/docs/v3/api/",
-            "https://docs.jboss.org/jbossas/javadoc/4.0.5/connector/",
-            "https://docs.jboss.org/jbossas/javadoc/7.1.2.Final/",
-            "https://tiles.apache.org/tiles-request/apidocs/",
-            "https://tiles.apache.org/framework/apidocs/",
-            "https://www.eclipse.org/aspectj/doc/released/aspectj5rt-api/",
-            "https://www.ehcache.org/apidocs/2.10.4",
-            "https://www.quartz-scheduler.org/api/2.3.0/",
-            "https://fasterxml.github.io/jackson-core/javadoc/2.9/",
-            "https://fasterxml.github.io/jackson-databind/javadoc/2.9/",
-            "https://fasterxml.github.io/jackson-dataformat-xml/javadoc/2.9/",
-            "https://hc.apache.org/httpcomponents-client-ga/httpclient/apidocs/",
-            "https://junit.org/junit4/javadoc/4.12/",
-            "https://junit.org/junit5/docs/${junit5Version}/api/"
-    ] as String[]
-=======
 	linkHomepage = "https://spring.io/projects/spring-framework"
 	linkCi = "https://build.spring.io/browse/SPR"
 	linkIssue = "https://github.com/spring-projects/spring-framework/issues"
@@ -373,115 +195,114 @@
 		"https://junit.org/junit4/javadoc/4.12/",
 		"https://junit.org/junit5/docs/${junit5Version}/api/"
 	] as String[]
->>>>>>> 0f2efdbe
 }
 
 configure(subprojects - project(":spring-build-src")) { subproject ->
-    apply from: "${gradleScriptDir}/publish-maven.gradle"
-
-    jar {
-        manifest.attributes["Implementation-Title"] = subproject.name
-        manifest.attributes["Implementation-Version"] = subproject.version
-        manifest.attributes["Automatic-Module-Name"] = subproject.name.replace('-', '.')  // for Jigsaw
-        manifest.attributes["Created-By"] =
-                "${System.getProperty("java.version")} (${System.getProperty("java.specification.vendor")})"
-
-        from("${rootProject.projectDir}/src/docs/dist") {
-            include "license.txt"
-            include "notice.txt"
-            into "META-INF"
-            expand(copyright: new Date().format("yyyy"), version: project.version)
-        }
-    }
-
-    javadoc {
-        description = "Generates project-level javadoc for use in -javadoc jar"
-
-        options.encoding = "UTF-8"
-        options.memberLevel = org.gradle.external.javadoc.JavadocMemberLevel.PROTECTED
-        options.author = true
-        options.header = project.name
-        options.use = true
-        options.links(project.ext.javadocLinks)
-        options.addStringOption("Xdoclint:none", "-quiet")
-
-        // Suppress warnings due to cross-module @see and @link references.
-        // Note that global 'api' task does display all warnings.
-        logging.captureStandardError LogLevel.INFO
-        logging.captureStandardOutput LogLevel.INFO  // suppress "## warnings" message
-    }
-
-    task sourcesJar(type: Jar, dependsOn: classes) {
-        duplicatesStrategy = DuplicatesStrategy.EXCLUDE
-        classifier = "sources"
-        from sourceSets.main.allSource
-        // Don't include or exclude anything explicitly by default. See SPR-12085.
-    }
-
-    task javadocJar(type: Jar) {
-        classifier = "javadoc"
-        from javadoc
-    }
-
-    artifacts {
-        archives sourcesJar
-        archives javadocJar
-    }
+	apply from: "${gradleScriptDir}/publish-maven.gradle"
+
+	jar {
+		manifest.attributes["Implementation-Title"] = subproject.name
+		manifest.attributes["Implementation-Version"] = subproject.version
+		manifest.attributes["Automatic-Module-Name"] = subproject.name.replace('-', '.')  // for Jigsaw
+		manifest.attributes["Created-By"] =
+				"${System.getProperty("java.version")} (${System.getProperty("java.specification.vendor")})"
+
+		from("${rootProject.projectDir}/src/docs/dist") {
+			include "license.txt"
+			include "notice.txt"
+			into "META-INF"
+			expand(copyright: new Date().format("yyyy"), version: project.version)
+		}
+	}
+
+	javadoc {
+		description = "Generates project-level javadoc for use in -javadoc jar"
+
+		options.encoding = "UTF-8"
+		options.memberLevel = org.gradle.external.javadoc.JavadocMemberLevel.PROTECTED
+		options.author = true
+		options.header = project.name
+		options.use = true
+		options.links(project.ext.javadocLinks)
+		options.addStringOption("Xdoclint:none", "-quiet")
+
+		// Suppress warnings due to cross-module @see and @link references.
+		// Note that global 'api' task does display all warnings.
+		logging.captureStandardError LogLevel.INFO
+		logging.captureStandardOutput LogLevel.INFO  // suppress "## warnings" message
+	}
+
+	task sourcesJar(type: Jar, dependsOn: classes) {
+		duplicatesStrategy = DuplicatesStrategy.EXCLUDE
+		classifier = "sources"
+		from sourceSets.main.allSource
+		// Don't include or exclude anything explicitly by default. See SPR-12085.
+	}
+
+	task javadocJar(type: Jar) {
+		classifier = "javadoc"
+		from javadoc
+	}
+
+	artifacts {
+		archives sourcesJar
+		archives javadocJar
+	}
 }
 
 configure(rootProject) {
-    description = "Spring Framework"
-
-    apply plugin: "groovy"
-    apply from: "${gradleScriptDir}/jdiff.gradle"
-    apply from: "${gradleScriptDir}/docs.gradle"
-
-    dependencyManagement {
-        imports {
-            mavenBom "io.projectreactor:reactor-bom:${reactorVersion}"
-        }
-    }
-
-    // Don't publish the default jar for the root project
-    configurations.archives.artifacts.clear()
-
-    dependencies {  // for integration tests
-        testCompile(project(":spring-aop"))
-        testCompile(project(":spring-beans"))
-        testCompile(project(":spring-context"))
-        testCompile(project(":spring-core"))
-        testCompile(project(":spring-expression"))
-        testCompile(project(":spring-jdbc"))
-        testCompile(project(":spring-orm"))
-        testCompile(project(":spring-test"))
-        testCompile(project(":spring-tx"))
-        testCompile(project(":spring-web"))
-        testCompile("javax.inject:javax.inject:1")
-        testCompile("javax.resource:javax.resource-api:1.7.1")
-        testCompile("javax.servlet:javax.servlet-api:3.1.0")
-        testCompile("org.aspectj:aspectjweaver:${aspectjVersion}")
-        testCompile("org.hsqldb:hsqldb:${hsqldbVersion}")
-        testCompile("org.hibernate:hibernate-core:5.1.17.Final")
-    }
-
-    artifacts {
-        archives docsZip
-        archives schemaZip
-        archives distZip
-    }
-
-    wrapper {
-        doLast() {
-            def gradleOpts = "-XX:MaxMetaspaceSize=1024m -Xmx1024m"
-            def gradleBatOpts = "$gradleOpts -XX:MaxHeapSize=256m"
-            File wrapperFile = file("gradlew")
-            wrapperFile.text = wrapperFile.text.replace("DEFAULT_JVM_OPTS=",
-                    "GRADLE_OPTS=\"$gradleOpts \$GRADLE_OPTS\"\nDEFAULT_JVM_OPTS=")
-            File wrapperBatFile = file("gradlew.bat")
-            wrapperBatFile.text = wrapperBatFile.text.replace("set DEFAULT_JVM_OPTS=",
-                    "set GRADLE_OPTS=$gradleBatOpts %GRADLE_OPTS%\nset DEFAULT_JVM_OPTS=")
-        }
-    }
+	description = "Spring Framework"
+
+	apply plugin: "groovy"
+	apply from: "${gradleScriptDir}/jdiff.gradle"
+	apply from: "${gradleScriptDir}/docs.gradle"
+
+	dependencyManagement {
+		imports {
+			mavenBom "io.projectreactor:reactor-bom:${reactorVersion}"
+		}
+	}
+
+	// Don't publish the default jar for the root project
+	configurations.archives.artifacts.clear()
+
+	dependencies {  // for integration tests
+		testCompile(project(":spring-aop"))
+		testCompile(project(":spring-beans"))
+		testCompile(project(":spring-context"))
+		testCompile(project(":spring-core"))
+		testCompile(project(":spring-expression"))
+		testCompile(project(":spring-jdbc"))
+		testCompile(project(":spring-orm"))
+		testCompile(project(":spring-test"))
+		testCompile(project(":spring-tx"))
+		testCompile(project(":spring-web"))
+		testCompile("javax.inject:javax.inject:1")
+		testCompile("javax.resource:javax.resource-api:1.7.1")
+		testCompile("javax.servlet:javax.servlet-api:3.1.0")
+		testCompile("org.aspectj:aspectjweaver:${aspectjVersion}")
+		testCompile("org.hsqldb:hsqldb:${hsqldbVersion}")
+		testCompile("org.hibernate:hibernate-core:5.1.17.Final")
+	}
+
+	artifacts {
+		archives docsZip
+		archives schemaZip
+		archives distZip
+	}
+
+	wrapper {
+		doLast() {
+			def gradleOpts = "-XX:MaxMetaspaceSize=1024m -Xmx1024m"
+			def gradleBatOpts = "$gradleOpts -XX:MaxHeapSize=256m"
+			File wrapperFile = file("gradlew")
+			wrapperFile.text = wrapperFile.text.replace("DEFAULT_JVM_OPTS=",
+					"GRADLE_OPTS=\"$gradleOpts \$GRADLE_OPTS\"\nDEFAULT_JVM_OPTS=")
+			File wrapperBatFile = file("gradlew.bat")
+			wrapperBatFile.text = wrapperBatFile.text.replace("set DEFAULT_JVM_OPTS=",
+					"set GRADLE_OPTS=$gradleBatOpts %GRADLE_OPTS%\nset DEFAULT_JVM_OPTS=")
+		}
+	}
 }
 
 /*
@@ -491,13 +312,12 @@
  *     from BUILD-SNAPSHOT => <TOPIC>-SNAPSHOT
  *     e.g. 3.2.1.BUILD-SNAPSHOT => 3.2.1.SPR-1234-SNAPSHOT
  */
-
 def qualifyVersionIfNecessary(version) {
-    if (rootProject.hasProperty("BRANCH_NAME")) {
-        def qualifier = rootProject.getProperty("BRANCH_NAME")
-        if (qualifier.startsWith("SPR-")) {
-            return version.replace("BUILD", qualifier)
-        }
-    }
-    return version
+	if (rootProject.hasProperty("BRANCH_NAME")) {
+		def qualifier = rootProject.getProperty("BRANCH_NAME")
+		if (qualifier.startsWith("SPR-")) {
+			return version.replace("BUILD", qualifier)
+		}
+	}
+	return version
 }